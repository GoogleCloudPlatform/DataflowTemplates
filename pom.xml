--- conflicted
+++ resolved
@@ -57,12 +57,8 @@
     <commons-lang3.version>3.12.0</commons-lang3.version>
     <conscrypt.version>2.5.2</conscrypt.version>
     <derby.version>10.14.2.0</derby.version>
-<<<<<<< HEAD
+    <guava.version>32.0.1-jre</guava.version>
     <hadoop.version>3.3.6</hadoop.version>
-=======
-    <guava.version>32.0.1-jre</guava.version>
-    <hadoop.version>3.3.5</hadoop.version>
->>>>>>> 1f5aa4ca
     <hamcrest.version>2.1</hamcrest.version>
     <hbase.client.version>2.5.3-hadoop3</hbase.client.version>
     <mockito.version>4.11.0</mockito.version>
