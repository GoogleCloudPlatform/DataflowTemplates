<?xml version="1.0" encoding="UTF-8"?>
<!--~~~~~~~~~~~~~~~~~~~~~~~~~~~~~~~~~~~~~~~~~~~~~~~~~~~~~~~~~~~~~~~~~~~~~~~~~~~~
  ~ Copyright (C) 2022 Google Inc.
  ~
  ~ Licensed under the Apache License, Version 2.0 (the "License"); you may not
  ~ use this file except in compliance with the License. You may obtain a copy of
  ~ the License at
  ~
  ~ http://www.apache.org/licenses/LICENSE-2.0
  ~
  ~ Unless required by applicable law or agreed to in writing, software
  ~ distributed under the License is distributed on an "AS IS" BASIS, WITHOUT
  ~ WARRANTIES OR CONDITIONS OF ANY KIND, either express or implied. See the
  ~ License for the specific language governing permissions and limitations under
  ~ the License.
  ~~~~~~~~~~~~~~~~~~~~~~~~~~~~~~~~~~~~~~~~~~~~~~~~~~~~~~~~~~~~~~~~~~~~~~~~~~~-->
<project xmlns="http://maven.apache.org/POM/4.0.0"
    xmlns:xsi="http://www.w3.org/2001/XMLSchema-instance"
    xsi:schemaLocation="http://maven.apache.org/POM/4.0.0 http://maven.apache.org/maven-v4_0_0.xsd">
  <modelVersion>4.0.0</modelVersion>

  <groupId>com.google.cloud.teleport</groupId>
<<<<<<< HEAD
  <artifactId>google-cloud-teleport-java</artifactId>
  <version>0.1.0-cyco</version>
  <name>Google Cloud Teleport</name>
=======
  <artifactId>templates</artifactId>
  <version>1.0-SNAPSHOT</version>
  <name>Google Cloud Dataflow Templates</name>
  <packaging>pom</packaging>
>>>>>>> fc838ac9
  <description>
    Unifies all the template libraries under one POM for easier automation and
    to allow for more reusable and modular dependencies.
  </description>

  <properties>
    <project.build.sourceEncoding>UTF-8</project.build.sourceEncoding>
    <java.version>11</java.version>

    <!-- Plugins -->
    <maven-checkstyle-plugin.version>3.0.0</maven-checkstyle-plugin.version>
    <maven-compiler-plugin.version>3.6.2</maven-compiler-plugin.version>
    <maven-dependency-plugin.version>3.1.2</maven-dependency-plugin.version>
    <maven-enforcer-plugin.version>3.0.0-M1</maven-enforcer-plugin.version>
    <maven-jar-plugin.version>3.0.2</maven-jar-plugin.version>
    <maven-javadoc-plugin.version>3.0.0-M1</maven-javadoc-plugin.version>
    <maven-shade-plugin.version>3.0.0</maven-shade-plugin.version>
    <maven-source-plugin.version>3.0.1</maven-source-plugin.version>
    <os-maven-plugin.version>1.5.0.Final</os-maven-plugin.version>

    <!-- Beam and linked versions -->
    <beam.version>2.43.0</beam.version>
    <cloud-libraries-bom.version>26.1.3</cloud-libraries-bom.version>
    <jackson.version>2.14.1</jackson.version>

    <!-- Common dependency versions -->
    <checkstyle.version>8.7</checkstyle.version>
    <commons-codec.version>1.15</commons-codec.version>
    <commons-io.version>2.11.0</commons-io.version>
    <conscrypt.version>2.5.2</conscrypt.version>
    <hadoop.version>2.10.2</hadoop.version>
    <hamcrest.version>2.1</hamcrest.version>
    <mockito-core.version>3.0.0</mockito-core.version>
    <json.version>20200518</json.version>
    <junit.version>4.13.1</junit.version>
    <re2j.version>1.5</re2j.version>
    <slf4j.version>1.7.25</slf4j.version>
    <spotless-maven-plugin.version>2.12.1</spotless-maven-plugin.version>
    <surefire.version>2.21.0</surefire.version>
    <truth.version>1.0.1</truth.version>
    <excluded.spanner.tests></excluded.spanner.tests>
  </properties>

  <dependencyManagement>
    <dependencies>
      <dependency>
        <groupId>org.apache.beam</groupId>
        <artifactId>beam-sdks-java-bom</artifactId>
        <version>${beam.version}</version>
        <type>pom</type>
        <scope>import</scope>
      </dependency>
      <dependency>
        <groupId>com.google.cloud</groupId>
        <artifactId>libraries-bom</artifactId>
        <version>${cloud-libraries-bom.version}</version>
        <type>pom</type>
        <scope>import</scope>
      </dependency>
      <dependency>
        <groupId>com.fasterxml.jackson</groupId>
        <artifactId>jackson-bom</artifactId>
        <version>${jackson.version}</version>
        <type>pom</type>
        <scope>import</scope>
      </dependency>
      <dependency>
        <groupId>junit</groupId>
        <artifactId>junit</artifactId>
        <version>${junit.version}</version>
      </dependency>
      <dependency>
        <groupId>commons-codec</groupId>
        <artifactId>commons-codec</artifactId>
        <version>${commons-codec.version}</version>
      </dependency>
      <dependency>
        <groupId>commons-io</groupId>
        <artifactId>commons-io</artifactId>
        <version>${commons-io.version}</version>
      </dependency>
    </dependencies>
  </dependencyManagement>

  <build>
    <pluginManagement>
      <plugins>
        <plugin>
          <artifactId>maven-source-plugin</artifactId>
          <version>${maven-source-plugin.version}</version>
          <executions>
            <execution>
              <id>attach-sources</id>
              <goals>
                <goal>jar</goal>
              </goals>
            </execution>
          </executions>
        </plugin>
      </plugins>
    </pluginManagement>

    <plugins>
      <plugin>
        <groupId>org.apache.maven.plugins</groupId>
        <artifactId>maven-surefire-plugin</artifactId>
        <version>${surefire.version}</version>
        <configuration>
          <!-- Exclude Cloud Spanner integration tests that require a GCP project to run.
          They can be run manually using 'mvn -Dexcluded.spanner.tests="" -Dtest=<testname> test' -->
          <excludedGroups>com.google.cloud.teleport.metadata.TemplateIntegrationTest,${excluded.spanner.tests}</excludedGroups>
        </configuration>
      </plugin>
      <plugin>
        <groupId>com.diffplug.spotless</groupId>
        <artifactId>spotless-maven-plugin</artifactId>
        <version>${spotless-maven-plugin.version}</version>
        <configuration>
          <formats>
            <!-- Avoid trailing whitespace and require ending newline. -->
            <format>
              <includes>
                <include>*.md</include>
                <include>.gitignore</include>
              </includes>
              <trimTrailingWhitespace/>
              <endWithNewline/>
            </format>
          </formats>
          <java>
            <!-- Exclude Beam code from formatting/license headers -->
            <excludes>
              <exclude>src/main/java/org/apache/beam/**</exclude>
              <exclude>src/test/java/org/apache/beam/**</exclude>
            </excludes>
            <toggleOffOn/>
            <googleJavaFormat>
              <version>1.8</version>
              <style>GOOGLE</style>
            </googleJavaFormat>
            <licenseHeader>
              <file>JAVA_LICENSE_HEADER</file>
            </licenseHeader>
          </java>
        </configuration>
        <!-- Bind to verify. -->
        <executions>
          <execution>
            <goals>
              <goal>check</goal>
            </goals>
          </execution>
        </executions>
      </plugin>

      <plugin>
        <groupId>org.apache.maven.plugins</groupId>
        <artifactId>maven-checkstyle-plugin</artifactId>
        <version>${maven-checkstyle-plugin.version}</version>
        <dependencies>
          <dependency>
            <groupId>com.puppycrawl.tools</groupId>
            <artifactId>checkstyle</artifactId>
            <version>${checkstyle.version}</version>
          </dependency>
        </dependencies>
        <configuration>
          <configLocation>checkstyle/checkstyle.xml</configLocation>
          <suppressionsLocation>checkstyle/suppressions.xml</suppressionsLocation>
          <consoleOutput>true</consoleOutput>
          <failOnViolation>true</failOnViolation>
          <includeResources>false</includeResources>
          <includeTestSourceDirectory>true</includeTestSourceDirectory>
        </configuration>
        <executions>
          <!--
            Execute checkstyle after compilation but before tests.

            This ensures that any parsing or type checking errors are from
            javac, so they look as expected. Beyond that, we want to
            fail as early as possible.
          -->
          <execution>
            <phase>test-compile</phase>
            <goals>
              <goal>check</goal>
            </goals>
<<<<<<< HEAD
            <configuration>
              <rules>
                <rule>
                  <limits>
                    <limit>
                      <counter>LINE</counter>
                      <value>COVEREDRATIO</value>
                      <minimum>0.5</minimum>
                    </limit>
                    <limit>
                      <counter>BRANCH</counter>
                      <value>COVEREDRATIO</value>
                      <minimum>0.5</minimum>
                    </limit>
                  </limits>
                </rule>
              </rules>
            </configuration>
=======
>>>>>>> fc838ac9
          </execution>
        </executions>
      </plugin>
    </plugins>
  </build>

  <profiles>
    <profile>
      <id>templatesIntegrationTests</id>
      <activation>
        <activeByDefault>false</activeByDefault>
      </activation>
      <properties>
        <!-- Skip coverage checks, unit tests are skipped -->
        <jacoco.skip>true</jacoco.skip>
        <!-- Skip shade for faster runs -->
        <skipShade>true</skipShade>
        <!-- Some modules may yield no integration tests -->
        <failIfNoTests>false</failIfNoTests>
      </properties>
      <build>
        <plugins>
          <plugin>
            <groupId>org.apache.maven.plugins</groupId>
            <artifactId>maven-surefire-plugin</artifactId>
            <version>${surefire.version}</version>
            <configuration combine.self="override">
              <includes>
                <include>**/*IT.java</include>
              </includes>
              <excludedGroups></excludedGroups>
              <groups>
                com.google.cloud.teleport.metadata.TemplateIntegrationTest
              </groups>
            </configuration>
          </plugin>
        </plugins>
      </build>
    </profile>
    <profile>
      <id>pluginOutputDir</id>
      <activation>
        <activeByDefault>false</activeByDefault>
      </activation>
      <build>
        <directory>${project.basedir}/target/plugin</directory>
      </build>
    </profile>

    <profile>
      <id>oss-build</id>
      <activation>
        <activeByDefault>true</activeByDefault>
      </activation>
      <modules>
        <module>syndeo-template</module>
      </modules>
    </profile>
  </profiles>

  <modules>
    <module>metadata</module>
    <module>plugins</module>
    <module>it</module>
    <module>v1</module>
    <module>v2</module>
    <module>structured-logging</module>
    <module>plaintext-logging</module>
  </modules>
</project><|MERGE_RESOLUTION|>--- conflicted
+++ resolved
@@ -20,16 +20,10 @@
   <modelVersion>4.0.0</modelVersion>
 
   <groupId>com.google.cloud.teleport</groupId>
-<<<<<<< HEAD
-  <artifactId>google-cloud-teleport-java</artifactId>
-  <version>0.1.0-cyco</version>
-  <name>Google Cloud Teleport</name>
-=======
   <artifactId>templates</artifactId>
   <version>1.0-SNAPSHOT</version>
   <name>Google Cloud Dataflow Templates</name>
   <packaging>pom</packaging>
->>>>>>> fc838ac9
   <description>
     Unifies all the template libraries under one POM for easier automation and
     to allow for more reusable and modular dependencies.
@@ -217,27 +211,6 @@
             <goals>
               <goal>check</goal>
             </goals>
-<<<<<<< HEAD
-            <configuration>
-              <rules>
-                <rule>
-                  <limits>
-                    <limit>
-                      <counter>LINE</counter>
-                      <value>COVEREDRATIO</value>
-                      <minimum>0.5</minimum>
-                    </limit>
-                    <limit>
-                      <counter>BRANCH</counter>
-                      <value>COVEREDRATIO</value>
-                      <minimum>0.5</minimum>
-                    </limit>
-                  </limits>
-                </rule>
-              </rules>
-            </configuration>
-=======
->>>>>>> fc838ac9
           </execution>
         </executions>
       </plugin>
