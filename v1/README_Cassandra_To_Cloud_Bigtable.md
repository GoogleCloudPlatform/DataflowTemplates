--- conflicted
+++ resolved
@@ -32,19 +32,10 @@
 
 ### Optional parameters
 
-<<<<<<< HEAD
-* **cassandraPort** : The TCP port to use to reach Apache Cassandra on the nodes. The default value is 9042.
-* **defaultColumnFamily** : The name of the column family of the Bigtable table. The default value is default.
-* **rowKeySeparator** : The separator used to build row-keys. The default value is '#'.
-* **splitLargeRows** : The flag for enabling splitting of large rows into multiple MutateRows requests. Note that when a large row is split between multiple API calls, the updates to the row are not atomic. .
-* **writetimeCassandraColumnSchema** : GCS path to schema to copy Cassandra writetimes to Bigtable. The command to generate this schema is ```cqlsh -e "select json * from system_schema.columns where keyspace_name='$CASSANDRA_KEYSPACE' and table_name='$CASSANDRA_TABLE'`" > column_schema.json```. Set $WRITETIME_CASSANDRA_COLUMN_SCHEMA to a GCS path, e.g. `gs://$BUCKET_NAME/column_schema.json`. Then upload the schema to GCS: `gcloud storage cp column_schema.json $WRITETIME_CASSANDRA_COLUMN_SCHEMA`. Requires Cassandra version 2.2 onwards for JSON support.
-* **setZeroTimestamp** : The flag for setting Bigtable cell timestamp to 0 if Cassandra writetime is not present. The default behavior for when this flag is not set is to set the Bigtable cell timestamp as the template replication time, i.e. now.
-=======
 * **cassandraPort**: The TCP port to use to reach Apache Cassandra on the nodes. The default value is `9042`.
 * **defaultColumnFamily**: The name of the column family of the Bigtable table. The default value is `default`.
 * **rowKeySeparator**: The separator used to build row-keys. The default value is `#`.
 * **splitLargeRows**: The flag for enabling splitting of large rows into multiple MutateRows requests. Note that when a large row is split between multiple API calls, the updates to the row are not atomic. .
->>>>>>> 1697ac70
 
 
 
