
Cloud Bigtable to JSON template
---
The Bigtable to JSON template is a pipeline that reads data from a Bigtable table
and writes it to a Cloud Storage bucket in JSON format.


:memo: This is a Google-provided template! Please
check [Provided templates documentation](https://cloud.google.com/dataflow/docs/guides/templates/provided/bigtable-to-json)
on how to use it without having to build from sources using [Create job from template](https://console.cloud.google.com/dataflow/createjob?template=Cloud_Bigtable_to_GCS_Json).

:bulb: This is a generated documentation based
on [Metadata Annotations](https://github.com/GoogleCloudPlatform/DataflowTemplates#metadata-annotations)
. Do not change this file directly.

## Parameters

### Required parameters

<<<<<<< HEAD
* **bigtableProjectId** : The ID for the Google Cloud project that contains the Bigtable instance that you want to read data from.
* **bigtableInstanceId** : The ID of the Bigtable instance that contains the table.
* **bigtableTableId** : The ID of the Bigtable table to read from.
* **outputDirectory** : The Cloud Storage path where the output JSON files are stored. (Example: gs://your-bucket/your-path/).

### Optional parameters

* **filenamePrefix** : The prefix of the JSON file name. For example, "table1-". If no value is provided, defaults to `part`.
* **userOption** : Possible values are `FLATTEN` or `NONE`. `FLATTEN` flattens the row to the single level. `NONE` stores the whole row as a JSON string. Defaults to `NONE`.
* **columnsAliases** : A comma-separated list of columns that are required for the Vertex AI Vector Search index. The columns `id` and `embedding` are required for Vertex AI Vector Search. You can use the notation `fromfamily:fromcolumn;to`. For example, if the columns are `rowkey` and `cf:my_embedding`, where `rowkey` has a different name than the embedding column, specify `cf:my_embedding;embedding` and, `rowkey;id`. Only use this option when the value for `userOption` is `FLATTEN`.
* **bigtableAppProfileId** : The ID of the Bigtable application profile to use for the export. If you don't specify an app profile, Bigtable uses the instance's default app profile: https://cloud.google.com/bigtable/docs/app-profiles#default-app-profile.
=======
* **bigtableProjectId**: The ID for the Google Cloud project that contains the Bigtable instance that you want to read data from.
* **bigtableInstanceId**: The ID of the Bigtable instance that contains the table.
* **bigtableTableId**: The ID of the Bigtable table to read from.
* **filenamePrefix**: The prefix of the JSON file name. For example, `table1-`. If no value is provided, defaults to `part`.

### Optional parameters

* **outputDirectory**: The Cloud Storage path where the output JSON files are stored. For example, `gs://your-bucket/your-path/`.
* **userOption**: Possible values are `FLATTEN` or `NONE`. `FLATTEN` flattens the row to the single level. `NONE` stores the whole row as a JSON string. Defaults to `NONE`.
* **columnsAliases**: A comma-separated list of columns that are required for the Vertex AI Vector Search index. The columns `id` and `embedding` are required for Vertex AI Vector Search. You can use the notation `fromfamily:fromcolumn;to`. For example, if the columns are `rowkey` and `cf:my_embedding`, where `rowkey` has a different name than the embedding column, specify `cf:my_embedding;embedding` and, `rowkey;id`. Only use this option when the value for `userOption` is `FLATTEN`.
* **bigtableAppProfileId**: The ID of the Bigtable application profile to use for the export. If you don't specify an app profile, Bigtable uses the instance's default app profile: https://cloud.google.com/bigtable/docs/app-profiles#default-app-profile.
>>>>>>> 1697ac70



## Getting Started

### Requirements

* Java 11
* Maven
* [gcloud CLI](https://cloud.google.com/sdk/gcloud), and execution of the
  following commands:
  * `gcloud auth login`
  * `gcloud auth application-default login`

:star2: Those dependencies are pre-installed if you use Google Cloud Shell!

[![Open in Cloud Shell](http://gstatic.com/cloudssh/images/open-btn.svg)](https://console.cloud.google.com/cloudshell/editor?cloudshell_git_repo=https%3A%2F%2Fgithub.com%2FGoogleCloudPlatform%2FDataflowTemplates.git&cloudshell_open_in_editor=v1/src/main/java/com/google/cloud/teleport/bigtable/BigtableToJson.java)

### Templates Plugin

This README provides instructions using
the [Templates Plugin](https://github.com/GoogleCloudPlatform/DataflowTemplates#templates-plugin).

### Building Template

This template is a Classic Template, meaning that the pipeline code will be
executed only once and the pipeline will be saved to Google Cloud Storage for
further reuse. Please check [Creating classic Dataflow templates](https://cloud.google.com/dataflow/docs/guides/templates/creating-templates)
and [Running classic templates](https://cloud.google.com/dataflow/docs/guides/templates/running-templates)
for more information.

#### Staging the Template

If the plan is to just stage the template (i.e., make it available to use) by
the `gcloud` command or Dataflow "Create job from template" UI,
the `-PtemplatesStage` profile should be used:

```shell
export PROJECT=<my-project>
export BUCKET_NAME=<bucket-name>

mvn clean package -PtemplatesStage  \
-DskipTests \
-DprojectId="$PROJECT" \
-DbucketName="$BUCKET_NAME" \
-DstagePrefix="templates" \
-DtemplateName="Cloud_Bigtable_to_GCS_Json" \
-f v1
```

The `-DgcpTempLocation=<temp-bucket-name>` parameter can be specified to set the GCS bucket used by the DataflowRunner to write
temp files to during serialization. The path used will be `gs://<temp-bucket-name>/temp/`.

The command should build and save the template to Google Cloud, and then print
the complete location on Cloud Storage:

```
Classic Template was staged! gs://<bucket-name>/templates/Cloud_Bigtable_to_GCS_Json
```

The specific path should be copied as it will be used in the following steps.

#### Running the Template

**Using the staged template**:

You can use the path above run the template (or share with others for execution).

To start a job with the template at any time using `gcloud`, you are going to
need valid resources for the required parameters.

Provided that, the following command line can be used:

```shell
export PROJECT=<my-project>
export BUCKET_NAME=<bucket-name>
export REGION=us-central1
export TEMPLATE_SPEC_GCSPATH="gs://$BUCKET_NAME/templates/Cloud_Bigtable_to_GCS_Json"

### Required
export BIGTABLE_PROJECT_ID=<bigtableProjectId>
export BIGTABLE_INSTANCE_ID=<bigtableInstanceId>
export BIGTABLE_TABLE_ID=<bigtableTableId>
export OUTPUT_DIRECTORY=<outputDirectory>

### Optional
export FILENAME_PREFIX=part
export USER_OPTION=NONE
export COLUMNS_ALIASES=<columnsAliases>
export BIGTABLE_APP_PROFILE_ID=default

gcloud dataflow jobs run "cloud-bigtable-to-gcs-json-job" \
  --project "$PROJECT" \
  --region "$REGION" \
  --gcs-location "$TEMPLATE_SPEC_GCSPATH" \
  --parameters "bigtableProjectId=$BIGTABLE_PROJECT_ID" \
  --parameters "bigtableInstanceId=$BIGTABLE_INSTANCE_ID" \
  --parameters "bigtableTableId=$BIGTABLE_TABLE_ID" \
  --parameters "outputDirectory=$OUTPUT_DIRECTORY" \
  --parameters "filenamePrefix=$FILENAME_PREFIX" \
  --parameters "userOption=$USER_OPTION" \
  --parameters "columnsAliases=$COLUMNS_ALIASES" \
  --parameters "bigtableAppProfileId=$BIGTABLE_APP_PROFILE_ID"
```

For more information about the command, please check:
https://cloud.google.com/sdk/gcloud/reference/dataflow/jobs/run


**Using the plugin**:

Instead of just generating the template in the folder, it is possible to stage
and run the template in a single command. This may be useful for testing when
changing the templates.

```shell
export PROJECT=<my-project>
export BUCKET_NAME=<bucket-name>
export REGION=us-central1

### Required
export BIGTABLE_PROJECT_ID=<bigtableProjectId>
export BIGTABLE_INSTANCE_ID=<bigtableInstanceId>
export BIGTABLE_TABLE_ID=<bigtableTableId>
export OUTPUT_DIRECTORY=<outputDirectory>

### Optional
export FILENAME_PREFIX=part
export USER_OPTION=NONE
export COLUMNS_ALIASES=<columnsAliases>
export BIGTABLE_APP_PROFILE_ID=default

mvn clean package -PtemplatesRun \
-DskipTests \
-DprojectId="$PROJECT" \
-DbucketName="$BUCKET_NAME" \
-Dregion="$REGION" \
-DjobName="cloud-bigtable-to-gcs-json-job" \
-DtemplateName="Cloud_Bigtable_to_GCS_Json" \
-Dparameters="bigtableProjectId=$BIGTABLE_PROJECT_ID,bigtableInstanceId=$BIGTABLE_INSTANCE_ID,bigtableTableId=$BIGTABLE_TABLE_ID,outputDirectory=$OUTPUT_DIRECTORY,filenamePrefix=$FILENAME_PREFIX,userOption=$USER_OPTION,columnsAliases=$COLUMNS_ALIASES,bigtableAppProfileId=$BIGTABLE_APP_PROFILE_ID" \
-f v1
```

## Terraform

Dataflow supports the utilization of Terraform to manage template jobs,
see [dataflow_job](https://registry.terraform.io/providers/hashicorp/google/latest/docs/resources/dataflow_job).

Terraform modules have been generated for most templates in this repository. This includes the relevant parameters
specific to the template. If available, they may be used instead of
[dataflow_job](https://registry.terraform.io/providers/hashicorp/google/latest/docs/resources/dataflow_job)
directly.

To use the autogenerated module, execute the standard
[terraform workflow](https://developer.hashicorp.com/terraform/intro/core-workflow):

```shell
cd v1/terraform/Cloud_Bigtable_to_GCS_Json
terraform init
terraform apply
```

To use
[dataflow_job](https://registry.terraform.io/providers/hashicorp/google/latest/docs/resources/dataflow_job)
directly:

```terraform
provider "google-beta" {
  project = var.project
}
variable "project" {
  default = "<my-project>"
}
variable "region" {
  default = "us-central1"
}

resource "google_dataflow_job" "cloud_bigtable_to_gcs_json" {

  provider          = google-beta
  template_gcs_path = "gs://dataflow-templates-${var.region}/latest/Cloud_Bigtable_to_GCS_Json"
  name              = "cloud-bigtable-to-gcs-json"
  region            = var.region
  temp_gcs_location = "gs://bucket-name-here/temp"
  parameters        = {
    bigtableProjectId = "<bigtableProjectId>"
    bigtableInstanceId = "<bigtableInstanceId>"
    bigtableTableId = "<bigtableTableId>"
<<<<<<< HEAD
    outputDirectory = "gs://your-bucket/your-path/"
    # filenamePrefix = "part"
=======
    filenamePrefix = "part"
    # outputDirectory = "<outputDirectory>"
>>>>>>> 1697ac70
    # userOption = "NONE"
    # columnsAliases = "<columnsAliases>"
    # bigtableAppProfileId = "default"
  }
}
```<|MERGE_RESOLUTION|>--- conflicted
+++ resolved
@@ -17,19 +17,6 @@
 
 ### Required parameters
 
-<<<<<<< HEAD
-* **bigtableProjectId** : The ID for the Google Cloud project that contains the Bigtable instance that you want to read data from.
-* **bigtableInstanceId** : The ID of the Bigtable instance that contains the table.
-* **bigtableTableId** : The ID of the Bigtable table to read from.
-* **outputDirectory** : The Cloud Storage path where the output JSON files are stored. (Example: gs://your-bucket/your-path/).
-
-### Optional parameters
-
-* **filenamePrefix** : The prefix of the JSON file name. For example, "table1-". If no value is provided, defaults to `part`.
-* **userOption** : Possible values are `FLATTEN` or `NONE`. `FLATTEN` flattens the row to the single level. `NONE` stores the whole row as a JSON string. Defaults to `NONE`.
-* **columnsAliases** : A comma-separated list of columns that are required for the Vertex AI Vector Search index. The columns `id` and `embedding` are required for Vertex AI Vector Search. You can use the notation `fromfamily:fromcolumn;to`. For example, if the columns are `rowkey` and `cf:my_embedding`, where `rowkey` has a different name than the embedding column, specify `cf:my_embedding;embedding` and, `rowkey;id`. Only use this option when the value for `userOption` is `FLATTEN`.
-* **bigtableAppProfileId** : The ID of the Bigtable application profile to use for the export. If you don't specify an app profile, Bigtable uses the instance's default app profile: https://cloud.google.com/bigtable/docs/app-profiles#default-app-profile.
-=======
 * **bigtableProjectId**: The ID for the Google Cloud project that contains the Bigtable instance that you want to read data from.
 * **bigtableInstanceId**: The ID of the Bigtable instance that contains the table.
 * **bigtableTableId**: The ID of the Bigtable table to read from.
@@ -41,7 +28,6 @@
 * **userOption**: Possible values are `FLATTEN` or `NONE`. `FLATTEN` flattens the row to the single level. `NONE` stores the whole row as a JSON string. Defaults to `NONE`.
 * **columnsAliases**: A comma-separated list of columns that are required for the Vertex AI Vector Search index. The columns `id` and `embedding` are required for Vertex AI Vector Search. You can use the notation `fromfamily:fromcolumn;to`. For example, if the columns are `rowkey` and `cf:my_embedding`, where `rowkey` has a different name than the embedding column, specify `cf:my_embedding;embedding` and, `rowkey;id`. Only use this option when the value for `userOption` is `FLATTEN`.
 * **bigtableAppProfileId**: The ID of the Bigtable application profile to use for the export. If you don't specify an app profile, Bigtable uses the instance's default app profile: https://cloud.google.com/bigtable/docs/app-profiles#default-app-profile.
->>>>>>> 1697ac70
 
 
 
@@ -230,13 +216,8 @@
     bigtableProjectId = "<bigtableProjectId>"
     bigtableInstanceId = "<bigtableInstanceId>"
     bigtableTableId = "<bigtableTableId>"
-<<<<<<< HEAD
-    outputDirectory = "gs://your-bucket/your-path/"
-    # filenamePrefix = "part"
-=======
     filenamePrefix = "part"
     # outputDirectory = "<outputDirectory>"
->>>>>>> 1697ac70
     # userOption = "NONE"
     # columnsAliases = "<columnsAliases>"
     # bigtableAppProfileId = "default"
