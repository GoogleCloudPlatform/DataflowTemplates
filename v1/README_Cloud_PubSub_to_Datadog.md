
Pub/Sub to Datadog template
---
The Pub/Sub to Datadog template is a streaming pipeline that reads messages from
a Pub/Sub subscription and writes the message payload to Datadog by using a
Datadog endpoint. The most common use case for this template is to export log
<<<<<<< HEAD
files to Datadog. For more information check out <a
href="https://docs.datadoghq.com/integrations/google_cloud_platform/?tab=project#log-collection">Datadog's
log collection process</a>.
=======
files to Datadog.
>>>>>>> 1697ac70

Before writing to Datadog, you can apply a JavaScript user-defined function to
the message payload. Any messages that experience processing failures are
forwarded to a Pub/Sub unprocessed topic for further troubleshooting and
reprocessing.

As an extra layer of protection for your API keys and secrets, you can also pass
in a Cloud KMS key along with the base64-encoded API key parameter encrypted with
the Cloud KMS key. For additional details about encrypting your API key
parameter, see the <a
href="https://cloud.google.com/kms/docs/reference/rest/v1/projects.locations.keyRings.cryptoKeys/encrypt">Cloud
KMS API encryption endpoint</a>.


:memo: This is a Google-provided template! Please
check [Provided templates documentation](https://cloud.google.com/dataflow/docs/guides/templates/provided/pubsub-to-datadog)
on how to use it without having to build from sources using [Create job from template](https://console.cloud.google.com/dataflow/createjob?template=Cloud_PubSub_to_Datadog).

:bulb: This is a generated documentation based
on [Metadata Annotations](https://github.com/GoogleCloudPlatform/DataflowTemplates#metadata-annotations)
. Do not change this file directly.

## Parameters

### Required parameters

* **inputSubscription**: The Pub/Sub subscription to read the input from. For example, `projects/your-project-id/subscriptions/your-subscription-name`.
* **url**: The Datadog Logs API URL. This URL must be routable from the VPC that the pipeline runs in. See Send logs (https://docs.datadoghq.com/api/latest/logs/#send-logs) in the Datadog documentation for more information. For example, `https://http-intake.logs.datadoghq.com`.
* **outputDeadletterTopic**: The Pub/Sub topic to forward undeliverable messages to. For example, `projects/<PROJECT_ID>/topics/<TOPIC_NAME>`.

### Optional parameters

<<<<<<< HEAD
* **apiKey** : The Datadog API key. You must provide this value if the `apiKeySource` is set to `PLAINTEXT` or `KMS`. For more information, see API and Application Keys (https://docs.datadoghq.com/account_management/api-app-keys/) in the Datadog documentation.
* **batchCount** : The batch size for sending multiple events to Datadog. The default is `1` (no batching).
* **parallelism** : The maximum number of parallel requests. The default is `1` (no parallelism).
* **includePubsubMessage** : Whether to include the full Pub/Sub message in the payload. The default is `true` (all elements, including the data element, are included in the payload).
* **apiKeyKMSEncryptionKey** : The Cloud KMS key to use to decrypt the API Key. You must provide this parameter if the `apiKeySource` is set to `KMS`. If the Cloud KMS key is provided, you must pass in an encrypted API Key. (Example: projects/your-project-id/locations/global/keyRings/your-keyring/cryptoKeys/your-key-name).
* **apiKeySecretId** : The Secret Manager secret ID for the API Key. You must provide this parameter if the `apiKeySource` is set to `SECRET_MANAGER`. (Example: projects/your-project-id/secrets/your-secret/versions/your-secret-version).
* **apiKeySource** : The source of the API key. The following values are supported: `PLAINTEXT`, `KMS`, and `SECRET_MANAGER`. You must provide this parameter if you're using Secret Manager. If `apiKeySource` is set to `KMS`, you must also provide `apiKeyKMSEncryptionKey` and encrypted `API Key`. If `apiKeySource` is set to `SECRET_MANAGER`, you must also provide `apiKeySecretId`. If `apiKeySource` is set to `PLAINTEXT`, you must also provide `apiKey`.
* **javascriptTextTransformGcsPath** : The Cloud Storage URI of the .js file that defines the JavaScript user-defined function (UDF) to use. For example, `gs://my-bucket/my-udfs/my_file.js`.
* **javascriptTextTransformFunctionName** : The name of the JavaScript user-defined function (UDF) to use. For example, if your JavaScript function code is `myTransform(inJson) { /*...do stuff...*/ }`, then the function name is `myTransform`. For sample JavaScript UDFs, see UDF Examples (https://github.com/GoogleCloudPlatform/DataflowTemplates#udf-examples).
* **javascriptTextTransformReloadIntervalMinutes** : Define the interval that workers may check for JavaScript UDF changes to reload the files. Defaults to: 0.
=======
* **apiKey**: The Datadog API key. You must provide this value if the `apiKeySource` is set to `PLAINTEXT` or `KMS`. For more information, see API and Application Keys (https://docs.datadoghq.com/account_management/api-app-keys/) in the Datadog documentation.
* **batchCount**: The batch size for sending multiple events to Datadog. The default is `1` (no batching).
* **parallelism**: The maximum number of parallel requests. The default is `1` (no parallelism).
* **includePubsubMessage**: Whether to include the full Pub/Sub message in the payload. The default is `true` (all elements, including the data element, are included in the payload).
* **apiKeyKMSEncryptionKey**: The Cloud KMS key to use to decrypt the API Key. You must provide this parameter if the `apiKeySource` is set to `KMS`. If the Cloud KMS key is provided, you must pass in an encrypted API Key. For example, `projects/your-project-id/locations/global/keyRings/your-keyring/cryptoKeys/your-key-name`.
* **apiKeySecretId**: The Secret Manager secret ID for the API Key. You must provide this parameter if the `apiKeySource` is set to `SECRET_MANAGER`. For example, `projects/your-project-id/secrets/your-secret/versions/your-secret-version`.
* **apiKeySource**: The source of the API key. The following values are supported: `PLAINTEXT`, `KMS`, and `SECRET_MANAGER`. You must provide this parameter if you're using Secret Manager. If `apiKeySource` is set to `KMS`, you must also provide `apiKeyKMSEncryptionKey` and encrypted `API Key`. If `apiKeySource` is set to `SECRET_MANAGER`, you must also provide `apiKeySecretId`. If `apiKeySource` is set to `PLAINTEXT`, you must also provide `apiKey`.
* **javascriptTextTransformGcsPath**: The Cloud Storage URI of the .js file that defines the JavaScript user-defined function (UDF) to use. For example, `gs://my-bucket/my-udfs/my_file.js`.
* **javascriptTextTransformFunctionName**: The name of the JavaScript user-defined function (UDF) to use. For example, if your JavaScript function code is `myTransform(inJson) { /*...do stuff...*/ }`, then the function name is `myTransform`. For sample JavaScript UDFs, see UDF Examples (https://github.com/GoogleCloudPlatform/DataflowTemplates#udf-examples).
* **javascriptTextTransformReloadIntervalMinutes**: Define the interval that workers may check for JavaScript UDF changes to reload the files. Defaults to: 0.
>>>>>>> 1697ac70


## User-Defined functions (UDFs)

The Pub/Sub to Datadog Template supports User-Defined functions (UDFs).
UDFs allow you to customize functionality by providing a JavaScript function
without having to maintain or build the entire template code.

Check [Create user-defined functions for Dataflow templates](https://cloud.google.com/dataflow/docs/guides/templates/create-template-udf)
and [Using UDFs](https://github.com/GoogleCloudPlatform/DataflowTemplates#using-udfs)
for more information about how to create and test those functions.


## Getting Started

### Requirements

* Java 11
* Maven
* [gcloud CLI](https://cloud.google.com/sdk/gcloud), and execution of the
  following commands:
  * `gcloud auth login`
  * `gcloud auth application-default login`

:star2: Those dependencies are pre-installed if you use Google Cloud Shell!

[![Open in Cloud Shell](http://gstatic.com/cloudssh/images/open-btn.svg)](https://console.cloud.google.com/cloudshell/editor?cloudshell_git_repo=https%3A%2F%2Fgithub.com%2FGoogleCloudPlatform%2FDataflowTemplates.git&cloudshell_open_in_editor=v1/src/main/java/com/google/cloud/teleport/templates/PubSubToDatadog.java)

### Templates Plugin

This README provides instructions using
the [Templates Plugin](https://github.com/GoogleCloudPlatform/DataflowTemplates#templates-plugin).

### Building Template

This template is a Classic Template, meaning that the pipeline code will be
executed only once and the pipeline will be saved to Google Cloud Storage for
further reuse. Please check [Creating classic Dataflow templates](https://cloud.google.com/dataflow/docs/guides/templates/creating-templates)
and [Running classic templates](https://cloud.google.com/dataflow/docs/guides/templates/running-templates)
for more information.

#### Staging the Template

If the plan is to just stage the template (i.e., make it available to use) by
the `gcloud` command or Dataflow "Create job from template" UI,
the `-PtemplatesStage` profile should be used:

```shell
export PROJECT=<my-project>
export BUCKET_NAME=<bucket-name>

mvn clean package -PtemplatesStage  \
-DskipTests \
-DprojectId="$PROJECT" \
-DbucketName="$BUCKET_NAME" \
-DstagePrefix="templates" \
-DtemplateName="Cloud_PubSub_to_Datadog" \
-f v1
```

The `-DgcpTempLocation=<temp-bucket-name>` parameter can be specified to set the GCS bucket used by the DataflowRunner to write
temp files to during serialization. The path used will be `gs://<temp-bucket-name>/temp/`.

The command should build and save the template to Google Cloud, and then print
the complete location on Cloud Storage:

```
Classic Template was staged! gs://<bucket-name>/templates/Cloud_PubSub_to_Datadog
```

The specific path should be copied as it will be used in the following steps.

#### Running the Template

**Using the staged template**:

You can use the path above run the template (or share with others for execution).

To start a job with the template at any time using `gcloud`, you are going to
need valid resources for the required parameters.

Provided that, the following command line can be used:

```shell
export PROJECT=<my-project>
export BUCKET_NAME=<bucket-name>
export REGION=us-central1
export TEMPLATE_SPEC_GCSPATH="gs://$BUCKET_NAME/templates/Cloud_PubSub_to_Datadog"

### Required
export INPUT_SUBSCRIPTION=<inputSubscription>
export URL=<url>
export OUTPUT_DEADLETTER_TOPIC=<outputDeadletterTopic>

### Optional
export API_KEY=<apiKey>
export BATCH_COUNT=<batchCount>
export PARALLELISM=<parallelism>
export INCLUDE_PUBSUB_MESSAGE=true
export API_KEY_KMSENCRYPTION_KEY=<apiKeyKMSEncryptionKey>
export API_KEY_SECRET_ID=<apiKeySecretId>
export API_KEY_SOURCE=<apiKeySource>
export JAVASCRIPT_TEXT_TRANSFORM_GCS_PATH=<javascriptTextTransformGcsPath>
export JAVASCRIPT_TEXT_TRANSFORM_FUNCTION_NAME=<javascriptTextTransformFunctionName>
export JAVASCRIPT_TEXT_TRANSFORM_RELOAD_INTERVAL_MINUTES=0

gcloud dataflow jobs run "cloud-pubsub-to-datadog-job" \
  --project "$PROJECT" \
  --region "$REGION" \
  --gcs-location "$TEMPLATE_SPEC_GCSPATH" \
  --parameters "inputSubscription=$INPUT_SUBSCRIPTION" \
  --parameters "apiKey=$API_KEY" \
  --parameters "url=$URL" \
  --parameters "batchCount=$BATCH_COUNT" \
  --parameters "parallelism=$PARALLELISM" \
  --parameters "includePubsubMessage=$INCLUDE_PUBSUB_MESSAGE" \
  --parameters "apiKeyKMSEncryptionKey=$API_KEY_KMSENCRYPTION_KEY" \
  --parameters "apiKeySecretId=$API_KEY_SECRET_ID" \
  --parameters "apiKeySource=$API_KEY_SOURCE" \
  --parameters "javascriptTextTransformGcsPath=$JAVASCRIPT_TEXT_TRANSFORM_GCS_PATH" \
  --parameters "javascriptTextTransformFunctionName=$JAVASCRIPT_TEXT_TRANSFORM_FUNCTION_NAME" \
  --parameters "javascriptTextTransformReloadIntervalMinutes=$JAVASCRIPT_TEXT_TRANSFORM_RELOAD_INTERVAL_MINUTES" \
  --parameters "outputDeadletterTopic=$OUTPUT_DEADLETTER_TOPIC"
```

For more information about the command, please check:
https://cloud.google.com/sdk/gcloud/reference/dataflow/jobs/run


**Using the plugin**:

Instead of just generating the template in the folder, it is possible to stage
and run the template in a single command. This may be useful for testing when
changing the templates.

```shell
export PROJECT=<my-project>
export BUCKET_NAME=<bucket-name>
export REGION=us-central1

### Required
export INPUT_SUBSCRIPTION=<inputSubscription>
export URL=<url>
export OUTPUT_DEADLETTER_TOPIC=<outputDeadletterTopic>

### Optional
export API_KEY=<apiKey>
export BATCH_COUNT=<batchCount>
export PARALLELISM=<parallelism>
export INCLUDE_PUBSUB_MESSAGE=true
export API_KEY_KMSENCRYPTION_KEY=<apiKeyKMSEncryptionKey>
export API_KEY_SECRET_ID=<apiKeySecretId>
export API_KEY_SOURCE=<apiKeySource>
export JAVASCRIPT_TEXT_TRANSFORM_GCS_PATH=<javascriptTextTransformGcsPath>
export JAVASCRIPT_TEXT_TRANSFORM_FUNCTION_NAME=<javascriptTextTransformFunctionName>
export JAVASCRIPT_TEXT_TRANSFORM_RELOAD_INTERVAL_MINUTES=0

mvn clean package -PtemplatesRun \
-DskipTests \
-DprojectId="$PROJECT" \
-DbucketName="$BUCKET_NAME" \
-Dregion="$REGION" \
-DjobName="cloud-pubsub-to-datadog-job" \
-DtemplateName="Cloud_PubSub_to_Datadog" \
-Dparameters="inputSubscription=$INPUT_SUBSCRIPTION,apiKey=$API_KEY,url=$URL,batchCount=$BATCH_COUNT,parallelism=$PARALLELISM,includePubsubMessage=$INCLUDE_PUBSUB_MESSAGE,apiKeyKMSEncryptionKey=$API_KEY_KMSENCRYPTION_KEY,apiKeySecretId=$API_KEY_SECRET_ID,apiKeySource=$API_KEY_SOURCE,javascriptTextTransformGcsPath=$JAVASCRIPT_TEXT_TRANSFORM_GCS_PATH,javascriptTextTransformFunctionName=$JAVASCRIPT_TEXT_TRANSFORM_FUNCTION_NAME,javascriptTextTransformReloadIntervalMinutes=$JAVASCRIPT_TEXT_TRANSFORM_RELOAD_INTERVAL_MINUTES,outputDeadletterTopic=$OUTPUT_DEADLETTER_TOPIC" \
-f v1
```

## Terraform

Dataflow supports the utilization of Terraform to manage template jobs,
see [dataflow_job](https://registry.terraform.io/providers/hashicorp/google/latest/docs/resources/dataflow_job).

Terraform modules have been generated for most templates in this repository. This includes the relevant parameters
specific to the template. If available, they may be used instead of
[dataflow_job](https://registry.terraform.io/providers/hashicorp/google/latest/docs/resources/dataflow_job)
directly.

To use the autogenerated module, execute the standard
[terraform workflow](https://developer.hashicorp.com/terraform/intro/core-workflow):

```shell
cd v1/terraform/Cloud_PubSub_to_Datadog
terraform init
terraform apply
```

To use
[dataflow_job](https://registry.terraform.io/providers/hashicorp/google/latest/docs/resources/dataflow_job)
directly:

```terraform
provider "google-beta" {
  project = var.project
}
variable "project" {
  default = "<my-project>"
}
variable "region" {
  default = "us-central1"
}

resource "google_dataflow_job" "cloud_pubsub_to_datadog" {

  provider          = google-beta
  template_gcs_path = "gs://dataflow-templates-${var.region}/latest/Cloud_PubSub_to_Datadog"
  name              = "cloud-pubsub-to-datadog"
  region            = var.region
  temp_gcs_location = "gs://bucket-name-here/temp"
  parameters        = {
    inputSubscription = "<inputSubscription>"
    url = "<url>"
    outputDeadletterTopic = "<outputDeadletterTopic>"
    # apiKey = "<apiKey>"
    # batchCount = "<batchCount>"
    # parallelism = "<parallelism>"
    # includePubsubMessage = "true"
<<<<<<< HEAD
    # apiKeyKMSEncryptionKey = "projects/your-project-id/locations/global/keyRings/your-keyring/cryptoKeys/your-key-name"
    # apiKeySecretId = "projects/your-project-id/secrets/your-secret/versions/your-secret-version"
=======
    # apiKeyKMSEncryptionKey = "<apiKeyKMSEncryptionKey>"
    # apiKeySecretId = "<apiKeySecretId>"
>>>>>>> 1697ac70
    # apiKeySource = "<apiKeySource>"
    # javascriptTextTransformGcsPath = "<javascriptTextTransformGcsPath>"
    # javascriptTextTransformFunctionName = "<javascriptTextTransformFunctionName>"
    # javascriptTextTransformReloadIntervalMinutes = "0"
  }
}
```<|MERGE_RESOLUTION|>--- conflicted
+++ resolved
@@ -4,13 +4,7 @@
 The Pub/Sub to Datadog template is a streaming pipeline that reads messages from
 a Pub/Sub subscription and writes the message payload to Datadog by using a
 Datadog endpoint. The most common use case for this template is to export log
-<<<<<<< HEAD
-files to Datadog. For more information check out <a
-href="https://docs.datadoghq.com/integrations/google_cloud_platform/?tab=project#log-collection">Datadog's
-log collection process</a>.
-=======
 files to Datadog.
->>>>>>> 1697ac70
 
 Before writing to Datadog, you can apply a JavaScript user-defined function to
 the message payload. Any messages that experience processing failures are
@@ -43,18 +37,6 @@
 
 ### Optional parameters
 
-<<<<<<< HEAD
-* **apiKey** : The Datadog API key. You must provide this value if the `apiKeySource` is set to `PLAINTEXT` or `KMS`. For more information, see API and Application Keys (https://docs.datadoghq.com/account_management/api-app-keys/) in the Datadog documentation.
-* **batchCount** : The batch size for sending multiple events to Datadog. The default is `1` (no batching).
-* **parallelism** : The maximum number of parallel requests. The default is `1` (no parallelism).
-* **includePubsubMessage** : Whether to include the full Pub/Sub message in the payload. The default is `true` (all elements, including the data element, are included in the payload).
-* **apiKeyKMSEncryptionKey** : The Cloud KMS key to use to decrypt the API Key. You must provide this parameter if the `apiKeySource` is set to `KMS`. If the Cloud KMS key is provided, you must pass in an encrypted API Key. (Example: projects/your-project-id/locations/global/keyRings/your-keyring/cryptoKeys/your-key-name).
-* **apiKeySecretId** : The Secret Manager secret ID for the API Key. You must provide this parameter if the `apiKeySource` is set to `SECRET_MANAGER`. (Example: projects/your-project-id/secrets/your-secret/versions/your-secret-version).
-* **apiKeySource** : The source of the API key. The following values are supported: `PLAINTEXT`, `KMS`, and `SECRET_MANAGER`. You must provide this parameter if you're using Secret Manager. If `apiKeySource` is set to `KMS`, you must also provide `apiKeyKMSEncryptionKey` and encrypted `API Key`. If `apiKeySource` is set to `SECRET_MANAGER`, you must also provide `apiKeySecretId`. If `apiKeySource` is set to `PLAINTEXT`, you must also provide `apiKey`.
-* **javascriptTextTransformGcsPath** : The Cloud Storage URI of the .js file that defines the JavaScript user-defined function (UDF) to use. For example, `gs://my-bucket/my-udfs/my_file.js`.
-* **javascriptTextTransformFunctionName** : The name of the JavaScript user-defined function (UDF) to use. For example, if your JavaScript function code is `myTransform(inJson) { /*...do stuff...*/ }`, then the function name is `myTransform`. For sample JavaScript UDFs, see UDF Examples (https://github.com/GoogleCloudPlatform/DataflowTemplates#udf-examples).
-* **javascriptTextTransformReloadIntervalMinutes** : Define the interval that workers may check for JavaScript UDF changes to reload the files. Defaults to: 0.
-=======
 * **apiKey**: The Datadog API key. You must provide this value if the `apiKeySource` is set to `PLAINTEXT` or `KMS`. For more information, see API and Application Keys (https://docs.datadoghq.com/account_management/api-app-keys/) in the Datadog documentation.
 * **batchCount**: The batch size for sending multiple events to Datadog. The default is `1` (no batching).
 * **parallelism**: The maximum number of parallel requests. The default is `1` (no parallelism).
@@ -65,7 +47,6 @@
 * **javascriptTextTransformGcsPath**: The Cloud Storage URI of the .js file that defines the JavaScript user-defined function (UDF) to use. For example, `gs://my-bucket/my-udfs/my_file.js`.
 * **javascriptTextTransformFunctionName**: The name of the JavaScript user-defined function (UDF) to use. For example, if your JavaScript function code is `myTransform(inJson) { /*...do stuff...*/ }`, then the function name is `myTransform`. For sample JavaScript UDFs, see UDF Examples (https://github.com/GoogleCloudPlatform/DataflowTemplates#udf-examples).
 * **javascriptTextTransformReloadIntervalMinutes**: Define the interval that workers may check for JavaScript UDF changes to reload the files. Defaults to: 0.
->>>>>>> 1697ac70
 
 
 ## User-Defined functions (UDFs)
@@ -283,13 +264,8 @@
     # batchCount = "<batchCount>"
     # parallelism = "<parallelism>"
     # includePubsubMessage = "true"
-<<<<<<< HEAD
-    # apiKeyKMSEncryptionKey = "projects/your-project-id/locations/global/keyRings/your-keyring/cryptoKeys/your-key-name"
-    # apiKeySecretId = "projects/your-project-id/secrets/your-secret/versions/your-secret-version"
-=======
     # apiKeyKMSEncryptionKey = "<apiKeyKMSEncryptionKey>"
     # apiKeySecretId = "<apiKeySecretId>"
->>>>>>> 1697ac70
     # apiKeySource = "<apiKeySource>"
     # javascriptTextTransformGcsPath = "<javascriptTextTransformGcsPath>"
     # javascriptTextTransformFunctionName = "<javascriptTextTransformFunctionName>"
