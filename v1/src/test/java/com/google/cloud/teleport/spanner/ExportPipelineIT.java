--- conflicted
+++ resolved
@@ -284,12 +284,9 @@
                 + "  \"FirstName\" character varying(256),\n"
                 + "  \"LastName\" character varying(256),\n"
                 + "  \"Rating\" real,\n"
-<<<<<<< HEAD
                 + "  \"UuidCol\" uuid,\n"
                 + "  \"UuidArrayCol\" uuid[],\n"
-=======
                 + "  \"NameTokens\" spanner.tokenlist generated always as (spanner.tokenize_fulltext(\"FirstName\")) stored hidden,\n"
->>>>>>> 2631a1d6
                 + "PRIMARY KEY(\"Id\"))",
             testName);
 
