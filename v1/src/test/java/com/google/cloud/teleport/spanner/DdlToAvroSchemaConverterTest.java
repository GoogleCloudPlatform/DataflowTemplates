/*
 * Copyright (C) 2018 Google LLC
 *
 * Licensed under the Apache License, Version 2.0 (the "License"); you may not
 * use this file except in compliance with the License. You may obtain a copy of
 * the License at
 *
 *   http://www.apache.org/licenses/LICENSE-2.0
 *
 * Unless required by applicable law or agreed to in writing, software
 * distributed under the License is distributed on an "AS IS" BASIS, WITHOUT
 * WARRANTIES OR CONDITIONS OF ANY KIND, either express or implied. See the
 * License for the specific language governing permissions and limitations under
 * the License.
 */
package com.google.cloud.teleport.spanner;

import static com.google.cloud.teleport.spanner.AvroUtil.DEFAULT_EXPRESSION;
import static com.google.cloud.teleport.spanner.AvroUtil.GENERATION_EXPRESSION;
import static com.google.cloud.teleport.spanner.AvroUtil.GOOGLE_FORMAT_VERSION;
import static com.google.cloud.teleport.spanner.AvroUtil.GOOGLE_STORAGE;
import static com.google.cloud.teleport.spanner.AvroUtil.HIDDEN;
import static com.google.cloud.teleport.spanner.AvroUtil.INPUT;
import static com.google.cloud.teleport.spanner.AvroUtil.NOT_NULL;
import static com.google.cloud.teleport.spanner.AvroUtil.OUTPUT;
import static com.google.cloud.teleport.spanner.AvroUtil.SPANNER_CHANGE_STREAM_FOR_CLAUSE;
import static com.google.cloud.teleport.spanner.AvroUtil.SPANNER_CHECK_CONSTRAINT;
import static com.google.cloud.teleport.spanner.AvroUtil.SPANNER_ENTITY;
import static com.google.cloud.teleport.spanner.AvroUtil.SPANNER_ENTITY_MODEL;
import static com.google.cloud.teleport.spanner.AvroUtil.SPANNER_ENTITY_PLACEMENT;
import static com.google.cloud.teleport.spanner.AvroUtil.SPANNER_FOREIGN_KEY;
import static com.google.cloud.teleport.spanner.AvroUtil.SPANNER_INDEX;
import static com.google.cloud.teleport.spanner.AvroUtil.SPANNER_ON_DELETE_ACTION;
import static com.google.cloud.teleport.spanner.AvroUtil.SPANNER_OPTION;
import static com.google.cloud.teleport.spanner.AvroUtil.SPANNER_PARENT;
import static com.google.cloud.teleport.spanner.AvroUtil.SPANNER_PLACEMENT_KEY;
import static com.google.cloud.teleport.spanner.AvroUtil.SPANNER_PRIMARY_KEY;
import static com.google.cloud.teleport.spanner.AvroUtil.SPANNER_REMOTE;
import static com.google.cloud.teleport.spanner.AvroUtil.SPANNER_SEQUENCE_COUNTER_START;
import static com.google.cloud.teleport.spanner.AvroUtil.SPANNER_SEQUENCE_KIND;
import static com.google.cloud.teleport.spanner.AvroUtil.SPANNER_SEQUENCE_SKIP_RANGE_MAX;
import static com.google.cloud.teleport.spanner.AvroUtil.SPANNER_SEQUENCE_SKIP_RANGE_MIN;
import static com.google.cloud.teleport.spanner.AvroUtil.SPANNER_VIEW_QUERY;
import static com.google.cloud.teleport.spanner.AvroUtil.SPANNER_VIEW_SECURITY;
import static com.google.cloud.teleport.spanner.AvroUtil.SQL_TYPE;
import static com.google.cloud.teleport.spanner.AvroUtil.STORED;
import static org.hamcrest.Matchers.empty;
import static org.hamcrest.Matchers.equalTo;
import static org.hamcrest.Matchers.hasSize;
import static org.hamcrest.Matchers.notNullValue;
import static org.hamcrest.Matchers.nullValue;
import static org.junit.Assert.assertThat;

import com.google.cloud.spanner.Dialect;
import com.google.cloud.teleport.spanner.common.NumericUtils;
import com.google.cloud.teleport.spanner.common.Type;
import com.google.cloud.teleport.spanner.common.Type.StructField;
import com.google.cloud.teleport.spanner.ddl.Ddl;
import com.google.cloud.teleport.spanner.ddl.View;
import com.google.common.collect.ImmutableList;
import java.util.Collection;
import java.util.Iterator;
import java.util.List;
import org.apache.avro.LogicalTypes;
import org.apache.avro.Schema;
import org.apache.avro.SchemaBuilder;
import org.junit.Test;

/** Test for {@link DdlToAvroSchemaConverter}. */
public class DdlToAvroSchemaConverterTest {

  @Test
  public void emptyDb() {
    DdlToAvroSchemaConverter converter =
        new DdlToAvroSchemaConverter("spannertest", "booleans", false);
    Ddl empty = Ddl.builder().build();
    assertThat(converter.convert(empty), empty());
  }

  @Test
  public void pgEmptyDb() {
    DdlToAvroSchemaConverter converter =
        new DdlToAvroSchemaConverter("spannertest", "booleans", false);
    Ddl empty = Ddl.builder(Dialect.POSTGRESQL).build();
    assertThat(converter.convert(empty), empty());
  }

  @Test
  public void simple() {
    DdlToAvroSchemaConverter converter =
        new DdlToAvroSchemaConverter("spannertest", "booleans", false);
    Ddl ddl =
        Ddl.builder()
            .createTable("Users")
            .column("id")
            .int64()
            .notNull()
            .endColumn()
            .column("first_name")
            .string()
            .size(10)
            .defaultExpression("'John'")
            .endColumn()
            .column("last_name")
            .type(Type.string())
            .max()
            .endColumn()
            .column("full_name")
            .type(Type.string())
            .max()
            .generatedAs("CONCAT(first_name, ' ', last_name)")
            .stored()
            .endColumn()
            .column("gen_id")
            .int64()
            .notNull()
            .generatedAs("MOD(id+1, 64)")
            .stored()
            .endColumn()
            .column("MyTokens")
            .tokenlist()
            .isHidden(true)
            .generatedAs("(TOKENIZE_FULLTEXT(MyData))")
            .endColumn()
            .primaryKey()
            .asc("id")
            .asc("gen_id")
            .desc("last_name")
            .end()
            .indexes(
                ImmutableList.of(
                    "CREATE INDEX `UsersByFirstName` ON `Users` (`first_name`)",
                    "CREATE SEARCH INDEX `SearchIndex` ON `Users` (`MyTokens`)"
                        + " OPTIONS (sort_order_sharding=TRUE)"))
            .foreignKeys(
                ImmutableList.of(
                    "ALTER TABLE `Users` ADD CONSTRAINT `fk` FOREIGN KEY (`first_name`)"
                        + " REFERENCES `AllowedNames` (`first_name`)",
                    "ALTER TABLE `Users` ADD CONSTRAINT `fk_odc` FOREIGN KEY (`last_name`)"
                        + " REFERENCES `AllowedNames` (`last_name`) ON DELETE CASCADE"))
            .checkConstraints(ImmutableList.of("CONSTRAINT ck CHECK (`first_name` != `last_name`)"))
            .endTable()
            .build();

    Collection<Schema> result = converter.convert(ddl);
    assertThat(result, hasSize(1));
    Schema avroSchema = result.iterator().next();

    assertThat(avroSchema.getNamespace(), equalTo("spannertest"));
    assertThat(avroSchema.getProp(GOOGLE_FORMAT_VERSION), equalTo("booleans"));
    assertThat(avroSchema.getProp(GOOGLE_STORAGE), equalTo("CloudSpanner"));

    assertThat(avroSchema.getName(), equalTo("Users"));

    List<Schema.Field> fields = avroSchema.getFields();

    assertThat(fields, hasSize(6));

    assertThat(fields.get(0).name(), equalTo("id"));
    // Not null
    assertThat(fields.get(0).schema().getType(), equalTo(Schema.Type.LONG));
    assertThat(fields.get(0).getProp(SQL_TYPE), equalTo("INT64"));
    assertThat(fields.get(0).getProp(NOT_NULL), equalTo(null));
    assertThat(fields.get(0).getProp(GENERATION_EXPRESSION), equalTo(null));
    assertThat(fields.get(0).getProp(STORED), equalTo(null));
    assertThat(fields.get(0).getProp(DEFAULT_EXPRESSION), equalTo(null));

    assertThat(fields.get(1).name(), equalTo("first_name"));
    assertThat(fields.get(1).schema(), equalTo(nullableUnion(Schema.Type.STRING)));
    assertThat(fields.get(1).getProp(SQL_TYPE), equalTo("STRING(10)"));
    assertThat(fields.get(1).getProp(NOT_NULL), equalTo(null));
    assertThat(fields.get(1).getProp(GENERATION_EXPRESSION), equalTo(null));
    assertThat(fields.get(1).getProp(STORED), equalTo(null));
    assertThat(fields.get(1).getProp(DEFAULT_EXPRESSION), equalTo("'John'"));

    assertThat(fields.get(2).name(), equalTo("last_name"));
    assertThat(fields.get(2).schema(), equalTo(nullableUnion(Schema.Type.STRING)));
    assertThat(fields.get(2).getProp(SQL_TYPE), equalTo("STRING(MAX)"));
    assertThat(fields.get(2).getProp(NOT_NULL), equalTo(null));
    assertThat(fields.get(2).getProp(GENERATION_EXPRESSION), equalTo(null));
    assertThat(fields.get(2).getProp(STORED), equalTo(null));
    assertThat(fields.get(2).getProp(DEFAULT_EXPRESSION), equalTo(null));

    assertThat(fields.get(3).name(), equalTo("full_name"));
    assertThat(fields.get(3).schema(), equalTo(Schema.create(Schema.Type.NULL)));
    assertThat(fields.get(3).getProp(SQL_TYPE), equalTo("STRING(MAX)"));
    assertThat(fields.get(3).getProp(NOT_NULL), equalTo("false"));
    assertThat(
        fields.get(3).getProp(GENERATION_EXPRESSION),
        equalTo("CONCAT(first_name, ' ', last_name)"));
    assertThat(fields.get(3).getProp(STORED), equalTo("true"));
    assertThat(fields.get(3).getProp(DEFAULT_EXPRESSION), equalTo(null));

    assertThat(fields.get(4).name(), equalTo("gen_id"));
    assertThat(fields.get(4).schema(), equalTo(Schema.create(Schema.Type.NULL)));
    assertThat(fields.get(4).getProp(SQL_TYPE), equalTo("INT64"));
    assertThat(fields.get(4).getProp(NOT_NULL), equalTo("true"));
    assertThat(fields.get(4).getProp(GENERATION_EXPRESSION), equalTo("MOD(id+1, 64)"));
    assertThat(fields.get(4).getProp(STORED), equalTo("true"));
    assertThat(fields.get(4).getProp(DEFAULT_EXPRESSION), equalTo(null));

    assertThat(fields.get(5).name(), equalTo("MyTokens"));
    assertThat(fields.get(5).schema(), equalTo(Schema.create(Schema.Type.NULL)));
    assertThat(fields.get(5).getProp(SQL_TYPE), equalTo("TOKENLIST"));
    assertThat(fields.get(5).getProp(NOT_NULL), equalTo("false"));
    assertThat(fields.get(5).getProp(STORED), equalTo("false"));
    assertThat(fields.get(5).getProp(HIDDEN), equalTo("true"));
    assertThat(
        fields.get(5).getProp(GENERATION_EXPRESSION), equalTo("(TOKENIZE_FULLTEXT(MyData))"));
    assertThat(fields.get(5).getProp(DEFAULT_EXPRESSION), equalTo(null));

    // spanner pk
    assertThat(avroSchema.getProp(SPANNER_PRIMARY_KEY + "_0"), equalTo("`id` ASC"));
    assertThat(avroSchema.getProp(SPANNER_PRIMARY_KEY + "_1"), equalTo("`gen_id` ASC"));
    assertThat(avroSchema.getProp(SPANNER_PRIMARY_KEY + "_2"), equalTo("`last_name` DESC"));
    assertThat(avroSchema.getProp(SPANNER_PARENT), nullValue());
    assertThat(avroSchema.getProp(SPANNER_ON_DELETE_ACTION), nullValue());

    assertThat(
        avroSchema.getProp(SPANNER_INDEX + "0"),
        equalTo("CREATE INDEX `UsersByFirstName` ON `Users` (`first_name`)"));
    assertThat(
        avroSchema.getProp(SPANNER_INDEX + "1"),
        equalTo(
            "CREATE SEARCH INDEX `SearchIndex` ON `Users` (`MyTokens`)"
                + " OPTIONS (sort_order_sharding=TRUE)"));
    assertThat(
        avroSchema.getProp(SPANNER_FOREIGN_KEY + "0"),
        equalTo(
            "ALTER TABLE `Users` ADD CONSTRAINT `fk` FOREIGN KEY (`first_name`)"
                + " REFERENCES `AllowedNames` (`first_name`)"));
    assertThat(
        avroSchema.getProp(SPANNER_FOREIGN_KEY + "1"),
        equalTo(
            "ALTER TABLE `Users` ADD CONSTRAINT `fk_odc` FOREIGN KEY (`last_name`)"
                + " REFERENCES `AllowedNames` (`last_name`) ON DELETE CASCADE"));
    assertThat(
        avroSchema.getProp(SPANNER_CHECK_CONSTRAINT + "0"),
        equalTo("CONSTRAINT ck CHECK (`first_name` != `last_name`)"));

    System.out.println(avroSchema.toString(true));
  }

  @Test
  public void pgSimple() {
    DdlToAvroSchemaConverter converter =
        new DdlToAvroSchemaConverter("spannertest", "booleans", false);
    Ddl ddl =
        Ddl.builder(Dialect.POSTGRESQL)
            .createTable("Users")
            .column("id")
            .pgInt8()
            .notNull()
            .endColumn()
            .column("first_name")
            .pgVarchar()
            .size(10)
            .defaultExpression("'John'")
            .endColumn()
            .column("last_name")
            .type(Type.pgVarchar())
            .max()
            .endColumn()
            .column("full_name")
            .type(Type.pgVarchar())
            .max()
            .generatedAs("CONCAT(first_name, ' ', last_name)")
            .stored()
            .endColumn()
            .column("gen_id")
            .pgInt8()
            .notNull()
            .generatedAs("MOD(id+1, 64)")
            .stored()
            .endColumn()
            .primaryKey()
            .asc("id")
            .asc("gen_id")
            .asc("last_name")
            .end()
            .indexes(
                ImmutableList.of("CREATE INDEX \"UsersByFirstName\" ON \"Users\" (\"first_name\")"))
            .foreignKeys(
                ImmutableList.of(
                    "ALTER TABLE \"Users\" ADD CONSTRAINT \"fk\" FOREIGN KEY (\"first_name\")"
                        + " REFERENCES \"AllowedNames\" (\"first_name\")",
                    "ALTER TABLE \"Users\" ADD CONSTRAINT \"fk_odc\" FOREIGN KEY (\"last_name\")"
                        + " REFERENCES \"AllowedNames\" (\"last_name\") ON DELETE CASCADE"))
            .checkConstraints(
                ImmutableList.of("CONSTRAINT ck CHECK (\"first_name\" != \"last_name\")"))
            .endTable()
            .build();

    Collection<Schema> result = converter.convert(ddl);
    assertThat(result, hasSize(1));
    Schema avroSchema = result.iterator().next();

    assertThat(avroSchema.getNamespace(), equalTo("spannertest"));
    assertThat(avroSchema.getProp(GOOGLE_FORMAT_VERSION), equalTo("booleans"));
    assertThat(avroSchema.getProp(GOOGLE_STORAGE), equalTo("CloudSpanner"));

    assertThat(avroSchema.getName(), equalTo("Users"));

    List<Schema.Field> fields = avroSchema.getFields();

    assertThat(fields, hasSize(5));

    assertThat(fields.get(0).name(), equalTo("id"));
    // Not null
    assertThat(fields.get(0).schema().getType(), equalTo(Schema.Type.LONG));
    assertThat(fields.get(0).getProp(SQL_TYPE), equalTo("bigint"));
    assertThat(fields.get(0).getProp(NOT_NULL), equalTo(null));
    assertThat(fields.get(0).getProp(GENERATION_EXPRESSION), equalTo(null));
    assertThat(fields.get(0).getProp(STORED), equalTo(null));
    assertThat(fields.get(0).getProp(DEFAULT_EXPRESSION), equalTo(null));

    assertThat(fields.get(1).name(), equalTo("first_name"));
    assertThat(fields.get(1).schema(), equalTo(nullableUnion(Schema.Type.STRING)));
    assertThat(fields.get(1).getProp(SQL_TYPE), equalTo("character varying(10)"));
    assertThat(fields.get(1).getProp(NOT_NULL), equalTo(null));
    assertThat(fields.get(1).getProp(GENERATION_EXPRESSION), equalTo(null));
    assertThat(fields.get(1).getProp(STORED), equalTo(null));
    assertThat(fields.get(1).getProp(DEFAULT_EXPRESSION), equalTo("'John'"));

    assertThat(fields.get(2).name(), equalTo("last_name"));
    assertThat(fields.get(2).schema(), equalTo(nullableUnion(Schema.Type.STRING)));
    assertThat(fields.get(2).getProp(SQL_TYPE), equalTo("character varying"));
    assertThat(fields.get(2).getProp(NOT_NULL), equalTo(null));
    assertThat(fields.get(2).getProp(GENERATION_EXPRESSION), equalTo(null));
    assertThat(fields.get(2).getProp(STORED), equalTo(null));
    assertThat(fields.get(2).getProp(DEFAULT_EXPRESSION), equalTo(null));

    assertThat(fields.get(3).name(), equalTo("full_name"));
    assertThat(fields.get(3).schema(), equalTo(Schema.create(Schema.Type.NULL)));
    assertThat(fields.get(3).getProp(SQL_TYPE), equalTo("character varying"));
    assertThat(fields.get(3).getProp(NOT_NULL), equalTo("false"));
    assertThat(
        fields.get(3).getProp(GENERATION_EXPRESSION),
        equalTo("CONCAT(first_name, ' ', last_name)"));
    assertThat(fields.get(3).getProp(STORED), equalTo("true"));
    assertThat(fields.get(3).getProp(DEFAULT_EXPRESSION), equalTo(null));

    assertThat(fields.get(4).name(), equalTo("gen_id"));
    assertThat(fields.get(4).schema(), equalTo(Schema.create(Schema.Type.NULL)));
    assertThat(fields.get(4).getProp(SQL_TYPE), equalTo("bigint"));
    assertThat(fields.get(4).getProp(NOT_NULL), equalTo("true"));
    assertThat(fields.get(4).getProp(GENERATION_EXPRESSION), equalTo("MOD(id+1, 64)"));
    assertThat(fields.get(4).getProp(STORED), equalTo("true"));
    assertThat(fields.get(4).getProp(DEFAULT_EXPRESSION), equalTo(null));

    // spanner pk
    assertThat(avroSchema.getProp(SPANNER_PRIMARY_KEY + "_0"), equalTo("\"id\" ASC"));
    assertThat(avroSchema.getProp(SPANNER_PRIMARY_KEY + "_1"), equalTo("\"gen_id\" ASC"));
    assertThat(avroSchema.getProp(SPANNER_PRIMARY_KEY + "_2"), equalTo("\"last_name\" ASC"));
    assertThat(avroSchema.getProp(SPANNER_PARENT), nullValue());
    assertThat(avroSchema.getProp(SPANNER_ON_DELETE_ACTION), nullValue());

    assertThat(
        avroSchema.getProp(SPANNER_INDEX + "0"),
        equalTo("CREATE INDEX \"UsersByFirstName\" ON \"Users\" (\"first_name\")"));
    assertThat(
        avroSchema.getProp(SPANNER_FOREIGN_KEY + "0"),
        equalTo(
            "ALTER TABLE \"Users\" ADD CONSTRAINT \"fk\" FOREIGN KEY (\"first_name\")"
                + " REFERENCES \"AllowedNames\" (\"first_name\")"));
    assertThat(
        avroSchema.getProp(SPANNER_FOREIGN_KEY + "1"),
        equalTo(
            "ALTER TABLE \"Users\" ADD CONSTRAINT \"fk_odc\" FOREIGN KEY (\"last_name\")"
                + " REFERENCES \"AllowedNames\" (\"last_name\") ON DELETE CASCADE"));
    assertThat(
        avroSchema.getProp(SPANNER_CHECK_CONSTRAINT + "0"),
        equalTo("CONSTRAINT ck CHECK (\"first_name\" != \"last_name\")"));
  }

  @Test
  public void invokerRightsView() {
    DdlToAvroSchemaConverter converter =
        new DdlToAvroSchemaConverter("spannertest", "booleans", false);
    Ddl ddl =
        Ddl.builder()
            .createTable("Users")
            .column("id")
            .int64()
            .notNull()
            .endColumn()
            .column("first_name")
            .string()
            .size(10)
            .endColumn()
            .column("last_name")
            .type(Type.string())
            .max()
            .endColumn()
            .endTable()
            .createView("Names")
            .query("SELECT first_name, last_name FROM Users")
            .security(View.SqlSecurity.INVOKER)
            .endView()
            .build();

    Collection<Schema> result = converter.convert(ddl);
    assertThat(result, hasSize(2));
    Schema avroView = null;
    for (Schema s : result) {
      if (s.getName().equals("Names")) {
        avroView = s;
      }
    }
    assertThat(avroView, notNullValue());

    assertThat(avroView.getNamespace(), equalTo("spannertest"));
    assertThat(avroView.getProp(GOOGLE_FORMAT_VERSION), equalTo("booleans"));
    assertThat(avroView.getProp(GOOGLE_STORAGE), equalTo("CloudSpanner"));
    assertThat(
        avroView.getProp(SPANNER_VIEW_QUERY), equalTo("SELECT first_name, last_name FROM Users"));
    assertThat(avroView.getProp(SPANNER_VIEW_SECURITY), equalTo("INVOKER"));

    assertThat(avroView.getName(), equalTo("Names"));
  }

  @Test
  public void pgInvokerRightsView() {
    DdlToAvroSchemaConverter converter =
        new DdlToAvroSchemaConverter("spannertest", "booleans", false);
    Ddl ddl =
        Ddl.builder(Dialect.POSTGRESQL)
            .createTable("Users")
            .column("id")
            .pgInt8()
            .notNull()
            .endColumn()
            .column("first_name")
            .pgVarchar()
            .size(10)
            .endColumn()
            .column("last_name")
            .type(Type.pgVarchar())
            .max()
            .endColumn()
            .endTable()
            .createView("Names")
            .query("SELECT first_name, last_name FROM Users")
            .security(View.SqlSecurity.INVOKER)
            .endView()
            .build();

    Collection<Schema> result = converter.convert(ddl);
    assertThat(result, hasSize(2));
    Schema avroView = null;
    for (Schema s : result) {
      if (s.getName().equals("Names")) {
        avroView = s;
      }
    }
    assertThat(avroView, notNullValue());

    assertThat(avroView.getNamespace(), equalTo("spannertest"));
    assertThat(avroView.getProp(GOOGLE_FORMAT_VERSION), equalTo("booleans"));
    assertThat(avroView.getProp(GOOGLE_STORAGE), equalTo("CloudSpanner"));
    assertThat(
        avroView.getProp(SPANNER_VIEW_QUERY), equalTo("SELECT first_name, last_name FROM Users"));
    assertThat(avroView.getProp(SPANNER_VIEW_SECURITY), equalTo("INVOKER"));

    assertThat(avroView.getName(), equalTo("Names"));
  }

  @Test
  public void definerRightsView() {
    DdlToAvroSchemaConverter converter =
        new DdlToAvroSchemaConverter("spannertest", "booleans", false);
    Ddl ddl =
        Ddl.builder()
            .createTable("Users")
            .column("id")
            .int64()
            .notNull()
            .endColumn()
            .column("first_name")
            .string()
            .size(10)
            .endColumn()
            .column("last_name")
            .type(Type.string())
            .max()
            .endColumn()
            .endTable()
            .createView("Names")
            .query("SELECT first_name, last_name FROM Users")
            .security(View.SqlSecurity.DEFINER)
            .endView()
            .build();

    Collection<Schema> result = converter.convert(ddl);
    assertThat(result, hasSize(2));
    Schema avroView = null;
    for (Schema s : result) {
      if (s.getName().equals("Names")) {
        avroView = s;
      }
    }
    assertThat(avroView, notNullValue());

    assertThat(avroView.getNamespace(), equalTo("spannertest"));
    assertThat(avroView.getProp("googleFormatVersion"), equalTo("booleans"));
    assertThat(avroView.getProp("googleStorage"), equalTo("CloudSpanner"));
    assertThat(
        avroView.getProp("spannerViewQuery"), equalTo("SELECT first_name, last_name FROM Users"));
    assertThat(avroView.getProp("spannerViewSecurity"), equalTo("DEFINER"));

    assertThat(avroView.getName(), equalTo("Names"));
  }

  @Test
  public void pgDefinerRightsView() {
    DdlToAvroSchemaConverter converter =
        new DdlToAvroSchemaConverter("spannertest", "booleans", false);
    Ddl ddl =
        Ddl.builder(Dialect.POSTGRESQL)
            .createTable("Users")
            .column("id")
            .pgInt8()
            .notNull()
            .endColumn()
            .column("first_name")
            .pgVarchar()
            .size(10)
            .endColumn()
            .column("last_name")
            .type(Type.pgVarchar())
            .max()
            .endColumn()
            .endTable()
            .createView("Names")
            .query("SELECT first_name, last_name FROM Users")
            .security(View.SqlSecurity.DEFINER)
            .endView()
            .build();

    Collection<Schema> result = converter.convert(ddl);
    assertThat(result, hasSize(2));
    Schema avroView = null;
    for (Schema s : result) {
      if (s.getName().equals("Names")) {
        avroView = s;
      }
    }
    assertThat(avroView, notNullValue());

    assertThat(avroView.getNamespace(), equalTo("spannertest"));
    assertThat(avroView.getProp("googleFormatVersion"), equalTo("booleans"));
    assertThat(avroView.getProp("googleStorage"), equalTo("CloudSpanner"));
    assertThat(
        avroView.getProp("spannerViewQuery"), equalTo("SELECT first_name, last_name FROM Users"));
    assertThat(avroView.getProp("spannerViewSecurity"), equalTo("DEFINER"));

    assertThat(avroView.getName(), equalTo("Names"));
  }

  @Test
  public void allTypes() {
    DdlToAvroSchemaConverter converter =
        new DdlToAvroSchemaConverter("spannertest", "booleans", false);
    Ddl ddl =
        Ddl.builder()
            .createTable("AllTYPES")
            .column("bool_field")
            .bool()
            .endColumn()
            .column("int64_field")
            .int64()
            .endColumn()
            .column("float64_field")
            .float64()
            .endColumn()
            .column("string_field")
            .string()
            .max()
            .endColumn()
            .column("bytes_field")
            .bytes()
            .max()
            .endColumn()
            .column("timestamp_field")
            .timestamp()
            .endColumn()
            .column("date_field")
            .date()
            .endColumn()
            .column("numeric_field")
            .numeric()
            .endColumn()
            .column("json_field")
            .json()
            .endColumn()
            .column("arr_bool_field")
            .type(Type.array(Type.bool()))
            .endColumn()
            .column("arr_int64_field")
            .type(Type.array(Type.int64()))
            .endColumn()
            .column("arr_float64_field")
            .type(Type.array(Type.float64()))
            .endColumn()
            .column("arr_string_field")
            .type(Type.array(Type.string()))
            .max()
            .endColumn()
            .column("arr_bytes_field")
            .type(Type.array(Type.bytes()))
            .max()
            .endColumn()
            .column("arr_timestamp_field")
            .type(Type.array(Type.timestamp()))
            .endColumn()
            .column("arr_date_field")
            .type(Type.array(Type.date()))
            .endColumn()
            .column("arr_numeric_field")
            .type(Type.array(Type.numeric()))
            .endColumn()
            .column("arr_json_field")
            .type(Type.array(Type.json()))
            .endColumn()
            .column("proto_field")
            .type(Type.proto("com.google.cloud.teleport.spanner.tests.TestMessage"))
            .endColumn()
            .column("arr_proto_field")
            .type(Type.array(Type.proto("com.google.cloud.teleport.spanner.tests.TestMessage")))
            .endColumn()
            .column("enum_field")
            .type(Type.protoEnum("com.google.cloud.teleport.spanner.tests.TestEnum"))
            .endColumn()
            .column("arr_enum_field")
            .type(Type.array(Type.protoEnum("com.google.cloud.teleport.spanner.tests.TestEnum")))
            .endColumn()
            .primaryKey()
            .asc("bool_field")
            .end()
            .interleaveInParent("ParentTable")
            .onDeleteCascade()
            .endTable()
            .build();

    Collection<Schema> result = converter.convert(ddl);
    assertThat(result, hasSize(1));
    Schema avroSchema = result.iterator().next();

    assertThat(avroSchema.getNamespace(), equalTo("spannertest"));
    assertThat(avroSchema.getProp(GOOGLE_FORMAT_VERSION), equalTo("booleans"));
    assertThat(avroSchema.getProp(GOOGLE_STORAGE), equalTo("CloudSpanner"));

    List<Schema.Field> fields = avroSchema.getFields();

    assertThat(fields, hasSize(22));

    assertThat(fields.get(0).name(), equalTo("bool_field"));
    assertThat(fields.get(0).schema(), equalTo(nullableUnion(Schema.Type.BOOLEAN)));
    assertThat(fields.get(0).getProp(SQL_TYPE), equalTo("BOOL"));

    assertThat(fields.get(1).name(), equalTo("int64_field"));
    assertThat(fields.get(1).schema(), equalTo(nullableUnion(Schema.Type.LONG)));
    assertThat(fields.get(1).getProp(SQL_TYPE), equalTo("INT64"));

    assertThat(fields.get(2).name(), equalTo("float64_field"));
    assertThat(fields.get(2).schema(), equalTo(nullableUnion(Schema.Type.DOUBLE)));
    assertThat(fields.get(2).getProp(SQL_TYPE), equalTo("FLOAT64"));

    assertThat(fields.get(3).name(), equalTo("string_field"));
    assertThat(fields.get(3).schema(), equalTo(nullableUnion(Schema.Type.STRING)));
    assertThat(fields.get(3).getProp(SQL_TYPE), equalTo("STRING(MAX)"));

    assertThat(fields.get(4).name(), equalTo("bytes_field"));
    assertThat(fields.get(4).schema(), equalTo(nullableUnion(Schema.Type.BYTES)));
    assertThat(fields.get(4).getProp(SQL_TYPE), equalTo("BYTES(MAX)"));

    assertThat(fields.get(5).name(), equalTo("timestamp_field"));
    assertThat(fields.get(5).schema(), equalTo(nullableUnion(Schema.Type.STRING)));
    assertThat(fields.get(5).getProp(SQL_TYPE), equalTo("TIMESTAMP"));

    assertThat(fields.get(6).name(), equalTo("date_field"));
    assertThat(fields.get(6).schema(), equalTo(nullableUnion(Schema.Type.STRING)));
    assertThat(fields.get(6).getProp(SQL_TYPE), equalTo("DATE"));

    assertThat(fields.get(7).name(), equalTo("numeric_field"));
    assertThat(fields.get(7).schema(), equalTo(nullableNumericUnion()));
    assertThat(fields.get(7).getProp(SQL_TYPE), equalTo("NUMERIC"));

    assertThat(fields.get(8).name(), equalTo("json_field"));
    assertThat(fields.get(8).schema(), equalTo(nullableUnion(Schema.Type.STRING)));
    assertThat(fields.get(8).getProp(SQL_TYPE), equalTo("JSON"));

    assertThat(fields.get(9).name(), equalTo("arr_bool_field"));
    assertThat(fields.get(9).schema(), equalTo(nullableArray(Schema.Type.BOOLEAN)));
    assertThat(fields.get(9).getProp(SQL_TYPE), equalTo("ARRAY<BOOL>"));

    assertThat(fields.get(10).name(), equalTo("arr_int64_field"));
    assertThat(fields.get(10).schema(), equalTo(nullableArray(Schema.Type.LONG)));
    assertThat(fields.get(10).getProp(SQL_TYPE), equalTo("ARRAY<INT64>"));

    assertThat(fields.get(11).name(), equalTo("arr_float64_field"));
    assertThat(fields.get(11).schema(), equalTo(nullableArray(Schema.Type.DOUBLE)));
    assertThat(fields.get(11).getProp(SQL_TYPE), equalTo("ARRAY<FLOAT64>"));

    assertThat(fields.get(12).name(), equalTo("arr_string_field"));
    assertThat(fields.get(12).schema(), equalTo(nullableArray(Schema.Type.STRING)));
    assertThat(fields.get(12).getProp(SQL_TYPE), equalTo("ARRAY<STRING(MAX)>"));

    assertThat(fields.get(13).name(), equalTo("arr_bytes_field"));
    assertThat(fields.get(13).schema(), equalTo(nullableArray(Schema.Type.BYTES)));
    assertThat(fields.get(13).getProp(SQL_TYPE), equalTo("ARRAY<BYTES(MAX)>"));

    assertThat(fields.get(14).name(), equalTo("arr_timestamp_field"));
    assertThat(fields.get(14).schema(), equalTo(nullableArray(Schema.Type.STRING)));
    assertThat(fields.get(14).getProp(SQL_TYPE), equalTo("ARRAY<TIMESTAMP>"));

    assertThat(fields.get(15).name(), equalTo("arr_date_field"));
    assertThat(fields.get(15).schema(), equalTo(nullableArray(Schema.Type.STRING)));
    assertThat(fields.get(15).getProp(SQL_TYPE), equalTo("ARRAY<DATE>"));

    assertThat(fields.get(16).name(), equalTo("arr_numeric_field"));
    assertThat(fields.get(16).schema(), equalTo(nullableNumericArray()));
    assertThat(fields.get(16).getProp(SQL_TYPE), equalTo("ARRAY<NUMERIC>"));

    assertThat(fields.get(17).name(), equalTo("arr_json_field"));
    assertThat(fields.get(17).schema(), equalTo(nullableArray(Schema.Type.STRING)));
    assertThat(fields.get(17).getProp(SQL_TYPE), equalTo("ARRAY<JSON>"));

    assertThat(fields.get(18).name(), equalTo("proto_field"));
    assertThat(fields.get(18).schema(), equalTo(nullableUnion(Schema.Type.BYTES)));
    assertThat(
        fields.get(18).getProp(SQL_TYPE),
        equalTo("PROTO<com.google.cloud.teleport.spanner.tests.TestMessage>"));

    assertThat(fields.get(19).name(), equalTo("arr_proto_field"));
    assertThat(fields.get(19).schema(), equalTo(nullableArray(Schema.Type.BYTES)));
    assertThat(
        fields.get(19).getProp(SQL_TYPE),
        equalTo("ARRAY<PROTO<com.google.cloud.teleport.spanner.tests.TestMessage>>"));

    assertThat(fields.get(20).name(), equalTo("enum_field"));
    assertThat(fields.get(20).schema(), equalTo(nullableUnion(Schema.Type.LONG)));
    assertThat(
        fields.get(20).getProp(SQL_TYPE),
        equalTo("ENUM<com.google.cloud.teleport.spanner.tests.TestEnum>"));

    assertThat(fields.get(21).name(), equalTo("arr_enum_field"));
    assertThat(fields.get(21).schema(), equalTo(nullableArray(Schema.Type.LONG)));
    assertThat(
        fields.get(21).getProp(SQL_TYPE),
        equalTo("ARRAY<ENUM<com.google.cloud.teleport.spanner.tests.TestEnum>>"));

    assertThat(avroSchema.getProp(SPANNER_PRIMARY_KEY + "_0"), equalTo("`bool_field` ASC"));
    assertThat(avroSchema.getProp(SPANNER_PARENT), equalTo("ParentTable"));
    assertThat(avroSchema.getProp(SPANNER_ON_DELETE_ACTION), equalTo("cascade"));

    System.out.println(avroSchema.toString(true));
  }

  @Test
  public void pgAllTypes() {
    DdlToAvroSchemaConverter converter =
        new DdlToAvroSchemaConverter("spannertest", "booleans", false);
    Ddl ddl =
        Ddl.builder(Dialect.POSTGRESQL)
            .createTable("AllTYPES")
            .column("bool_field")
            .pgBool()
            .endColumn()
            .column("int8_field")
            .pgInt8()
            .endColumn()
            .column("float8_field")
            .pgFloat8()
            .endColumn()
            .column("varchar_field")
            .pgVarchar()
            .max()
            .endColumn()
            .column("bytea_field")
            .pgBytea()
            .endColumn()
            .column("timestamptz_field")
            .pgTimestamptz()
            .endColumn()
            .column("numeric_field")
            .pgNumeric()
            .endColumn()
            .column("text_field")
            .pgText()
            .endColumn()
            .column("date_field")
            .pgDate()
            .endColumn()
            .column("commit_timestamp_field")
            .pgSpannerCommitTimestamp()
            .endColumn()
            .column("arr_bool_field")
            .type(Type.pgArray(Type.pgBool()))
            .endColumn()
            .column("arr_int8_field")
            .type(Type.pgArray(Type.pgInt8()))
            .endColumn()
            .column("arr_float8_field")
            .type(Type.pgArray(Type.pgFloat8()))
            .endColumn()
            .column("arr_varchar_field")
            .type(Type.pgArray(Type.pgVarchar()))
            .max()
            .endColumn()
            .column("arr_bytea_field")
            .type(Type.pgArray(Type.pgBytea()))
            .endColumn()
            .column("arr_timestamptz_field")
            .type(Type.pgArray(Type.pgTimestamptz()))
            .endColumn()
            .column("arr_numeric_field")
            .type(Type.pgArray(Type.pgNumeric()))
            .endColumn()
            .column("arr_text_field")
            .type(Type.pgArray(Type.pgText()))
            .endColumn()
            .column("arr_date_field")
            .type(Type.pgArray(Type.pgDate()))
            .endColumn()
            .primaryKey()
            .asc("bool_field")
            .end()
            .interleaveInParent("ParentTable")
            .onDeleteCascade()
            .endTable()
            .build();

    Collection<Schema> result = converter.convert(ddl);
    assertThat(result, hasSize(1));
    Schema avroSchema = result.iterator().next();

    assertThat(avroSchema.getNamespace(), equalTo("spannertest"));
    assertThat(avroSchema.getProp(GOOGLE_FORMAT_VERSION), equalTo("booleans"));
    assertThat(avroSchema.getProp(GOOGLE_STORAGE), equalTo("CloudSpanner"));

    List<Schema.Field> fields = avroSchema.getFields();

    assertThat(fields, hasSize(19));

    assertThat(fields.get(0).name(), equalTo("bool_field"));
    assertThat(fields.get(0).schema(), equalTo(nullableUnion(Schema.Type.BOOLEAN)));
    assertThat(fields.get(0).getProp(SQL_TYPE), equalTo("boolean"));

    assertThat(fields.get(1).name(), equalTo("int8_field"));
    assertThat(fields.get(1).schema(), equalTo(nullableUnion(Schema.Type.LONG)));
    assertThat(fields.get(1).getProp(SQL_TYPE), equalTo("bigint"));

    assertThat(fields.get(2).name(), equalTo("float8_field"));
    assertThat(fields.get(2).schema(), equalTo(nullableUnion(Schema.Type.DOUBLE)));
    assertThat(fields.get(2).getProp(SQL_TYPE), equalTo("double precision"));

    assertThat(fields.get(3).name(), equalTo("varchar_field"));
    assertThat(fields.get(3).schema(), equalTo(nullableUnion(Schema.Type.STRING)));
    assertThat(fields.get(3).getProp(SQL_TYPE), equalTo("character varying"));

    assertThat(fields.get(4).name(), equalTo("bytea_field"));
    assertThat(fields.get(4).schema(), equalTo(nullableUnion(Schema.Type.BYTES)));
    assertThat(fields.get(4).getProp(SQL_TYPE), equalTo("bytea"));

    assertThat(fields.get(5).name(), equalTo("timestamptz_field"));
    assertThat(fields.get(5).schema(), equalTo(nullableUnion(Schema.Type.STRING)));
    assertThat(fields.get(5).getProp(SQL_TYPE), equalTo("timestamp with time zone"));

    assertThat(fields.get(6).name(), equalTo("numeric_field"));
    assertThat(fields.get(6).schema(), equalTo(nullablePgNumericUnion()));
    assertThat(fields.get(6).getProp(SQL_TYPE), equalTo("numeric"));

    assertThat(fields.get(7).name(), equalTo("text_field"));
    assertThat(fields.get(7).schema(), equalTo(nullableUnion(Schema.Type.STRING)));
    assertThat(fields.get(7).getProp(SQL_TYPE), equalTo("text"));

    assertThat(fields.get(8).name(), equalTo("date_field"));
    assertThat(fields.get(8).schema(), equalTo(nullableUnion(Schema.Type.STRING)));
    assertThat(fields.get(8).getProp(SQL_TYPE), equalTo("date"));

    assertThat(fields.get(9).name(), equalTo("commit_timestamp_field"));
    assertThat(fields.get(9).schema(), equalTo(nullableUnion(Schema.Type.STRING)));
    assertThat(fields.get(9).getProp(SQL_TYPE), equalTo("spanner.commit_timestamp"));

    assertThat(fields.get(10).name(), equalTo("arr_bool_field"));
    assertThat(fields.get(10).schema(), equalTo(nullableArray(Schema.Type.BOOLEAN)));
    assertThat(fields.get(10).getProp(SQL_TYPE), equalTo("boolean[]"));

    assertThat(fields.get(11).name(), equalTo("arr_int8_field"));
    assertThat(fields.get(11).schema(), equalTo(nullableArray(Schema.Type.LONG)));
    assertThat(fields.get(11).getProp(SQL_TYPE), equalTo("bigint[]"));

    assertThat(fields.get(12).name(), equalTo("arr_float8_field"));
    assertThat(fields.get(12).schema(), equalTo(nullableArray(Schema.Type.DOUBLE)));
    assertThat(fields.get(12).getProp(SQL_TYPE), equalTo("double precision[]"));

    assertThat(fields.get(13).name(), equalTo("arr_varchar_field"));
    assertThat(fields.get(13).schema(), equalTo(nullableArray(Schema.Type.STRING)));
    assertThat(fields.get(13).getProp(SQL_TYPE), equalTo("character varying[]"));

    assertThat(fields.get(14).name(), equalTo("arr_bytea_field"));
    assertThat(fields.get(14).schema(), equalTo(nullableArray(Schema.Type.BYTES)));
    assertThat(fields.get(14).getProp(SQL_TYPE), equalTo("bytea[]"));

    assertThat(fields.get(15).name(), equalTo("arr_timestamptz_field"));
    assertThat(fields.get(15).schema(), equalTo(nullableArray(Schema.Type.STRING)));
    assertThat(fields.get(15).getProp(SQL_TYPE), equalTo("timestamp with time zone[]"));

    assertThat(fields.get(16).name(), equalTo("arr_numeric_field"));
    assertThat(fields.get(16).schema(), equalTo(nullablePgNumericArray()));
    assertThat(fields.get(16).getProp(SQL_TYPE), equalTo("numeric[]"));

    assertThat(fields.get(17).name(), equalTo("arr_text_field"));
    assertThat(fields.get(17).schema(), equalTo(nullableArray(Schema.Type.STRING)));
    assertThat(fields.get(17).getProp(SQL_TYPE), equalTo("text[]"));

    assertThat(fields.get(18).name(), equalTo("arr_date_field"));
    assertThat(fields.get(18).schema(), equalTo(nullableArray(Schema.Type.STRING)));
    assertThat(fields.get(18).getProp(SQL_TYPE), equalTo("date[]"));

    assertThat(avroSchema.getProp(SPANNER_PRIMARY_KEY + "_0"), equalTo("\"bool_field\" ASC"));
    assertThat(avroSchema.getProp(SPANNER_PARENT), equalTo("ParentTable"));
    assertThat(avroSchema.getProp(SPANNER_ON_DELETE_ACTION), equalTo("cascade"));
  }

  @Test
  public void timestampLogicalTypeTest() {
    DdlToAvroSchemaConverter converter =
        new DdlToAvroSchemaConverter("spannertest", "booleans", true);
    Ddl ddl =
        Ddl.builder()
            .createTable("Users")
            .column("id")
            .int64()
            .notNull()
            .endColumn()
            .column("timestamp_field")
            .timestamp()
            .endColumn()
            .primaryKey()
            .asc("id")
            .end()
            .endTable()
            .build();

    Collection<Schema> result = converter.convert(ddl);
    assertThat(result, hasSize(1));
    Schema avroSchema = result.iterator().next();

    assertThat(avroSchema.getNamespace(), equalTo("spannertest"));
    assertThat(avroSchema.getProp(GOOGLE_FORMAT_VERSION), equalTo("booleans"));
    assertThat(avroSchema.getProp(GOOGLE_STORAGE), equalTo("CloudSpanner"));

    assertThat(avroSchema.getName(), equalTo("Users"));

    List<Schema.Field> fields = avroSchema.getFields();

    assertThat(fields, hasSize(2));

    assertThat(fields.get(0).name(), equalTo("id"));
    // Not null
    assertThat(fields.get(0).schema().getType(), equalTo(Schema.Type.LONG));
    assertThat(fields.get(0).getProp(SQL_TYPE), equalTo("INT64"));
    assertThat(fields.get(0).getProp(NOT_NULL), equalTo(null));
    assertThat(fields.get(0).getProp(GENERATION_EXPRESSION), equalTo(null));
    assertThat(fields.get(0).getProp(STORED), equalTo(null));

    assertThat(fields.get(1).name(), equalTo("timestamp_field"));
    assertThat(fields.get(1).schema(), equalTo(nullableTimestampUnion()));
    assertThat(fields.get(1).getProp(SQL_TYPE), equalTo("TIMESTAMP"));
  }

  @Test
  public void pgTimestampLogicalTypeTest() {
    DdlToAvroSchemaConverter converter =
        new DdlToAvroSchemaConverter("spannertest", "booleans", true);
    Ddl ddl =
        Ddl.builder(Dialect.POSTGRESQL)
            .createTable("Users")
            .column("id")
            .pgInt8()
            .notNull()
            .endColumn()
            .column("timestamp_field")
            .pgTimestamptz()
            .endColumn()
            .primaryKey()
            .asc("id")
            .end()
            .endTable()
            .build();

    Collection<Schema> result = converter.convert(ddl);
    assertThat(result, hasSize(1));
    Schema avroSchema = result.iterator().next();

    assertThat(avroSchema.getNamespace(), equalTo("spannertest"));
    assertThat(avroSchema.getProp(GOOGLE_FORMAT_VERSION), equalTo("booleans"));
    assertThat(avroSchema.getProp(GOOGLE_STORAGE), equalTo("CloudSpanner"));

    assertThat(avroSchema.getName(), equalTo("Users"));

    List<Schema.Field> fields = avroSchema.getFields();

    assertThat(fields, hasSize(2));

    assertThat(fields.get(0).name(), equalTo("id"));
    // Not null
    assertThat(fields.get(0).schema().getType(), equalTo(Schema.Type.LONG));
    assertThat(fields.get(0).getProp(SQL_TYPE), equalTo("bigint"));
    assertThat(fields.get(0).getProp(NOT_NULL), equalTo(null));
    assertThat(fields.get(0).getProp(GENERATION_EXPRESSION), equalTo(null));
    assertThat(fields.get(0).getProp(STORED), equalTo(null));

    assertThat(fields.get(1).name(), equalTo("timestamp_field"));
    assertThat(fields.get(1).schema(), equalTo(nullableTimestampUnion()));
    assertThat(fields.get(1).getProp(SQL_TYPE), equalTo("timestamp with time zone"));
  }

  @Test
  public void models() {
    DdlToAvroSchemaConverter converter =
        new DdlToAvroSchemaConverter("spannertest", "booleans", true);
    Ddl ddl =
        Ddl.builder()
            .createModel("ModelAll")
            .inputColumn("i1")
            .type(Type.bool())
            .size(-1)
            .columnOptions(ImmutableList.of("required=FALSE"))
            .endInputColumn()
            .inputColumn("i2")
            .type(Type.string())
            .size(-1)
            .endInputColumn()
            .outputColumn("o1")
            .type(Type.int64())
            .size(-1)
            .columnOptions(ImmutableList.of("required=TRUE"))
            .endOutputColumn()
            .outputColumn("o2")
            .type(Type.float64())
            .size(-1)
            .endOutputColumn()
            .remote(true)
            .options(ImmutableList.of("endpoint=\"test\""))
            .endModel()
            .createModel("ModelMin")
            .remote(false)
            .inputColumn("i1")
            .type(Type.bool())
            .size(-1)
            .endInputColumn()
            .outputColumn("o1")
            .type(Type.int64())
            .size(-1)
            .endOutputColumn()
            .endModel()
            .createModel("ModelStruct")
            .inputColumn("i1")
            .type(Type.struct(StructField.of("a", Type.bool())))
            .size(-1)
            .endInputColumn()
            .outputColumn("o1")
            .type(
                Type.struct(
                    ImmutableList.of(
                        StructField.of("a", Type.bool()),
                        StructField.of(
                            "b",
                            Type.array(
                                Type.struct(
                                    ImmutableList.of(
                                        StructField.of("c", Type.string()),
                                        StructField.of("d", Type.array(Type.float64())))))),
                        StructField.of(
                            "e",
                            Type.struct(
                                ImmutableList.of(
                                    StructField.of(
                                        "f",
                                        Type.struct(
                                            ImmutableList.of(
                                                StructField.of("g", Type.int64()))))))))))
            .size(-1)
            .endOutputColumn()
            .remote(false)
            .endModel()
            .build();

    Collection<Schema> result = converter.convert(ddl);
    assertThat(result, hasSize(3));

    Iterator<Schema> iterator = result.iterator();
    Schema s = iterator.next();
    assertThat(s.getName(), equalTo("ModelAll"));
    assertThat(s.getNamespace(), equalTo("spannertest"));
    assertThat(s.getProp(GOOGLE_FORMAT_VERSION), equalTo("booleans"));
    assertThat(s.getProp(GOOGLE_STORAGE), equalTo("CloudSpanner"));
    assertThat(s.getProp(SPANNER_ENTITY), equalTo(SPANNER_ENTITY_MODEL));
    assertThat(s.getProp(SPANNER_REMOTE), equalTo("true"));
    assertThat(s.getProp(SPANNER_OPTION + "0"), equalTo("endpoint=\"test\""));
    assertThat(s.getFields(), hasSize(2));
    assertThat(s.getFields().get(0).name(), equalTo(INPUT));
    assertThat(s.getFields().get(0).schema().getType(), equalTo(Schema.Type.RECORD));
    assertThat(s.getFields().get(0).schema().getName(), equalTo("ModelAll_Input"));
    assertThat(s.getFields().get(0).schema().getFields(), hasSize(2));
    assertThat(s.getFields().get(0).schema().getFields().get(0).name(), equalTo("i1"));
    assertThat(
        s.getFields().get(0).schema().getFields().get(0).schema().getType(),
        equalTo(Schema.Type.BOOLEAN));
    assertThat(s.getFields().get(0).schema().getFields().get(0).getProp(SQL_TYPE), equalTo("BOOL"));
    assertThat(
        s.getFields().get(0).schema().getFields().get(0).getProp(SPANNER_OPTION + "0"),
        equalTo("required=FALSE"));
    assertThat(s.getFields().get(0).schema().getFields().get(1).name(), equalTo("i2"));
    assertThat(
        s.getFields().get(0).schema().getFields().get(1).schema().getType(),
        equalTo(Schema.Type.STRING));
    assertThat(
        s.getFields().get(0).schema().getFields().get(1).getProp(SQL_TYPE), equalTo("STRING(MAX)"));
    assertThat(s.getFields().get(1).name(), equalTo(OUTPUT));
    assertThat(s.getFields().get(1).schema().getType(), equalTo(Schema.Type.RECORD));
    assertThat(s.getFields().get(1).schema().getName(), equalTo("ModelAll_Output"));
    assertThat(s.getFields().get(1).schema().getFields(), hasSize(2));

    assertThat(s.getFields().get(1).schema().getFields().get(0).name(), equalTo("o1"));
    assertThat(
        s.getFields().get(1).schema().getFields().get(0).schema().getType(),
        equalTo(Schema.Type.LONG));
    assertThat(
        s.getFields().get(1).schema().getFields().get(0).getProp(SQL_TYPE), equalTo("INT64"));
    assertThat(
        s.getFields().get(1).schema().getFields().get(0).getProp(SPANNER_OPTION + "0"),
        equalTo("required=TRUE"));
    assertThat(s.getFields().get(1).schema().getFields().get(1).name(), equalTo("o2"));
    assertThat(
        s.getFields().get(1).schema().getFields().get(1).schema().getType(),
        equalTo(Schema.Type.DOUBLE));
    assertThat(
        s.getFields().get(1).schema().getFields().get(1).getProp(SQL_TYPE), equalTo("FLOAT64"));

    s = iterator.next();
    assertThat(s.getName(), equalTo("ModelMin"));
    assertThat(s.getNamespace(), equalTo("spannertest"));
    assertThat(s.getProp(GOOGLE_FORMAT_VERSION), equalTo("booleans"));
    assertThat(s.getProp(GOOGLE_STORAGE), equalTo("CloudSpanner"));
    assertThat(s.getProp(SPANNER_ENTITY), equalTo(SPANNER_ENTITY_MODEL));
    assertThat(s.getProp(SPANNER_REMOTE), equalTo("false"));
    assertThat(s.getFields(), hasSize(2));
    assertThat(s.getFields().get(0).name(), equalTo(INPUT));
    assertThat(s.getFields().get(0).schema().getType(), equalTo(Schema.Type.RECORD));
    assertThat(s.getFields().get(0).schema().getFields(), hasSize(1));
    assertThat(s.getFields().get(1).name(), equalTo(OUTPUT));
    assertThat(s.getFields().get(1).schema().getType(), equalTo(Schema.Type.RECORD));
    assertThat(s.getFields().get(0).schema().getFields(), hasSize(1));

    s = iterator.next();
    assertThat(s.getName(), equalTo("ModelStruct"));
    assertThat(s.getFields().get(0).name(), equalTo(INPUT));
    assertThat(s.getFields().get(0).schema().getType(), equalTo(Schema.Type.RECORD));
    assertThat(s.getFields().get(0).schema().getFields(), hasSize(1));
    assertThat(s.getFields().get(0).schema().getFields().get(0).name(), equalTo("i1"));
    assertThat(
        s.getFields().get(0).schema().getFields().get(0).schema(),
        equalTo(
            SchemaBuilder.builder()
                .record("struct_ModelStruct_input_0")
                .fields()
                .name("a")
                .type()
                .booleanType()
                .noDefault()
                .endRecord()));
    assertThat(s.getFields().get(1).name(), equalTo(OUTPUT));
    assertThat(s.getFields().get(1).schema().getType(), equalTo(Schema.Type.RECORD));
    assertThat(s.getFields().get(1).schema().getFields(), hasSize(1));
    assertThat(s.getFields().get(1).schema().getFields().get(0).name(), equalTo("o1"));
    assertThat(
        s.getFields().get(1).schema().getFields().get(0).schema().toString(),
        equalTo(
            SchemaBuilder.builder() //
                .record("struct_ModelStruct_output_0")
                .fields()
                .name("a")
                .type()
                .booleanType()
                .noDefault() //
                .name("b")
                .type()
                .array()
                .items()
                .unionOf()
                .nullType()
                .and()
                .record("struct_ModelStruct_output_0_1")
                .fields()
                .name("c")
                .type()
                .stringType()
                .noDefault()
                .name("d")
                .type()
                .array()
                .items()
                .unionOf()
                .nullType()
                .and()
                .doubleType()
                .endUnion()
                .noDefault()
                .endRecord()
                .endUnion()
                .noDefault()
                .name("e")
                .type()
                .record("struct_ModelStruct_output_0_2")
                .fields()
                .name("f")
                .type()
                .record("struct_ModelStruct_output_0_2_0")
                .fields()
                .name("g")
                .type()
                .longType()
                .noDefault()
                .endRecord()
                .noDefault()
                .endRecord()
                .noDefault()
                .endRecord()
                .toString()));

    assertThat(iterator.hasNext(), equalTo(false));
  }

  @Test
  public void changeStreams() {
    DdlToAvroSchemaConverter converter =
        new DdlToAvroSchemaConverter("spannertest", "booleans", true);
    Ddl ddl =
        Ddl.builder()
            .createChangeStream("ChangeStreamAll")
            .forClause("FOR ALL")
            .options(
                ImmutableList.of(
                    "retention_period=\"7d\"", "value_capture_type=\"OLD_AND_NEW_VALUES\""))
            .endChangeStream()
            .createChangeStream("ChangeStreamEmpty")
            .endChangeStream()
            .createChangeStream("ChangeStreamTableColumns")
            .forClause("FOR `T1`, `T2`(`c1`, `c2`), `T3`()")
            .endChangeStream()
            .build();

    Collection<Schema> result = converter.convert(ddl);
    assertThat(result, hasSize(3));
    for (Schema s : result) {
      assertThat(s.getNamespace(), equalTo("spannertest"));
      assertThat(s.getProp(GOOGLE_FORMAT_VERSION), equalTo("booleans"));
      assertThat(s.getProp(GOOGLE_STORAGE), equalTo("CloudSpanner"));
      assertThat(s.getFields(), empty());
    }

    Iterator<Schema> it = result.iterator();
    Schema avroSchema1 = it.next();
    assertThat(avroSchema1.getName(), equalTo("ChangeStreamAll"));
    assertThat(avroSchema1.getProp(SPANNER_CHANGE_STREAM_FOR_CLAUSE), equalTo("FOR ALL"));
    assertThat(avroSchema1.getProp(SPANNER_OPTION + "0"), equalTo("retention_period=\"7d\""));
    assertThat(
        avroSchema1.getProp(SPANNER_OPTION + "1"),
        equalTo("value_capture_type=\"OLD_AND_NEW_VALUES\""));

    Schema avroSchema2 = it.next();
    assertThat(avroSchema2.getName(), equalTo("ChangeStreamEmpty"));
    assertThat(avroSchema2.getProp(SPANNER_CHANGE_STREAM_FOR_CLAUSE), equalTo(""));
    assertThat(avroSchema2.getProp(SPANNER_OPTION + "0"), nullValue());

    Schema avroSchema3 = it.next();
    assertThat(avroSchema3.getName(), equalTo("ChangeStreamTableColumns"));
    assertThat(
        avroSchema3.getProp(SPANNER_CHANGE_STREAM_FOR_CLAUSE),
        equalTo("FOR `T1`, `T2`(`c1`, `c2`), `T3`()"));
    assertThat(avroSchema3.getProp(SPANNER_OPTION + "0"), nullValue());
  }

  @Test
  public void pgChangeStreams() {
    DdlToAvroSchemaConverter converter =
        new DdlToAvroSchemaConverter("spannertest", "booleans", true);
    Ddl ddl =
        Ddl.builder(Dialect.POSTGRESQL)
            .createChangeStream("ChangeStreamAll")
            .forClause("FOR ALL")
            .options(
                ImmutableList.of(
                    "retention_period='7d'", "value_capture_type='OLD_AND_NEW_VALUES'"))
            .endChangeStream()
            .createChangeStream("ChangeStreamEmpty")
            .endChangeStream()
            .createChangeStream("ChangeStreamTableColumns")
            .forClause("FOR \"T1\", \"T2\"(\"c1\", \"c2\"), \"T3\"()")
            .endChangeStream()
            .build();

    Collection<Schema> result = converter.convert(ddl);
    assertThat(result, hasSize(3));
    for (Schema s : result) {
      assertThat(s.getNamespace(), equalTo("spannertest"));
      assertThat(s.getProp(GOOGLE_FORMAT_VERSION), equalTo("booleans"));
      assertThat(s.getProp(GOOGLE_STORAGE), equalTo("CloudSpanner"));
      assertThat(s.getFields(), empty());
    }

    Iterator<Schema> it = result.iterator();
    Schema avroSchema1 = it.next();
    assertThat(avroSchema1.getName(), equalTo("ChangeStreamAll"));
    assertThat(avroSchema1.getProp(SPANNER_CHANGE_STREAM_FOR_CLAUSE), equalTo("FOR ALL"));
    assertThat(avroSchema1.getProp(SPANNER_OPTION + "0"), equalTo("retention_period='7d'"));
    assertThat(
        avroSchema1.getProp(SPANNER_OPTION + "1"),
        equalTo("value_capture_type='OLD_AND_NEW_VALUES'"));

    Schema avroSchema2 = it.next();
    assertThat(avroSchema2.getName(), equalTo("ChangeStreamEmpty"));
    assertThat(avroSchema2.getProp(SPANNER_CHANGE_STREAM_FOR_CLAUSE), equalTo(""));
    assertThat(avroSchema2.getProp(SPANNER_OPTION + "0"), nullValue());

    Schema avroSchema3 = it.next();
    assertThat(avroSchema3.getName(), equalTo("ChangeStreamTableColumns"));
    assertThat(
        avroSchema3.getProp(SPANNER_CHANGE_STREAM_FOR_CLAUSE),
        equalTo("FOR \"T1\", \"T2\"(\"c1\", \"c2\"), \"T3\"()"));
    assertThat(avroSchema3.getProp(SPANNER_OPTION + "0"), nullValue());
  }

  @Test
  public void sequences() {
    DdlToAvroSchemaConverter converter =
        new DdlToAvroSchemaConverter("spannertest", "booleans", true);
    Ddl ddl =
        Ddl.builder()
            .createSequence("Sequence1")
            .options(
                ImmutableList.of(
                    "sequence_kind=\"bit_reversed_positive\"",
                    "skip_range_min=0",
                    "skip_range_max=1000",
                    "start_with_counter=50"))
            .endSequence()
            .createSequence("Sequence2")
            .options(
                ImmutableList.of(
                    "sequence_kind=\"bit_reversed_positive\"", "start_with_counter=9999"))
            .endSequence()
            .createSequence("Sequence3")
            .options(ImmutableList.of("sequence_kind=\"bit_reversed_positive\""))
            .endSequence()
            .build();

    Collection<Schema> result = converter.convert(ddl);
    assertThat(result, hasSize(3));
    for (Schema s : result) {
      assertThat(s.getNamespace(), equalTo("spannertest"));
      assertThat(s.getProp("googleFormatVersion"), equalTo("booleans"));
      assertThat(s.getProp("googleStorage"), equalTo("CloudSpanner"));
      assertThat(s.getFields(), empty());
    }

    Iterator<Schema> it = result.iterator();
    Schema avroSchema1 = it.next();
    assertThat(avroSchema1.getName(), equalTo("Sequence1"));
    assertThat(
        avroSchema1.getProp("sequenceOption_0"),
        equalTo("sequence_kind=\"bit_reversed_positive\""));
    assertThat(avroSchema1.getProp("sequenceOption_1"), equalTo("skip_range_min=0"));
    assertThat(avroSchema1.getProp("sequenceOption_2"), equalTo("skip_range_max=1000"));
    assertThat(avroSchema1.getProp("sequenceOption_3"), equalTo("start_with_counter=50"));

    Schema avroSchema2 = it.next();
    assertThat(avroSchema2.getName(), equalTo("Sequence2"));
    assertThat(
        avroSchema2.getProp("sequenceOption_0"),
        equalTo("sequence_kind=\"bit_reversed_positive\""));
    assertThat(avroSchema2.getProp("sequenceOption_1"), equalTo("start_with_counter=9999"));

    Schema avroSchema3 = it.next();
    assertThat(avroSchema3.getName(), equalTo("Sequence3"));
    assertThat(
        avroSchema3.getProp("sequenceOption_0"),
        equalTo("sequence_kind=\"bit_reversed_positive\""));
  }

  @Test
  public void pgSequences() {
    DdlToAvroSchemaConverter converter =
        new DdlToAvroSchemaConverter("spannertest", "booleans", true);
    Ddl ddl =
        Ddl.builder(Dialect.POSTGRESQL)
            .createSequence("PGSequence1")
            .sequenceKind("bit_reversed_positive")
            .counterStartValue(Long.valueOf(50))
            .skipRangeMin(Long.valueOf(0))
            .skipRangeMax(Long.valueOf(1000))
            .endSequence()
            .createSequence("PGSequence2")
            .sequenceKind("bit_reversed_positive")
            .counterStartValue(Long.valueOf(9999))
            .endSequence()
            .createSequence("PGSequence3")
            .sequenceKind("bit_reversed_positive")
            .endSequence()
            .build();

    Collection<Schema> result = converter.convert(ddl);
    assertThat(result, hasSize(3));
    for (Schema s : result) {
      assertThat(s.getNamespace(), equalTo("spannertest"));
      assertThat(s.getProp("googleFormatVersion"), equalTo("booleans"));
      assertThat(s.getProp("googleStorage"), equalTo("CloudSpanner"));
      assertThat(s.getFields(), empty());
    }

    Iterator<Schema> it = result.iterator();
    Schema avroSchema1 = it.next();
    assertThat(avroSchema1.getName(), equalTo("PGSequence1"));
    assertThat(avroSchema1.getProp(SPANNER_SEQUENCE_KIND), equalTo("bit_reversed_positive"));
    assertThat(avroSchema1.getProp(SPANNER_SEQUENCE_SKIP_RANGE_MIN), equalTo("0"));
    assertThat(avroSchema1.getProp(SPANNER_SEQUENCE_SKIP_RANGE_MAX), equalTo("1000"));
    assertThat(avroSchema1.getProp(SPANNER_SEQUENCE_COUNTER_START), equalTo("50"));

    Schema avroSchema2 = it.next();
    assertThat(avroSchema2.getName(), equalTo("PGSequence2"));
    assertThat(avroSchema2.getProp(SPANNER_SEQUENCE_KIND), equalTo("bit_reversed_positive"));
    assertThat(avroSchema2.getProp(SPANNER_SEQUENCE_COUNTER_START), equalTo("9999"));

    Schema avroSchema3 = it.next();
    assertThat(avroSchema3.getName(), equalTo("PGSequence3"));
    assertThat(avroSchema3.getProp(SPANNER_SEQUENCE_KIND), equalTo("bit_reversed_positive"));
  }

  @Test
<<<<<<< HEAD
  public void placementTable() {
    DdlToAvroSchemaConverter converter =
        new DdlToAvroSchemaConverter("spannertest", "booleans", false);
    Ddl ddl =
        Ddl.builder()
            .createTable("PlacementKeyWithPrimaryKey")
            .column("location")
            .type(Type.string())
            .max()
            .notNull()
            .placementKey()
            .endColumn()
            .column("val")
            .type(Type.string())
            .size(10)
            .endColumn()
            .endTable()
            .build();

    Collection<Schema> result = converter.convert(ddl);
    assertThat(result, hasSize(1));
    Schema avroSchema = result.iterator().next();

    assertThat(avroSchema.getNamespace(), equalTo("spannertest"));
    assertThat(avroSchema.getProp(GOOGLE_FORMAT_VERSION), equalTo("booleans"));
    assertThat(avroSchema.getProp(GOOGLE_STORAGE), equalTo("CloudSpanner"));

    assertThat(avroSchema.getName(), equalTo("PlacementKeyWithPrimaryKey"));

    List<Schema.Field> fields = avroSchema.getFields();

    assertThat(fields, hasSize(2));

    // Placement key column
    assertThat(fields.get(0).name(), equalTo("location"));
    assertThat(fields.get(0).schema().getType(), equalTo(Schema.Type.STRING));
    assertThat(fields.get(0).getProp(SQL_TYPE), equalTo("STRING(MAX)"));
    assertThat(fields.get(0).getProp(SPANNER_PLACEMENT_KEY), equalTo("true"));
    assertThat(fields.get(0).getProp(STORED), equalTo(null));

    assertThat(fields.get(1).name(), equalTo("val"));
    assertThat(fields.get(1).schema(), equalTo(nullableUnion(Schema.Type.STRING)));
    assertThat(fields.get(1).getProp(SQL_TYPE), equalTo("STRING(10)"));
    assertThat(fields.get(1).getProp(SPANNER_PLACEMENT_KEY), equalTo(null));
  }

  @Test
  public void pgPlacementTable() {
    DdlToAvroSchemaConverter converter =
        new DdlToAvroSchemaConverter("spannertest", "booleans", false);
    Ddl ddl =
        Ddl.builder(Dialect.POSTGRESQL)
            .createTable("PlacementKeyWithPrimaryKey")
            .column("location")
            .pgVarchar()
            .max()
            .notNull()
            .placementKey()
            .endColumn()
            .column("val")
            .pgVarchar()
            .size(10)
            .endColumn()
            .endTable()
            .build();

    Collection<Schema> result = converter.convert(ddl);
    assertThat(result, hasSize(1));
    Schema avroSchema = result.iterator().next();

    assertThat(avroSchema.getNamespace(), equalTo("spannertest"));
    assertThat(avroSchema.getProp(GOOGLE_FORMAT_VERSION), equalTo("booleans"));
    assertThat(avroSchema.getProp(GOOGLE_STORAGE), equalTo("CloudSpanner"));

    assertThat(avroSchema.getName(), equalTo("PlacementKeyWithPrimaryKey"));

    List<Schema.Field> fields = avroSchema.getFields();

    assertThat(fields, hasSize(2));

    // Placement key column
    assertThat(fields.get(0).name(), equalTo("location"));
    assertThat(fields.get(0).schema().getType(), equalTo(Schema.Type.STRING));
    assertThat(fields.get(0).getProp(SQL_TYPE), equalTo("character varying"));
    assertThat(fields.get(0).getProp(SPANNER_PLACEMENT_KEY), equalTo("true"));
    assertThat(fields.get(0).getProp(STORED), equalTo(null));

    assertThat(fields.get(1).name(), equalTo("val"));
    assertThat(fields.get(1).schema(), equalTo(nullableUnion(Schema.Type.STRING)));
    assertThat(fields.get(1).getProp(SQL_TYPE), equalTo("character varying(10)"));
    assertThat(fields.get(1).getProp(SPANNER_PLACEMENT_KEY), equalTo(null));
=======
  public void placements() {
    DdlToAvroSchemaConverter converter =
        new DdlToAvroSchemaConverter("spannertest", "booleans", false);
    String placementName1 = "pl1";
    String placementName2 = "pl2";
    String instancePartition = "mr-partition";
    String defaultLeader = "us-central1";
    Ddl ddl =
        Ddl.builder()
            .createPlacement(placementName1)
            .options(ImmutableList.of("instance_partition=\"" + instancePartition + "\""))
            .endPlacement()
            .createPlacement(placementName2)
            .options(
                ImmutableList.of(
                    "instance_partition=\"" + instancePartition + "\"",
                    "default_leader=\"" + defaultLeader + "\""))
            .endPlacement()
            .build();

    Collection<Schema> result = converter.convert(ddl);
    assertThat(result, hasSize(2));

    Iterator<Schema> it = result.iterator();
    Schema avroSchema1 = it.next();
    assertThat(avroSchema1.getNamespace(), equalTo("spannertest"));
    assertThat(avroSchema1.getProp(GOOGLE_FORMAT_VERSION), equalTo("booleans"));
    assertThat(avroSchema1.getProp(GOOGLE_STORAGE), equalTo("CloudSpanner"));
    assertThat(avroSchema1.getProp(SPANNER_ENTITY), equalTo(SPANNER_ENTITY_PLACEMENT));
    assertThat(avroSchema1.getFields(), empty());
    assertThat(avroSchema1.getName(), equalTo(placementName1));
    assertThat(
        avroSchema1.getProp(SPANNER_OPTION + "0"),
        equalTo("instance_partition=\"" + instancePartition + "\""));

    Schema avroSchema2 = it.next();
    assertThat(avroSchema2.getNamespace(), equalTo("spannertest"));
    assertThat(avroSchema2.getProp(GOOGLE_FORMAT_VERSION), equalTo("booleans"));
    assertThat(avroSchema2.getProp(GOOGLE_STORAGE), equalTo("CloudSpanner"));
    assertThat(avroSchema2.getProp(SPANNER_ENTITY), equalTo(SPANNER_ENTITY_PLACEMENT));
    assertThat(avroSchema2.getFields(), empty());
    assertThat(avroSchema2.getName(), equalTo(placementName2));
    assertThat(
        avroSchema2.getProp(SPANNER_OPTION + "0"),
        equalTo("instance_partition=\"" + instancePartition + "\""));
    assertThat(
        avroSchema2.getProp(SPANNER_OPTION + "1"),
        equalTo("default_leader=\"" + defaultLeader + "\""));
>>>>>>> 327bbe57
  }

  private Schema nullableUnion(Schema.Type s) {
    return Schema.createUnion(Schema.create(Schema.Type.NULL), Schema.create(s));
  }

  private Schema nullableNumericUnion() {
    return Schema.createUnion(
        Schema.create(Schema.Type.NULL),
        LogicalTypes.decimal(NumericUtils.PRECISION, NumericUtils.SCALE)
            .addToSchema(Schema.create(Schema.Type.BYTES)));
  }

  private Schema nullableTimestampUnion() {
    return Schema.createUnion(
        Schema.create(Schema.Type.NULL),
        LogicalTypes.timestampMicros().addToSchema(Schema.create(Schema.Type.LONG)));
  }

  private Schema nullableArray(Schema.Type s) {
    return Schema.createUnion(
        Schema.create(Schema.Type.NULL),
        Schema.createArray(Schema.createUnion(Schema.create(Schema.Type.NULL), Schema.create(s))));
  }

  private Schema nullableNumericArray() {
    return Schema.createUnion(
        Schema.create(Schema.Type.NULL),
        Schema.createArray(
            Schema.createUnion(
                Schema.create(Schema.Type.NULL),
                LogicalTypes.decimal(NumericUtils.PRECISION, NumericUtils.SCALE)
                    .addToSchema(Schema.create(Schema.Type.BYTES)))));
  }

  private Schema nullablePgNumericArray() {
    return Schema.createUnion(
        Schema.create(Schema.Type.NULL),
        Schema.createArray(
            Schema.createUnion(
                Schema.create(Schema.Type.NULL),
                LogicalTypes.decimal(NumericUtils.PG_MAX_PRECISION, NumericUtils.PG_MAX_SCALE)
                    .addToSchema(Schema.create(Schema.Type.BYTES)))));
  }

  private Schema nullablePgNumericUnion() {
    return Schema.createUnion(
        Schema.create(Schema.Type.NULL),
        LogicalTypes.decimal(NumericUtils.PG_MAX_PRECISION, NumericUtils.PG_MAX_SCALE)
            .addToSchema(Schema.create(Schema.Type.BYTES)));
  }
}<|MERGE_RESOLUTION|>--- conflicted
+++ resolved
@@ -1441,99 +1441,6 @@
   }
 
   @Test
-<<<<<<< HEAD
-  public void placementTable() {
-    DdlToAvroSchemaConverter converter =
-        new DdlToAvroSchemaConverter("spannertest", "booleans", false);
-    Ddl ddl =
-        Ddl.builder()
-            .createTable("PlacementKeyWithPrimaryKey")
-            .column("location")
-            .type(Type.string())
-            .max()
-            .notNull()
-            .placementKey()
-            .endColumn()
-            .column("val")
-            .type(Type.string())
-            .size(10)
-            .endColumn()
-            .endTable()
-            .build();
-
-    Collection<Schema> result = converter.convert(ddl);
-    assertThat(result, hasSize(1));
-    Schema avroSchema = result.iterator().next();
-
-    assertThat(avroSchema.getNamespace(), equalTo("spannertest"));
-    assertThat(avroSchema.getProp(GOOGLE_FORMAT_VERSION), equalTo("booleans"));
-    assertThat(avroSchema.getProp(GOOGLE_STORAGE), equalTo("CloudSpanner"));
-
-    assertThat(avroSchema.getName(), equalTo("PlacementKeyWithPrimaryKey"));
-
-    List<Schema.Field> fields = avroSchema.getFields();
-
-    assertThat(fields, hasSize(2));
-
-    // Placement key column
-    assertThat(fields.get(0).name(), equalTo("location"));
-    assertThat(fields.get(0).schema().getType(), equalTo(Schema.Type.STRING));
-    assertThat(fields.get(0).getProp(SQL_TYPE), equalTo("STRING(MAX)"));
-    assertThat(fields.get(0).getProp(SPANNER_PLACEMENT_KEY), equalTo("true"));
-    assertThat(fields.get(0).getProp(STORED), equalTo(null));
-
-    assertThat(fields.get(1).name(), equalTo("val"));
-    assertThat(fields.get(1).schema(), equalTo(nullableUnion(Schema.Type.STRING)));
-    assertThat(fields.get(1).getProp(SQL_TYPE), equalTo("STRING(10)"));
-    assertThat(fields.get(1).getProp(SPANNER_PLACEMENT_KEY), equalTo(null));
-  }
-
-  @Test
-  public void pgPlacementTable() {
-    DdlToAvroSchemaConverter converter =
-        new DdlToAvroSchemaConverter("spannertest", "booleans", false);
-    Ddl ddl =
-        Ddl.builder(Dialect.POSTGRESQL)
-            .createTable("PlacementKeyWithPrimaryKey")
-            .column("location")
-            .pgVarchar()
-            .max()
-            .notNull()
-            .placementKey()
-            .endColumn()
-            .column("val")
-            .pgVarchar()
-            .size(10)
-            .endColumn()
-            .endTable()
-            .build();
-
-    Collection<Schema> result = converter.convert(ddl);
-    assertThat(result, hasSize(1));
-    Schema avroSchema = result.iterator().next();
-
-    assertThat(avroSchema.getNamespace(), equalTo("spannertest"));
-    assertThat(avroSchema.getProp(GOOGLE_FORMAT_VERSION), equalTo("booleans"));
-    assertThat(avroSchema.getProp(GOOGLE_STORAGE), equalTo("CloudSpanner"));
-
-    assertThat(avroSchema.getName(), equalTo("PlacementKeyWithPrimaryKey"));
-
-    List<Schema.Field> fields = avroSchema.getFields();
-
-    assertThat(fields, hasSize(2));
-
-    // Placement key column
-    assertThat(fields.get(0).name(), equalTo("location"));
-    assertThat(fields.get(0).schema().getType(), equalTo(Schema.Type.STRING));
-    assertThat(fields.get(0).getProp(SQL_TYPE), equalTo("character varying"));
-    assertThat(fields.get(0).getProp(SPANNER_PLACEMENT_KEY), equalTo("true"));
-    assertThat(fields.get(0).getProp(STORED), equalTo(null));
-
-    assertThat(fields.get(1).name(), equalTo("val"));
-    assertThat(fields.get(1).schema(), equalTo(nullableUnion(Schema.Type.STRING)));
-    assertThat(fields.get(1).getProp(SQL_TYPE), equalTo("character varying(10)"));
-    assertThat(fields.get(1).getProp(SPANNER_PLACEMENT_KEY), equalTo(null));
-=======
   public void placements() {
     DdlToAvroSchemaConverter converter =
         new DdlToAvroSchemaConverter("spannertest", "booleans", false);
@@ -1582,7 +1489,100 @@
     assertThat(
         avroSchema2.getProp(SPANNER_OPTION + "1"),
         equalTo("default_leader=\"" + defaultLeader + "\""));
->>>>>>> 327bbe57
+  }
+
+  @Test
+  public void placementTable() {
+    DdlToAvroSchemaConverter converter =
+        new DdlToAvroSchemaConverter("spannertest", "booleans", false);
+    Ddl ddl =
+        Ddl.builder()
+            .createTable("PlacementKeyWithPrimaryKey")
+            .column("location")
+            .type(Type.string())
+            .max()
+            .notNull()
+            .placementKey()
+            .endColumn()
+            .column("val")
+            .type(Type.string())
+            .size(10)
+            .endColumn()
+            .endTable()
+            .build();
+
+    Collection<Schema> result = converter.convert(ddl);
+    assertThat(result, hasSize(1));
+    Schema avroSchema = result.iterator().next();
+
+    assertThat(avroSchema.getNamespace(), equalTo("spannertest"));
+    assertThat(avroSchema.getProp(GOOGLE_FORMAT_VERSION), equalTo("booleans"));
+    assertThat(avroSchema.getProp(GOOGLE_STORAGE), equalTo("CloudSpanner"));
+
+    assertThat(avroSchema.getName(), equalTo("PlacementKeyWithPrimaryKey"));
+
+    List<Schema.Field> fields = avroSchema.getFields();
+
+    assertThat(fields, hasSize(2));
+
+    // Placement key column
+    assertThat(fields.get(0).name(), equalTo("location"));
+    assertThat(fields.get(0).schema().getType(), equalTo(Schema.Type.STRING));
+    assertThat(fields.get(0).getProp(SQL_TYPE), equalTo("STRING(MAX)"));
+    assertThat(fields.get(0).getProp(SPANNER_PLACEMENT_KEY), equalTo("true"));
+    assertThat(fields.get(0).getProp(STORED), equalTo(null));
+
+    assertThat(fields.get(1).name(), equalTo("val"));
+    assertThat(fields.get(1).schema(), equalTo(nullableUnion(Schema.Type.STRING)));
+    assertThat(fields.get(1).getProp(SQL_TYPE), equalTo("STRING(10)"));
+    assertThat(fields.get(1).getProp(SPANNER_PLACEMENT_KEY), equalTo(null));
+  }
+
+  @Test
+  public void pgPlacementTable() {
+    DdlToAvroSchemaConverter converter =
+        new DdlToAvroSchemaConverter("spannertest", "booleans", false);
+    Ddl ddl =
+        Ddl.builder(Dialect.POSTGRESQL)
+            .createTable("PlacementKeyWithPrimaryKey")
+            .column("location")
+            .pgVarchar()
+            .max()
+            .notNull()
+            .placementKey()
+            .endColumn()
+            .column("val")
+            .pgVarchar()
+            .size(10)
+            .endColumn()
+            .endTable()
+            .build();
+
+    Collection<Schema> result = converter.convert(ddl);
+    assertThat(result, hasSize(1));
+    Schema avroSchema = result.iterator().next();
+
+    assertThat(avroSchema.getNamespace(), equalTo("spannertest"));
+    assertThat(avroSchema.getProp(GOOGLE_FORMAT_VERSION), equalTo("booleans"));
+    assertThat(avroSchema.getProp(GOOGLE_STORAGE), equalTo("CloudSpanner"));
+
+    assertThat(avroSchema.getName(), equalTo("PlacementKeyWithPrimaryKey"));
+
+    List<Schema.Field> fields = avroSchema.getFields();
+
+    assertThat(fields, hasSize(2));
+
+    // Placement key column
+    assertThat(fields.get(0).name(), equalTo("location"));
+    assertThat(fields.get(0).schema().getType(), equalTo(Schema.Type.STRING));
+    assertThat(fields.get(0).getProp(SQL_TYPE), equalTo("character varying"));
+    assertThat(fields.get(0).getProp(SPANNER_PLACEMENT_KEY), equalTo("true"));
+    assertThat(fields.get(0).getProp(STORED), equalTo(null));
+
+    assertThat(fields.get(1).name(), equalTo("val"));
+    assertThat(fields.get(1).schema(), equalTo(nullableUnion(Schema.Type.STRING)));
+    assertThat(fields.get(1).getProp(SQL_TYPE), equalTo("character varying(10)"));
+    assertThat(fields.get(1).getProp(SPANNER_PLACEMENT_KEY), equalTo(null));
   }
 
   private Schema nullableUnion(Schema.Type s) {
