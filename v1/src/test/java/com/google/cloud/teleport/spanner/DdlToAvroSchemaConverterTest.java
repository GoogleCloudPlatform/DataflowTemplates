--- conflicted
+++ resolved
@@ -1427,7 +1427,6 @@
     Ddl ddl =
         Ddl.builder()
             .createPlacement(placementName1)
-<<<<<<< HEAD
             .options(
                 ImmutableList.of(
                     "instance_partition=\"" + instancePartition + "\""))
@@ -1436,13 +1435,6 @@
             .options(
                 ImmutableList.of(
                     "instance_partition=\"" + instancePartition + "\"", "default_leader=\"" + defaultLeader + "\""))
-=======
-            .instancePartition(instancePartition)
-            .endPlacement()
-            .createPlacement(placementName2)
-            .instancePartition(instancePartition)
-            .defaultLeader(defaultLeader)
->>>>>>> 9fc47d93
             .endPlacement()
             .build();
 
@@ -1454,34 +1446,20 @@
     assertThat(avroSchema1.getNamespace(), equalTo("spannertest"));
     assertThat(avroSchema1.getProp(GOOGLE_FORMAT_VERSION), equalTo("booleans"));
     assertThat(avroSchema1.getProp(GOOGLE_STORAGE), equalTo("CloudSpanner"));
-<<<<<<< HEAD
     assertThat(avroSchema1.getProp(SPANNER_ENTITY), equalTo(SPANNER_ENTITY_PLACEMENT));
     assertThat(avroSchema1.getFields(), empty());
     assertThat(avroSchema1.getName(), equalTo(placementName1));
     assertThat(avroSchema1.getProp(SPANNER_OPTION + "0"), equalTo("instance_partition=\"" + instancePartition + "\""));
-=======
-    assertThat(avroSchema1.getFields(), empty());
-    assertThat(avroSchema1.getName(), equalTo(placementName1));
-    assertThat(avroSchema1.getProp(SPANNER_PLACEMENT_INSTANCE_PARTITION), equalTo(instancePartition));
-    assertThat(avroSchema1.getProp(SPANNER_PLACEMENT_DEFAULT_LEADER), equalTo(null));
->>>>>>> 9fc47d93
 
     Schema avroSchema2 = it.next();
     assertThat(avroSchema2.getNamespace(), equalTo("spannertest"));
     assertThat(avroSchema2.getProp(GOOGLE_FORMAT_VERSION), equalTo("booleans"));
     assertThat(avroSchema2.getProp(GOOGLE_STORAGE), equalTo("CloudSpanner"));
-<<<<<<< HEAD
     assertThat(avroSchema2.getProp(SPANNER_ENTITY), equalTo(SPANNER_ENTITY_PLACEMENT));
     assertThat(avroSchema2.getFields(), empty());
     assertThat(avroSchema2.getName(), equalTo(placementName2));
     assertThat(avroSchema2.getProp(SPANNER_OPTION + "0"), equalTo("instance_partition=\"" + instancePartition + "\""));
     assertThat(avroSchema2.getProp(SPANNER_OPTION + "1"), equalTo("default_leader=\"" + defaultLeader + "\""));
-=======
-    assertThat(avroSchema2.getFields(), empty());
-    assertThat(avroSchema2.getName(), equalTo(placementName2));
-    assertThat(avroSchema2.getProp(SPANNER_PLACEMENT_INSTANCE_PARTITION), equalTo(instancePartition));
-    assertThat(avroSchema2.getProp(SPANNER_PLACEMENT_DEFAULT_LEADER), equalTo(defaultLeader));
->>>>>>> 9fc47d93
   }
 
   private Schema nullableUnion(Schema.Type s) {
