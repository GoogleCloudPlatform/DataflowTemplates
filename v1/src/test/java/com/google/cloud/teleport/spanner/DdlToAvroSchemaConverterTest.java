/*
 * Copyright (C) 2018 Google LLC
 *
 * Licensed under the Apache License, Version 2.0 (the "License"); you may not
 * use this file except in compliance with the License. You may obtain a copy of
 * the License at
 *
 *   http://www.apache.org/licenses/LICENSE-2.0
 *
 * Unless required by applicable law or agreed to in writing, software
 * distributed under the License is distributed on an "AS IS" BASIS, WITHOUT
 * WARRANTIES OR CONDITIONS OF ANY KIND, either express or implied. See the
 * License for the specific language governing permissions and limitations under
 * the License.
 */
package com.google.cloud.teleport.spanner;

import static com.google.cloud.teleport.spanner.AvroUtil.DEFAULT_EXPRESSION;
import static com.google.cloud.teleport.spanner.AvroUtil.GENERATION_EXPRESSION;
import static com.google.cloud.teleport.spanner.AvroUtil.GOOGLE_FORMAT_VERSION;
import static com.google.cloud.teleport.spanner.AvroUtil.GOOGLE_STORAGE;
import static com.google.cloud.teleport.spanner.AvroUtil.HIDDEN;
import static com.google.cloud.teleport.spanner.AvroUtil.IDENTITY_COLUMN;
import static com.google.cloud.teleport.spanner.AvroUtil.INPUT;
import static com.google.cloud.teleport.spanner.AvroUtil.NOT_NULL;
import static com.google.cloud.teleport.spanner.AvroUtil.OUTPUT;
import static com.google.cloud.teleport.spanner.AvroUtil.SPANNER_CHANGE_STREAM_FOR_CLAUSE;
import static com.google.cloud.teleport.spanner.AvroUtil.SPANNER_CHECK_CONSTRAINT;
import static com.google.cloud.teleport.spanner.AvroUtil.SPANNER_EDGE_TABLE;
import static com.google.cloud.teleport.spanner.AvroUtil.SPANNER_ENTITY;
import static com.google.cloud.teleport.spanner.AvroUtil.SPANNER_ENTITY_MODEL;
import static com.google.cloud.teleport.spanner.AvroUtil.SPANNER_ENTITY_PLACEMENT;
import static com.google.cloud.teleport.spanner.AvroUtil.SPANNER_ENTITY_PROPERTY_GRAPH;
import static com.google.cloud.teleport.spanner.AvroUtil.SPANNER_FOREIGN_KEY;
import static com.google.cloud.teleport.spanner.AvroUtil.SPANNER_INDEX;
import static com.google.cloud.teleport.spanner.AvroUtil.SPANNER_LABEL;
import static com.google.cloud.teleport.spanner.AvroUtil.SPANNER_NODE_TABLE;
import static com.google.cloud.teleport.spanner.AvroUtil.SPANNER_ON_DELETE_ACTION;
import static com.google.cloud.teleport.spanner.AvroUtil.SPANNER_OPTION;
import static com.google.cloud.teleport.spanner.AvroUtil.SPANNER_PARENT;
import static com.google.cloud.teleport.spanner.AvroUtil.SPANNER_PLACEMENT_KEY;
import static com.google.cloud.teleport.spanner.AvroUtil.SPANNER_PRIMARY_KEY;
import static com.google.cloud.teleport.spanner.AvroUtil.SPANNER_PROPERTY_DECLARATION;
import static com.google.cloud.teleport.spanner.AvroUtil.SPANNER_REMOTE;
import static com.google.cloud.teleport.spanner.AvroUtil.SPANNER_SEQUENCE_COUNTER_START;
import static com.google.cloud.teleport.spanner.AvroUtil.SPANNER_SEQUENCE_KIND;
import static com.google.cloud.teleport.spanner.AvroUtil.SPANNER_SEQUENCE_SKIP_RANGE_MAX;
import static com.google.cloud.teleport.spanner.AvroUtil.SPANNER_SEQUENCE_SKIP_RANGE_MIN;
import static com.google.cloud.teleport.spanner.AvroUtil.SPANNER_VIEW_QUERY;
import static com.google.cloud.teleport.spanner.AvroUtil.SPANNER_VIEW_SECURITY;
import static com.google.cloud.teleport.spanner.AvroUtil.SQL_TYPE;
import static com.google.cloud.teleport.spanner.AvroUtil.STORED;
import static org.hamcrest.Matchers.empty;
import static org.hamcrest.Matchers.equalTo;
import static org.hamcrest.Matchers.hasSize;
import static org.hamcrest.Matchers.notNullValue;
import static org.hamcrest.Matchers.nullValue;
import static org.junit.Assert.assertEquals;
import static org.junit.Assert.assertThat;

import com.google.cloud.spanner.Dialect;
import com.google.cloud.teleport.spanner.common.NumericUtils;
import com.google.cloud.teleport.spanner.common.Type;
import com.google.cloud.teleport.spanner.common.Type.StructField;
import com.google.cloud.teleport.spanner.ddl.Ddl;
import com.google.cloud.teleport.spanner.ddl.GraphElementTable;
import com.google.cloud.teleport.spanner.ddl.GraphElementTable.GraphNodeTableReference;
import com.google.cloud.teleport.spanner.ddl.GraphElementTable.LabelToPropertyDefinitions;
import com.google.cloud.teleport.spanner.ddl.GraphElementTable.PropertyDefinition;
import com.google.cloud.teleport.spanner.ddl.PropertyGraph;
import com.google.cloud.teleport.spanner.ddl.View;
import com.google.common.collect.ImmutableList;
import java.util.Arrays;
import java.util.Collection;
import java.util.Iterator;
import java.util.List;
import org.apache.avro.LogicalTypes;
import org.apache.avro.Schema;
import org.apache.avro.SchemaBuilder;
import org.junit.Test;

/** Test for {@link DdlToAvroSchemaConverter}. */
public class DdlToAvroSchemaConverterTest {

  @Test
  public void emptyDb() {
    DdlToAvroSchemaConverter converter =
        new DdlToAvroSchemaConverter("spannertest", "booleans", false);
    Ddl empty = Ddl.builder().build();
    assertThat(converter.convert(empty), empty());
  }

  @Test
  public void pgEmptyDb() {
    DdlToAvroSchemaConverter converter =
        new DdlToAvroSchemaConverter("spannertest", "booleans", false);
    Ddl empty = Ddl.builder(Dialect.POSTGRESQL).build();
    assertThat(converter.convert(empty), empty());
  }

  @Test
  public void simple() {
    DdlToAvroSchemaConverter converter =
        new DdlToAvroSchemaConverter("spannertest", "booleans", false);
    Ddl ddl =
        Ddl.builder()
            .createTable("Users")
            .column("id")
            .int64()
            .notNull()
            .endColumn()
            .column("first_name")
            .string()
            .size(10)
            .defaultExpression("'John'")
            .endColumn()
            .column("last_name")
            .type(Type.string())
            .max()
            .endColumn()
            .column("full_name")
            .type(Type.string())
            .max()
            .generatedAs("CONCAT(first_name, ' ', last_name)")
            .stored()
            .endColumn()
            .column("gen_id")
            .int64()
            .notNull()
            .generatedAs("MOD(id+1, 64)")
            .stored()
            .endColumn()
            .column("MyTokens")
            .tokenlist()
            .isHidden(true)
            .generatedAs("(TOKENIZE_FULLTEXT(MyData))")
            .endColumn()
            .column("Embeddings")
            .type(Type.array(Type.float32()))
            .arrayLength(Integer.valueOf(128))
            .endColumn()
            .column("HiddenColumn")
            .type(Type.string())
            .max()
            .isHidden(true)
            .endColumn()
            .column("identity_column")
            .type(Type.int64())
            .isIdentityColumn(true)
            .sequenceKind("bit_reversed_positive")
            .counterStartValue(1000L)
            .skipRangeMin(2000L)
            .skipRangeMax(3000L)
            .endColumn()
            .column("identity_column_no_kind")
            .type(Type.int64())
            .isIdentityColumn(true)
            .counterStartValue(1000L)
            .skipRangeMin(2000L)
            .skipRangeMax(3000L)
            .endColumn()
            .column("uuid_column")
            .type(Type.uuid())
            .endColumn()
            .primaryKey()
            .asc("id")
            .asc("gen_id")
            .desc("last_name")
            .end()
            .indexes(
                ImmutableList.of(
                    "CREATE INDEX `UsersByFirstName` ON `Users` (`first_name`)",
                    "CREATE SEARCH INDEX `SearchIndex` ON `Users` (`MyTokens`)"
                        + " OPTIONS (sort_order_sharding=TRUE)",
                    "CREATE VECTOR INDEX `VI` ON `Users`(`Embeddings` ) WHERE Embeddings IS NOT NULL"
                        + " OPTIONS (distance_type=\"COSINE\")"))
            .foreignKeys(
                ImmutableList.of(
                    "ALTER TABLE `Users` ADD CONSTRAINT `fk` FOREIGN KEY (`first_name`)"
                        + " REFERENCES `AllowedNames` (`first_name`)",
                    "ALTER TABLE `Users` ADD CONSTRAINT `fk_odc` FOREIGN KEY (`last_name`)"
                        + " REFERENCES `AllowedNames` (`last_name`) ON DELETE CASCADE",
                    "ALTER TABLE `Users` ADD CONSTRAINT `fk_not_enforced_no_action`"
                        + " FOREIGN KEY (`last_name`) REFERENCES "
                        + "`AllowedNames` (`last_name`) ON DELETE NO ACTION NOT ENFORCED",
                    "ALTER TABLE `Users` ADD CONSTRAINT `fk_enforced`"
                        + " FOREIGN KEY (`last_name`) REFERENCES "
                        + "`AllowedNames` (`last_name`) ENFORCED"))
            .checkConstraints(ImmutableList.of("CONSTRAINT ck CHECK (`first_name` != `last_name`)"))
            .endTable()
            .build();

    Collection<Schema> result = converter.convert(ddl);
    assertThat(result, hasSize(1));
    Schema avroSchema = result.iterator().next();

    assertThat(avroSchema.getNamespace(), equalTo("spannertest"));
    assertThat(avroSchema.getProp(GOOGLE_FORMAT_VERSION), equalTo("booleans"));
    assertThat(avroSchema.getProp(GOOGLE_STORAGE), equalTo("CloudSpanner"));

    assertThat(avroSchema.getName(), equalTo("Users"));

    List<Schema.Field> fields = avroSchema.getFields();

    assertThat(fields, hasSize(11));

    assertThat(fields.get(0).name(), equalTo("id"));
    // Not null
    assertThat(fields.get(0).schema().getType(), equalTo(Schema.Type.LONG));
    assertThat(fields.get(0).getProp(SQL_TYPE), equalTo("INT64"));
    assertThat(fields.get(0).getProp(NOT_NULL), equalTo(null));
    assertThat(fields.get(0).getProp(GENERATION_EXPRESSION), equalTo(null));
    assertThat(fields.get(0).getProp(STORED), equalTo(null));
    assertThat(fields.get(0).getProp(DEFAULT_EXPRESSION), equalTo(null));

    assertThat(fields.get(1).name(), equalTo("first_name"));
    assertThat(fields.get(1).schema(), equalTo(nullableUnion(Schema.Type.STRING)));
    assertThat(fields.get(1).getProp(SQL_TYPE), equalTo("STRING(10)"));
    assertThat(fields.get(1).getProp(NOT_NULL), equalTo(null));
    assertThat(fields.get(1).getProp(GENERATION_EXPRESSION), equalTo(null));
    assertThat(fields.get(1).getProp(STORED), equalTo(null));
    assertThat(fields.get(1).getProp(DEFAULT_EXPRESSION), equalTo("'John'"));

    assertThat(fields.get(2).name(), equalTo("last_name"));
    assertThat(fields.get(2).schema(), equalTo(nullableUnion(Schema.Type.STRING)));
    assertThat(fields.get(2).getProp(SQL_TYPE), equalTo("STRING(MAX)"));
    assertThat(fields.get(2).getProp(NOT_NULL), equalTo(null));
    assertThat(fields.get(2).getProp(GENERATION_EXPRESSION), equalTo(null));
    assertThat(fields.get(2).getProp(STORED), equalTo(null));
    assertThat(fields.get(2).getProp(DEFAULT_EXPRESSION), equalTo(null));

    assertThat(fields.get(3).name(), equalTo("full_name"));
    assertThat(fields.get(3).schema(), equalTo(Schema.create(Schema.Type.NULL)));
    assertThat(fields.get(3).getProp(SQL_TYPE), equalTo("STRING(MAX)"));
    assertThat(fields.get(3).getProp(NOT_NULL), equalTo("false"));
    assertThat(
        fields.get(3).getProp(GENERATION_EXPRESSION),
        equalTo("CONCAT(first_name, ' ', last_name)"));
    assertThat(fields.get(3).getProp(STORED), equalTo("true"));
    assertThat(fields.get(3).getProp(DEFAULT_EXPRESSION), equalTo(null));

    assertThat(fields.get(4).name(), equalTo("gen_id"));
    assertThat(fields.get(4).schema(), equalTo(Schema.create(Schema.Type.NULL)));
    assertThat(fields.get(4).getProp(SQL_TYPE), equalTo("INT64"));
    assertThat(fields.get(4).getProp(NOT_NULL), equalTo("true"));
    assertThat(fields.get(4).getProp(GENERATION_EXPRESSION), equalTo("MOD(id+1, 64)"));
    assertThat(fields.get(4).getProp(STORED), equalTo("true"));
    assertThat(fields.get(4).getProp(DEFAULT_EXPRESSION), equalTo(null));

    assertThat(fields.get(5).name(), equalTo("MyTokens"));
    assertThat(fields.get(5).schema(), equalTo(Schema.create(Schema.Type.NULL)));
    assertThat(fields.get(5).getProp(SQL_TYPE), equalTo("TOKENLIST"));
    assertThat(fields.get(5).getProp(NOT_NULL), equalTo("false"));
    assertThat(fields.get(5).getProp(STORED), equalTo("false"));
    assertThat(fields.get(5).getProp(HIDDEN), equalTo("true"));
    assertThat(
        fields.get(5).getProp(GENERATION_EXPRESSION), equalTo("(TOKENIZE_FULLTEXT(MyData))"));
    assertThat(fields.get(5).getProp(DEFAULT_EXPRESSION), equalTo(null));

    assertThat(fields.get(6).name(), equalTo("Embeddings"));
    assertThat(fields.get(6).schema(), equalTo(nullableArray(Schema.Type.FLOAT)));
    assertThat(fields.get(6).getProp(SQL_TYPE), equalTo("ARRAY<FLOAT32>(vector_length=>128)"));
    assertThat(fields.get(6).getProp(NOT_NULL), equalTo(null));
    assertThat(fields.get(6).getProp(STORED), equalTo(null));

    assertThat(fields.get(7).name(), equalTo("HiddenColumn"));
    assertThat(fields.get(7).schema(), equalTo(nullableUnion(Schema.Type.STRING)));
    assertThat(fields.get(7).getProp(SQL_TYPE), equalTo("STRING(MAX)"));
    assertThat(fields.get(7).getProp(NOT_NULL), equalTo(null));
    assertThat(fields.get(7).getProp(GENERATION_EXPRESSION), equalTo(null));
    assertThat(fields.get(7).getProp(STORED), equalTo(null));
    assertThat(fields.get(7).getProp(HIDDEN), equalTo("true"));

    assertThat(fields.get(8).name(), equalTo("identity_column"));
    assertThat(fields.get(8).schema(), equalTo(nullableUnion(Schema.Type.LONG)));
    assertThat(fields.get(8).getProp(SQL_TYPE), equalTo("INT64"));
    assertThat(fields.get(8).getProp(NOT_NULL), equalTo(null));
    assertThat(fields.get(8).getProp(IDENTITY_COLUMN), equalTo("true"));
    assertThat(fields.get(8).getProp(SPANNER_SEQUENCE_KIND), equalTo("bit_reversed_positive"));
    assertThat(fields.get(8).getProp(SPANNER_SEQUENCE_COUNTER_START), equalTo("1000"));
    assertThat(fields.get(8).getProp(SPANNER_SEQUENCE_SKIP_RANGE_MIN), equalTo("2000"));
    assertThat(fields.get(8).getProp(SPANNER_SEQUENCE_SKIP_RANGE_MAX), equalTo("3000"));

    assertThat(fields.get(9).name(), equalTo("identity_column_no_kind"));
    assertThat(fields.get(9).schema(), equalTo(nullableUnion(Schema.Type.LONG)));
    assertThat(fields.get(9).getProp(SQL_TYPE), equalTo("INT64"));
    assertThat(fields.get(9).getProp(NOT_NULL), equalTo(null));
    assertThat(fields.get(9).getProp(IDENTITY_COLUMN), equalTo("true"));
    assertThat(fields.get(9).getProp(SPANNER_SEQUENCE_KIND), equalTo(null));
    assertThat(fields.get(9).getProp(SPANNER_SEQUENCE_COUNTER_START), equalTo("1000"));
    assertThat(fields.get(9).getProp(SPANNER_SEQUENCE_SKIP_RANGE_MIN), equalTo("2000"));
    assertThat(fields.get(9).getProp(SPANNER_SEQUENCE_SKIP_RANGE_MAX), equalTo("3000"));

    Schema.Field field10 = fields.get(10);
    assertThat(field10.name(), equalTo("uuid_column"));
    assertThat(field10.schema(), equalTo(nullableUuid()));
    assertThat(field10.getProp(SQL_TYPE), equalTo("UUID"));
    assertThat(field10.getProp(NOT_NULL), equalTo(null));
    assertThat(field10.getProp(GENERATION_EXPRESSION), equalTo(null));
    assertThat(field10.getProp(STORED), equalTo(null));
    assertThat(field10.getProp(DEFAULT_EXPRESSION), equalTo(null));

    // spanner pk
    assertThat(avroSchema.getProp(SPANNER_PRIMARY_KEY + "_0"), equalTo("`id` ASC"));
    assertThat(avroSchema.getProp(SPANNER_PRIMARY_KEY + "_1"), equalTo("`gen_id` ASC"));
    assertThat(avroSchema.getProp(SPANNER_PRIMARY_KEY + "_2"), equalTo("`last_name` DESC"));
    assertThat(avroSchema.getProp(SPANNER_PARENT), nullValue());
    assertThat(avroSchema.getProp(SPANNER_ON_DELETE_ACTION), nullValue());

    assertThat(
        avroSchema.getProp(SPANNER_INDEX + "0"),
        equalTo("CREATE INDEX `UsersByFirstName` ON `Users` (`first_name`)"));
    assertThat(
        avroSchema.getProp(SPANNER_INDEX + "1"),
        equalTo(
            "CREATE SEARCH INDEX `SearchIndex` ON `Users` (`MyTokens`)"
                + " OPTIONS (sort_order_sharding=TRUE)"));
    assertThat(
        avroSchema.getProp(SPANNER_FOREIGN_KEY + "0"),
        equalTo(
            "ALTER TABLE `Users` ADD CONSTRAINT `fk` FOREIGN KEY (`first_name`)"
                + " REFERENCES `AllowedNames` (`first_name`)"));
    assertThat(
        avroSchema.getProp(SPANNER_FOREIGN_KEY + "1"),
        equalTo(
            "ALTER TABLE `Users` ADD CONSTRAINT `fk_odc` FOREIGN KEY (`last_name`)"
                + " REFERENCES `AllowedNames` (`last_name`) ON DELETE CASCADE"));
    assertThat(
        avroSchema.getProp(SPANNER_FOREIGN_KEY + "2"),
        equalTo(
            "ALTER TABLE `Users` ADD CONSTRAINT `fk_not_enforced_no_action` FOREIGN KEY (`last_name`)"
                + " REFERENCES `AllowedNames` (`last_name`) ON DELETE NO ACTION NOT ENFORCED"));
    assertThat(
        avroSchema.getProp(SPANNER_FOREIGN_KEY + "3"),
        equalTo(
            "ALTER TABLE `Users` ADD CONSTRAINT `fk_enforced` FOREIGN KEY (`last_name`)"
                + " REFERENCES `AllowedNames` (`last_name`) ENFORCED"));
    assertThat(
        avroSchema.getProp(SPANNER_CHECK_CONSTRAINT + "0"),
        equalTo("CONSTRAINT ck CHECK (`first_name` != `last_name`)"));

    System.out.println(avroSchema.toString(true));
  }

  @Test
  public void pgSimple() {
    DdlToAvroSchemaConverter converter =
        new DdlToAvroSchemaConverter("spannertest", "booleans", false);
    Ddl ddl =
        Ddl.builder(Dialect.POSTGRESQL)
            .createTable("Users")
            .column("id")
            .pgInt8()
            .notNull()
            .endColumn()
            .column("first_name")
            .pgVarchar()
            .size(10)
            .defaultExpression("'John'")
            .endColumn()
            .column("last_name")
            .type(Type.pgVarchar())
            .max()
            .endColumn()
            .column("full_name")
            .type(Type.pgVarchar())
            .max()
            .generatedAs("CONCAT(first_name, ' ', last_name)")
            .stored()
            .endColumn()
            .column("gen_id")
            .pgInt8()
            .notNull()
            .generatedAs("MOD(id+1, 64)")
            .stored()
            .endColumn()
            .column("gen_id_virtual")
            .pgInt8()
            .notNull()
            .generatedAs("MOD(id+1, 64)")
            .endColumn()
            .column("identity_column")
            .type(Type.int64())
            .isIdentityColumn(true)
            .sequenceKind("bit_reversed_positive")
            .counterStartValue(1000L)
            .skipRangeMin(2000L)
            .skipRangeMax(3000L)
            .endColumn()
            .column("identity_column_no_kind")
            .type(Type.int64())
            .isIdentityColumn(true)
            .counterStartValue(1000L)
            .skipRangeMin(2000L)
            .skipRangeMax(3000L)
            .endColumn()
            .column("tokens")
            .pgSpannerTokenlist()
            .generatedAs("(spanner.tokenize_fulltext(full_name))")
            .isHidden(true)
            .endColumn()
            .column("uuid_column")
            .pgUuid()
            .endColumn()
            .primaryKey()
            .asc("id")
            .asc("gen_id")
            .asc("last_name")
            .end()
            .indexes(
                ImmutableList.of(
                    "CREATE INDEX \"UsersByFirstName\" ON \"Users\" (\"first_name\")",
                    "CREATE SEARCH INDEX \"SearchIndex\" ON \"Users\" (\"tokens\")"
                        + " WITH (sort_order_sharding=TRUE)"))
            .foreignKeys(
                ImmutableList.of(
                    "ALTER TABLE \"Users\" ADD CONSTRAINT \"fk\" FOREIGN KEY (\"first_name\")"
                        + " REFERENCES \"AllowedNames\" (\"first_name\")",
                    "ALTER TABLE \"Users\" ADD CONSTRAINT \"fk_odc\" FOREIGN KEY (\"last_name\")"
                        + " REFERENCES \"AllowedNames\" (\"last_name\") ON DELETE CASCADE"))
            .checkConstraints(
                ImmutableList.of("CONSTRAINT ck CHECK (\"first_name\" != \"last_name\")"))
            .endTable()
            .build();

    Collection<Schema> result = converter.convert(ddl);
    assertThat(result, hasSize(1));
    Schema avroSchema = result.iterator().next();

    assertThat(avroSchema.getNamespace(), equalTo("spannertest"));
    assertThat(avroSchema.getProp(GOOGLE_FORMAT_VERSION), equalTo("booleans"));
    assertThat(avroSchema.getProp(GOOGLE_STORAGE), equalTo("CloudSpanner"));

    assertThat(avroSchema.getName(), equalTo("Users"));

    List<Schema.Field> fields = avroSchema.getFields();

    assertThat(fields, hasSize(9));

    assertThat(fields.get(0).name(), equalTo("id"));
    // Not null
    assertThat(fields.get(0).schema().getType(), equalTo(Schema.Type.LONG));
    assertThat(fields.get(0).getProp(SQL_TYPE), equalTo("bigint"));
    assertThat(fields.get(0).getProp(NOT_NULL), equalTo(null));
    assertThat(fields.get(0).getProp(GENERATION_EXPRESSION), equalTo(null));
    assertThat(fields.get(0).getProp(STORED), equalTo(null));
    assertThat(fields.get(0).getProp(DEFAULT_EXPRESSION), equalTo(null));

    assertThat(fields.get(1).name(), equalTo("first_name"));
    assertThat(fields.get(1).schema(), equalTo(nullableUnion(Schema.Type.STRING)));
    assertThat(fields.get(1).getProp(SQL_TYPE), equalTo("character varying(10)"));
    assertThat(fields.get(1).getProp(NOT_NULL), equalTo(null));
    assertThat(fields.get(1).getProp(GENERATION_EXPRESSION), equalTo(null));
    assertThat(fields.get(1).getProp(STORED), equalTo(null));
    assertThat(fields.get(1).getProp(DEFAULT_EXPRESSION), equalTo("'John'"));

    assertThat(fields.get(2).name(), equalTo("last_name"));
    assertThat(fields.get(2).schema(), equalTo(nullableUnion(Schema.Type.STRING)));
    assertThat(fields.get(2).getProp(SQL_TYPE), equalTo("character varying"));
    assertThat(fields.get(2).getProp(NOT_NULL), equalTo(null));
    assertThat(fields.get(2).getProp(GENERATION_EXPRESSION), equalTo(null));
    assertThat(fields.get(2).getProp(STORED), equalTo(null));
    assertThat(fields.get(2).getProp(DEFAULT_EXPRESSION), equalTo(null));

    assertThat(fields.get(3).name(), equalTo("full_name"));
    assertThat(fields.get(3).schema(), equalTo(Schema.create(Schema.Type.NULL)));
    assertThat(fields.get(3).getProp(SQL_TYPE), equalTo("character varying"));
    assertThat(fields.get(3).getProp(NOT_NULL), equalTo("false"));
    assertThat(
        fields.get(3).getProp(GENERATION_EXPRESSION),
        equalTo("CONCAT(first_name, ' ', last_name)"));
    assertThat(fields.get(3).getProp(STORED), equalTo("true"));
    assertThat(fields.get(3).getProp(DEFAULT_EXPRESSION), equalTo(null));

    assertThat(fields.get(4).name(), equalTo("gen_id"));
    assertThat(fields.get(4).schema(), equalTo(Schema.create(Schema.Type.NULL)));
    assertThat(fields.get(4).getProp(SQL_TYPE), equalTo("bigint"));
    assertThat(fields.get(4).getProp(NOT_NULL), equalTo("true"));
    assertThat(fields.get(4).getProp(GENERATION_EXPRESSION), equalTo("MOD(id+1, 64)"));
    assertThat(fields.get(4).getProp(STORED), equalTo("true"));
    assertThat(fields.get(4).getProp(DEFAULT_EXPRESSION), equalTo(null));

    assertThat(fields.get(5).name(), equalTo("gen_id_virtual"));
    assertThat(fields.get(5).schema(), equalTo(Schema.create(Schema.Type.NULL)));
    assertThat(fields.get(5).getProp(SQL_TYPE), equalTo("bigint"));
    assertThat(fields.get(5).getProp(NOT_NULL), equalTo("true"));
    assertThat(fields.get(5).getProp(GENERATION_EXPRESSION), equalTo("MOD(id+1, 64)"));
    assertThat(fields.get(5).getProp(STORED), equalTo("false"));
    assertThat(fields.get(5).getProp(DEFAULT_EXPRESSION), equalTo(null));

    assertThat(fields.get(6).name(), equalTo("identity_column"));
    assertThat(fields.get(6).schema(), equalTo(nullableUnion(Schema.Type.LONG)));
    assertThat(fields.get(6).getProp(SQL_TYPE), equalTo("INT64"));
    assertThat(fields.get(6).getProp(NOT_NULL), equalTo(null));
    assertThat(fields.get(6).getProp(IDENTITY_COLUMN), equalTo("true"));
    assertThat(fields.get(6).getProp(SPANNER_SEQUENCE_KIND), equalTo("bit_reversed_positive"));
    assertThat(fields.get(6).getProp(SPANNER_SEQUENCE_COUNTER_START), equalTo("1000"));
    assertThat(fields.get(6).getProp(SPANNER_SEQUENCE_SKIP_RANGE_MIN), equalTo("2000"));
    assertThat(fields.get(6).getProp(SPANNER_SEQUENCE_SKIP_RANGE_MAX), equalTo("3000"));

    assertThat(fields.get(7).name(), equalTo("identity_column_no_kind"));
    assertThat(fields.get(7).schema(), equalTo(nullableUnion(Schema.Type.LONG)));
    assertThat(fields.get(7).getProp(SQL_TYPE), equalTo("INT64"));
    assertThat(fields.get(7).getProp(NOT_NULL), equalTo(null));
    assertThat(fields.get(7).getProp(IDENTITY_COLUMN), equalTo("true"));
    assertThat(fields.get(7).getProp(SPANNER_SEQUENCE_KIND), equalTo(null));
    assertThat(fields.get(7).getProp(SPANNER_SEQUENCE_COUNTER_START), equalTo("1000"));
    assertThat(fields.get(7).getProp(SPANNER_SEQUENCE_SKIP_RANGE_MIN), equalTo("2000"));
    assertThat(fields.get(7).getProp(SPANNER_SEQUENCE_SKIP_RANGE_MAX), equalTo("3000"));

    assertThat(fields.get(8).name(), equalTo("tokens"));
    assertThat(fields.get(8).schema(), equalTo(Schema.create(Schema.Type.NULL)));
    assertThat(fields.get(8).getProp(SQL_TYPE), equalTo("spanner.tokenlist"));
    assertThat(fields.get(8).getProp(NOT_NULL), equalTo("false"));
    assertThat(
        fields.get(8).getProp(GENERATION_EXPRESSION),
        equalTo("(spanner.tokenize_fulltext(full_name))"));
<<<<<<< HEAD
    assertThat(fields.get(7).getProp(HIDDEN), equalTo("true"));
    assertThat(fields.get(7).getProp(DEFAULT_EXPRESSION), equalTo(null));

    assertThat(fields.get(8).name(), equalTo("uuid_column"));
    assertThat(fields.get(8).schema(), equalTo(nullableUuid()));
    assertThat(fields.get(8).getProp(SQL_TYPE), equalTo("uuid"));
    assertThat(fields.get(8).getProp(NOT_NULL), equalTo(null));
    assertThat(fields.get(8).getProp(GENERATION_EXPRESSION), equalTo(null));
    assertThat(fields.get(8).getProp(STORED), equalTo(null));
    assertThat(fields.get(8).getProp(DEFAULT_EXPRESSION), equalTo(null));

=======
    assertThat(fields.get(8).getProp(HIDDEN), equalTo("true"));
    assertThat(fields.get(8).getProp(DEFAULT_EXPRESSION), equalTo(null));
>>>>>>> dae14d77
    // spanner pk
    assertThat(avroSchema.getProp(SPANNER_PRIMARY_KEY + "_0"), equalTo("\"id\" ASC"));
    assertThat(avroSchema.getProp(SPANNER_PRIMARY_KEY + "_1"), equalTo("\"gen_id\" ASC"));
    assertThat(avroSchema.getProp(SPANNER_PRIMARY_KEY + "_2"), equalTo("\"last_name\" ASC"));
    assertThat(avroSchema.getProp(SPANNER_PARENT), nullValue());
    assertThat(avroSchema.getProp(SPANNER_ON_DELETE_ACTION), nullValue());

    assertThat(
        avroSchema.getProp(SPANNER_INDEX + "0"),
        equalTo("CREATE INDEX \"UsersByFirstName\" ON \"Users\" (\"first_name\")"));

    assertThat(
        avroSchema.getProp(SPANNER_INDEX + "1"),
        equalTo(
            "CREATE SEARCH INDEX \"SearchIndex\" ON \"Users\" (\"tokens\") WITH (sort_order_sharding=TRUE)"));

    assertThat(
        avroSchema.getProp(SPANNER_FOREIGN_KEY + "0"),
        equalTo(
            "ALTER TABLE \"Users\" ADD CONSTRAINT \"fk\" FOREIGN KEY (\"first_name\")"
                + " REFERENCES \"AllowedNames\" (\"first_name\")"));
    assertThat(
        avroSchema.getProp(SPANNER_FOREIGN_KEY + "1"),
        equalTo(
            "ALTER TABLE \"Users\" ADD CONSTRAINT \"fk_odc\" FOREIGN KEY (\"last_name\")"
                + " REFERENCES \"AllowedNames\" (\"last_name\") ON DELETE CASCADE"));
    assertThat(
        avroSchema.getProp(SPANNER_CHECK_CONSTRAINT + "0"),
        equalTo("CONSTRAINT ck CHECK (\"first_name\" != \"last_name\")"));
  }

  @Test
  public void invokerRightsView() {
    DdlToAvroSchemaConverter converter =
        new DdlToAvroSchemaConverter("spannertest", "booleans", false);
    Ddl ddl =
        Ddl.builder()
            .createTable("Users")
            .column("id")
            .int64()
            .notNull()
            .endColumn()
            .column("first_name")
            .string()
            .size(10)
            .endColumn()
            .column("last_name")
            .type(Type.string())
            .max()
            .endColumn()
            .endTable()
            .createView("Names")
            .query("SELECT first_name, last_name FROM Users")
            .security(View.SqlSecurity.INVOKER)
            .endView()
            .build();

    Collection<Schema> result = converter.convert(ddl);
    assertThat(result, hasSize(2));
    Schema avroView = null;
    for (Schema s : result) {
      if (s.getName().equals("Names")) {
        avroView = s;
      }
    }
    assertThat(avroView, notNullValue());

    assertThat(avroView.getNamespace(), equalTo("spannertest"));
    assertThat(avroView.getProp(GOOGLE_FORMAT_VERSION), equalTo("booleans"));
    assertThat(avroView.getProp(GOOGLE_STORAGE), equalTo("CloudSpanner"));
    assertThat(
        avroView.getProp(SPANNER_VIEW_QUERY), equalTo("SELECT first_name, last_name FROM Users"));
    assertThat(avroView.getProp(SPANNER_VIEW_SECURITY), equalTo("INVOKER"));

    assertThat(avroView.getName(), equalTo("Names"));
  }

  @Test
  public void pgInvokerRightsView() {
    DdlToAvroSchemaConverter converter =
        new DdlToAvroSchemaConverter("spannertest", "booleans", false);
    Ddl ddl =
        Ddl.builder(Dialect.POSTGRESQL)
            .createTable("Users")
            .column("id")
            .pgInt8()
            .notNull()
            .endColumn()
            .column("first_name")
            .pgVarchar()
            .size(10)
            .endColumn()
            .column("last_name")
            .type(Type.pgVarchar())
            .max()
            .endColumn()
            .endTable()
            .createView("Names")
            .query("SELECT first_name, last_name FROM Users")
            .security(View.SqlSecurity.INVOKER)
            .endView()
            .build();

    Collection<Schema> result = converter.convert(ddl);
    assertThat(result, hasSize(2));
    Schema avroView = null;
    for (Schema s : result) {
      if (s.getName().equals("Names")) {
        avroView = s;
      }
    }
    assertThat(avroView, notNullValue());

    assertThat(avroView.getNamespace(), equalTo("spannertest"));
    assertThat(avroView.getProp(GOOGLE_FORMAT_VERSION), equalTo("booleans"));
    assertThat(avroView.getProp(GOOGLE_STORAGE), equalTo("CloudSpanner"));
    assertThat(
        avroView.getProp(SPANNER_VIEW_QUERY), equalTo("SELECT first_name, last_name FROM Users"));
    assertThat(avroView.getProp(SPANNER_VIEW_SECURITY), equalTo("INVOKER"));

    assertThat(avroView.getName(), equalTo("Names"));
  }

  @Test
  public void definerRightsView() {
    DdlToAvroSchemaConverter converter =
        new DdlToAvroSchemaConverter("spannertest", "booleans", false);
    Ddl ddl =
        Ddl.builder()
            .createTable("Users")
            .column("id")
            .int64()
            .notNull()
            .endColumn()
            .column("first_name")
            .string()
            .size(10)
            .endColumn()
            .column("last_name")
            .type(Type.string())
            .max()
            .endColumn()
            .endTable()
            .createView("Names")
            .query("SELECT first_name, last_name FROM Users")
            .security(View.SqlSecurity.DEFINER)
            .endView()
            .build();

    Collection<Schema> result = converter.convert(ddl);
    assertThat(result, hasSize(2));
    Schema avroView = null;
    for (Schema s : result) {
      if (s.getName().equals("Names")) {
        avroView = s;
      }
    }
    assertThat(avroView, notNullValue());

    assertThat(avroView.getNamespace(), equalTo("spannertest"));
    assertThat(avroView.getProp("googleFormatVersion"), equalTo("booleans"));
    assertThat(avroView.getProp("googleStorage"), equalTo("CloudSpanner"));
    assertThat(
        avroView.getProp("spannerViewQuery"), equalTo("SELECT first_name, last_name FROM Users"));
    assertThat(avroView.getProp("spannerViewSecurity"), equalTo("DEFINER"));

    assertThat(avroView.getName(), equalTo("Names"));
  }

  @Test
  public void pgDefinerRightsView() {
    DdlToAvroSchemaConverter converter =
        new DdlToAvroSchemaConverter("spannertest", "booleans", false);
    Ddl ddl =
        Ddl.builder(Dialect.POSTGRESQL)
            .createTable("Users")
            .column("id")
            .pgInt8()
            .notNull()
            .endColumn()
            .column("first_name")
            .pgVarchar()
            .size(10)
            .endColumn()
            .column("last_name")
            .type(Type.pgVarchar())
            .max()
            .endColumn()
            .endTable()
            .createView("Names")
            .query("SELECT first_name, last_name FROM Users")
            .security(View.SqlSecurity.DEFINER)
            .endView()
            .build();

    Collection<Schema> result = converter.convert(ddl);
    assertThat(result, hasSize(2));
    Schema avroView = null;
    for (Schema s : result) {
      if (s.getName().equals("Names")) {
        avroView = s;
      }
    }
    assertThat(avroView, notNullValue());

    assertThat(avroView.getNamespace(), equalTo("spannertest"));
    assertThat(avroView.getProp("googleFormatVersion"), equalTo("booleans"));
    assertThat(avroView.getProp("googleStorage"), equalTo("CloudSpanner"));
    assertThat(
        avroView.getProp("spannerViewQuery"), equalTo("SELECT first_name, last_name FROM Users"));
    assertThat(avroView.getProp("spannerViewSecurity"), equalTo("DEFINER"));

    assertThat(avroView.getName(), equalTo("Names"));
  }

  @Test
  public void allTypes() {
    DdlToAvroSchemaConverter converter =
        new DdlToAvroSchemaConverter("spannertest", "booleans", false);
    Ddl ddl =
        Ddl.builder()
            .createTable("AllTYPES")
            .column("bool_field")
            .bool()
            .endColumn()
            .column("int64_field")
            .int64()
            .endColumn()
            .column("float64_field")
            .float64()
            .endColumn()
            .column("string_field")
            .string()
            .max()
            .endColumn()
            .column("bytes_field")
            .bytes()
            .max()
            .endColumn()
            .column("timestamp_field")
            .timestamp()
            .endColumn()
            .column("date_field")
            .date()
            .endColumn()
            .column("numeric_field")
            .numeric()
            .endColumn()
            .column("json_field")
            .json()
            .endColumn()
            .column("arr_bool_field")
            .type(Type.array(Type.bool()))
            .endColumn()
            .column("arr_int64_field")
            .type(Type.array(Type.int64()))
            .endColumn()
            .column("arr_float64_field")
            .type(Type.array(Type.float64()))
            .endColumn()
            .column("arr_string_field")
            .type(Type.array(Type.string()))
            .max()
            .endColumn()
            .column("arr_bytes_field")
            .type(Type.array(Type.bytes()))
            .max()
            .endColumn()
            .column("arr_timestamp_field")
            .type(Type.array(Type.timestamp()))
            .endColumn()
            .column("arr_date_field")
            .type(Type.array(Type.date()))
            .endColumn()
            .column("arr_numeric_field")
            .type(Type.array(Type.numeric()))
            .endColumn()
            .column("arr_json_field")
            .type(Type.array(Type.json()))
            .endColumn()
            .column("proto_field")
            .type(Type.proto("com.google.cloud.teleport.spanner.tests.TestMessage"))
            .endColumn()
            .column("arr_proto_field")
            .type(Type.array(Type.proto("com.google.cloud.teleport.spanner.tests.TestMessage")))
            .endColumn()
            .column("enum_field")
            .type(Type.protoEnum("com.google.cloud.teleport.spanner.tests.TestEnum"))
            .endColumn()
            .column("arr_enum_field")
            .type(Type.array(Type.protoEnum("com.google.cloud.teleport.spanner.tests.TestEnum")))
            .endColumn()
            .column("uuid_col")
            .type(Type.uuid())
            .endColumn()
            .column("uuid_array_col")
            .type(Type.array(Type.uuid()))
            .endColumn()
            .primaryKey()
            .asc("bool_field")
            .end()
            .interleaveInParent("ParentTable")
            .onDeleteCascade()
            .endTable()
            .build();

    Collection<Schema> result = converter.convert(ddl);
    assertThat(result, hasSize(1));
    Schema avroSchema = result.iterator().next();

    assertThat(avroSchema.getNamespace(), equalTo("spannertest"));
    assertThat(avroSchema.getProp(GOOGLE_FORMAT_VERSION), equalTo("booleans"));
    assertThat(avroSchema.getProp(GOOGLE_STORAGE), equalTo("CloudSpanner"));

    List<Schema.Field> fields = avroSchema.getFields();

    assertThat(fields, hasSize(24));

    assertThat(fields.get(0).name(), equalTo("bool_field"));
    assertThat(fields.get(0).schema(), equalTo(nullableUnion(Schema.Type.BOOLEAN)));
    assertThat(fields.get(0).getProp(SQL_TYPE), equalTo("BOOL"));

    assertThat(fields.get(1).name(), equalTo("int64_field"));
    assertThat(fields.get(1).schema(), equalTo(nullableUnion(Schema.Type.LONG)));
    assertThat(fields.get(1).getProp(SQL_TYPE), equalTo("INT64"));

    assertThat(fields.get(2).name(), equalTo("float64_field"));
    assertThat(fields.get(2).schema(), equalTo(nullableUnion(Schema.Type.DOUBLE)));
    assertThat(fields.get(2).getProp(SQL_TYPE), equalTo("FLOAT64"));

    assertThat(fields.get(3).name(), equalTo("string_field"));
    assertThat(fields.get(3).schema(), equalTo(nullableUnion(Schema.Type.STRING)));
    assertThat(fields.get(3).getProp(SQL_TYPE), equalTo("STRING(MAX)"));

    assertThat(fields.get(4).name(), equalTo("bytes_field"));
    assertThat(fields.get(4).schema(), equalTo(nullableUnion(Schema.Type.BYTES)));
    assertThat(fields.get(4).getProp(SQL_TYPE), equalTo("BYTES(MAX)"));

    assertThat(fields.get(5).name(), equalTo("timestamp_field"));
    assertThat(fields.get(5).schema(), equalTo(nullableUnion(Schema.Type.STRING)));
    assertThat(fields.get(5).getProp(SQL_TYPE), equalTo("TIMESTAMP"));

    assertThat(fields.get(6).name(), equalTo("date_field"));
    assertThat(fields.get(6).schema(), equalTo(nullableUnion(Schema.Type.STRING)));
    assertThat(fields.get(6).getProp(SQL_TYPE), equalTo("DATE"));

    assertThat(fields.get(7).name(), equalTo("numeric_field"));
    assertThat(fields.get(7).schema(), equalTo(nullableNumericUnion()));
    assertThat(fields.get(7).getProp(SQL_TYPE), equalTo("NUMERIC"));

    assertThat(fields.get(8).name(), equalTo("json_field"));
    assertThat(fields.get(8).schema(), equalTo(nullableUnion(Schema.Type.STRING)));
    assertThat(fields.get(8).getProp(SQL_TYPE), equalTo("JSON"));

    assertThat(fields.get(9).name(), equalTo("arr_bool_field"));
    assertThat(fields.get(9).schema(), equalTo(nullableArray(Schema.Type.BOOLEAN)));
    assertThat(fields.get(9).getProp(SQL_TYPE), equalTo("ARRAY<BOOL>"));

    assertThat(fields.get(10).name(), equalTo("arr_int64_field"));
    assertThat(fields.get(10).schema(), equalTo(nullableArray(Schema.Type.LONG)));
    assertThat(fields.get(10).getProp(SQL_TYPE), equalTo("ARRAY<INT64>"));

    assertThat(fields.get(11).name(), equalTo("arr_float64_field"));
    assertThat(fields.get(11).schema(), equalTo(nullableArray(Schema.Type.DOUBLE)));
    assertThat(fields.get(11).getProp(SQL_TYPE), equalTo("ARRAY<FLOAT64>"));

    assertThat(fields.get(12).name(), equalTo("arr_string_field"));
    assertThat(fields.get(12).schema(), equalTo(nullableArray(Schema.Type.STRING)));
    assertThat(fields.get(12).getProp(SQL_TYPE), equalTo("ARRAY<STRING(MAX)>"));

    assertThat(fields.get(13).name(), equalTo("arr_bytes_field"));
    assertThat(fields.get(13).schema(), equalTo(nullableArray(Schema.Type.BYTES)));
    assertThat(fields.get(13).getProp(SQL_TYPE), equalTo("ARRAY<BYTES(MAX)>"));

    assertThat(fields.get(14).name(), equalTo("arr_timestamp_field"));
    assertThat(fields.get(14).schema(), equalTo(nullableArray(Schema.Type.STRING)));
    assertThat(fields.get(14).getProp(SQL_TYPE), equalTo("ARRAY<TIMESTAMP>"));

    assertThat(fields.get(15).name(), equalTo("arr_date_field"));
    assertThat(fields.get(15).schema(), equalTo(nullableArray(Schema.Type.STRING)));
    assertThat(fields.get(15).getProp(SQL_TYPE), equalTo("ARRAY<DATE>"));

    assertThat(fields.get(16).name(), equalTo("arr_numeric_field"));
    assertThat(fields.get(16).schema(), equalTo(nullableNumericArray()));
    assertThat(fields.get(16).getProp(SQL_TYPE), equalTo("ARRAY<NUMERIC>"));

    assertThat(fields.get(17).name(), equalTo("arr_json_field"));
    assertThat(fields.get(17).schema(), equalTo(nullableArray(Schema.Type.STRING)));
    assertThat(fields.get(17).getProp(SQL_TYPE), equalTo("ARRAY<JSON>"));

    assertThat(fields.get(18).name(), equalTo("proto_field"));
    assertThat(fields.get(18).schema(), equalTo(nullableUnion(Schema.Type.BYTES)));
    assertThat(
        fields.get(18).getProp(SQL_TYPE),
        equalTo("PROTO<com.google.cloud.teleport.spanner.tests.TestMessage>"));

    assertThat(fields.get(19).name(), equalTo("arr_proto_field"));
    assertThat(fields.get(19).schema(), equalTo(nullableArray(Schema.Type.BYTES)));
    assertThat(
        fields.get(19).getProp(SQL_TYPE),
        equalTo("ARRAY<PROTO<com.google.cloud.teleport.spanner.tests.TestMessage>>"));

    assertThat(fields.get(20).name(), equalTo("enum_field"));
    assertThat(fields.get(20).schema(), equalTo(nullableUnion(Schema.Type.LONG)));
    assertThat(
        fields.get(20).getProp(SQL_TYPE),
        equalTo("ENUM<com.google.cloud.teleport.spanner.tests.TestEnum>"));

    assertThat(fields.get(21).name(), equalTo("arr_enum_field"));
    assertThat(fields.get(21).schema(), equalTo(nullableArray(Schema.Type.LONG)));
    assertThat(
        fields.get(21).getProp(SQL_TYPE),
        equalTo("ARRAY<ENUM<com.google.cloud.teleport.spanner.tests.TestEnum>>"));

    Schema.Field field22 = fields.get(22);
    assertThat(field22.name(), equalTo("uuid_col"));
    assertThat(field22.schema(), equalTo(nullableUuid()));
    assertThat(field22.getProp(SQL_TYPE), equalTo("UUID"));

    Schema.Field field23 = fields.get(23);
    assertThat(field23.name(), equalTo("uuid_array_col"));
    assertThat(field23.schema(), equalTo(nullableUuidArray()));
    assertThat(field23.getProp(SQL_TYPE), equalTo("ARRAY<UUID>"));

    assertThat(avroSchema.getProp(SPANNER_PRIMARY_KEY + "_0"), equalTo("`bool_field` ASC"));
    assertThat(avroSchema.getProp(SPANNER_PARENT), equalTo("ParentTable"));
    assertThat(avroSchema.getProp(SPANNER_ON_DELETE_ACTION), equalTo("cascade"));

    System.out.println(avroSchema.toString(true));
  }

  @Test
  public void pgAllTypes() {
    DdlToAvroSchemaConverter converter =
        new DdlToAvroSchemaConverter("spannertest", "booleans", false);
    Ddl ddl =
        Ddl.builder(Dialect.POSTGRESQL)
            .createTable("AllTYPES")
            .column("bool_field")
            .pgBool()
            .endColumn()
            .column("int8_field")
            .pgInt8()
            .endColumn()
            .column("float8_field")
            .pgFloat8()
            .endColumn()
            .column("varchar_field")
            .pgVarchar()
            .max()
            .endColumn()
            .column("bytea_field")
            .pgBytea()
            .endColumn()
            .column("timestamptz_field")
            .pgTimestamptz()
            .endColumn()
            .column("numeric_field")
            .pgNumeric()
            .endColumn()
            .column("text_field")
            .pgText()
            .endColumn()
            .column("date_field")
            .pgDate()
            .endColumn()
            .column("commit_timestamp_field")
            .pgSpannerCommitTimestamp()
            .endColumn()
            .column("arr_bool_field")
            .type(Type.pgArray(Type.pgBool()))
            .endColumn()
            .column("arr_int8_field")
            .type(Type.pgArray(Type.pgInt8()))
            .endColumn()
            .column("arr_float8_field")
            .type(Type.pgArray(Type.pgFloat8()))
            .endColumn()
            .column("arr_varchar_field")
            .type(Type.pgArray(Type.pgVarchar()))
            .max()
            .endColumn()
            .column("arr_bytea_field")
            .type(Type.pgArray(Type.pgBytea()))
            .endColumn()
            .column("arr_timestamptz_field")
            .type(Type.pgArray(Type.pgTimestamptz()))
            .endColumn()
            .column("arr_numeric_field")
            .type(Type.pgArray(Type.pgNumeric()))
            .endColumn()
            .column("arr_text_field")
            .type(Type.pgArray(Type.pgText()))
            .endColumn()
            .column("arr_date_field")
            .type(Type.pgArray(Type.pgDate()))
            .endColumn()
            .column("uuid_col")
            .type(Type.pgUuid())
            .endColumn()
            .column("uuid_array_col")
            .type(Type.pgArray(Type.pgUuid()))
            .endColumn()
            .primaryKey()
            .asc("bool_field")
            .end()
            .interleaveInParent("ParentTable")
            .onDeleteCascade()
            .endTable()
            .build();

    Collection<Schema> result = converter.convert(ddl);
    assertThat(result, hasSize(1));
    Schema avroSchema = result.iterator().next();

    assertThat(avroSchema.getNamespace(), equalTo("spannertest"));
    assertThat(avroSchema.getProp(GOOGLE_FORMAT_VERSION), equalTo("booleans"));
    assertThat(avroSchema.getProp(GOOGLE_STORAGE), equalTo("CloudSpanner"));

    List<Schema.Field> fields = avroSchema.getFields();

    assertThat(fields, hasSize(21));

    assertThat(fields.get(0).name(), equalTo("bool_field"));
    assertThat(fields.get(0).schema(), equalTo(nullableUnion(Schema.Type.BOOLEAN)));
    assertThat(fields.get(0).getProp(SQL_TYPE), equalTo("boolean"));

    assertThat(fields.get(1).name(), equalTo("int8_field"));
    assertThat(fields.get(1).schema(), equalTo(nullableUnion(Schema.Type.LONG)));
    assertThat(fields.get(1).getProp(SQL_TYPE), equalTo("bigint"));

    assertThat(fields.get(2).name(), equalTo("float8_field"));
    assertThat(fields.get(2).schema(), equalTo(nullableUnion(Schema.Type.DOUBLE)));
    assertThat(fields.get(2).getProp(SQL_TYPE), equalTo("double precision"));

    assertThat(fields.get(3).name(), equalTo("varchar_field"));
    assertThat(fields.get(3).schema(), equalTo(nullableUnion(Schema.Type.STRING)));
    assertThat(fields.get(3).getProp(SQL_TYPE), equalTo("character varying"));

    assertThat(fields.get(4).name(), equalTo("bytea_field"));
    assertThat(fields.get(4).schema(), equalTo(nullableUnion(Schema.Type.BYTES)));
    assertThat(fields.get(4).getProp(SQL_TYPE), equalTo("bytea"));

    assertThat(fields.get(5).name(), equalTo("timestamptz_field"));
    assertThat(fields.get(5).schema(), equalTo(nullableUnion(Schema.Type.STRING)));
    assertThat(fields.get(5).getProp(SQL_TYPE), equalTo("timestamp with time zone"));

    assertThat(fields.get(6).name(), equalTo("numeric_field"));
    assertThat(fields.get(6).schema(), equalTo(nullablePgNumericUnion()));
    assertThat(fields.get(6).getProp(SQL_TYPE), equalTo("numeric"));

    assertThat(fields.get(7).name(), equalTo("text_field"));
    assertThat(fields.get(7).schema(), equalTo(nullableUnion(Schema.Type.STRING)));
    assertThat(fields.get(7).getProp(SQL_TYPE), equalTo("text"));

    assertThat(fields.get(8).name(), equalTo("date_field"));
    assertThat(fields.get(8).schema(), equalTo(nullableUnion(Schema.Type.STRING)));
    assertThat(fields.get(8).getProp(SQL_TYPE), equalTo("date"));

    assertThat(fields.get(9).name(), equalTo("commit_timestamp_field"));
    assertThat(fields.get(9).schema(), equalTo(nullableUnion(Schema.Type.STRING)));
    assertThat(fields.get(9).getProp(SQL_TYPE), equalTo("spanner.commit_timestamp"));

    assertThat(fields.get(10).name(), equalTo("arr_bool_field"));
    assertThat(fields.get(10).schema(), equalTo(nullableArray(Schema.Type.BOOLEAN)));
    assertThat(fields.get(10).getProp(SQL_TYPE), equalTo("boolean[]"));

    assertThat(fields.get(11).name(), equalTo("arr_int8_field"));
    assertThat(fields.get(11).schema(), equalTo(nullableArray(Schema.Type.LONG)));
    assertThat(fields.get(11).getProp(SQL_TYPE), equalTo("bigint[]"));

    assertThat(fields.get(12).name(), equalTo("arr_float8_field"));
    assertThat(fields.get(12).schema(), equalTo(nullableArray(Schema.Type.DOUBLE)));
    assertThat(fields.get(12).getProp(SQL_TYPE), equalTo("double precision[]"));

    assertThat(fields.get(13).name(), equalTo("arr_varchar_field"));
    assertThat(fields.get(13).schema(), equalTo(nullableArray(Schema.Type.STRING)));
    assertThat(fields.get(13).getProp(SQL_TYPE), equalTo("character varying[]"));

    assertThat(fields.get(14).name(), equalTo("arr_bytea_field"));
    assertThat(fields.get(14).schema(), equalTo(nullableArray(Schema.Type.BYTES)));
    assertThat(fields.get(14).getProp(SQL_TYPE), equalTo("bytea[]"));

    assertThat(fields.get(15).name(), equalTo("arr_timestamptz_field"));
    assertThat(fields.get(15).schema(), equalTo(nullableArray(Schema.Type.STRING)));
    assertThat(fields.get(15).getProp(SQL_TYPE), equalTo("timestamp with time zone[]"));

    assertThat(fields.get(16).name(), equalTo("arr_numeric_field"));
    assertThat(fields.get(16).schema(), equalTo(nullablePgNumericArray()));
    assertThat(fields.get(16).getProp(SQL_TYPE), equalTo("numeric[]"));

    assertThat(fields.get(17).name(), equalTo("arr_text_field"));
    assertThat(fields.get(17).schema(), equalTo(nullableArray(Schema.Type.STRING)));
    assertThat(fields.get(17).getProp(SQL_TYPE), equalTo("text[]"));

    assertThat(fields.get(18).name(), equalTo("arr_date_field"));
    assertThat(fields.get(18).schema(), equalTo(nullableArray(Schema.Type.STRING)));
    assertThat(fields.get(18).getProp(SQL_TYPE), equalTo("date[]"));

    Schema.Field field19 = fields.get(19);
    assertThat(field19.name(), equalTo("uuid_col"));
    assertThat(field19.schema(), equalTo(nullableUuid()));
    assertThat(field19.getProp(SQL_TYPE), equalTo("uuid"));

    Schema.Field field20 = fields.get(20);
    assertThat(field20.name(), equalTo("uuid_array_col"));
    assertThat(field20.schema(), equalTo(nullableUuidArray()));
    assertThat(field20.getProp(SQL_TYPE), equalTo("uuid[]"));

    assertThat(avroSchema.getProp(SPANNER_PRIMARY_KEY + "_0"), equalTo("\"bool_field\" ASC"));
    assertThat(avroSchema.getProp(SPANNER_PARENT), equalTo("ParentTable"));
    assertThat(avroSchema.getProp(SPANNER_ON_DELETE_ACTION), equalTo("cascade"));
  }

  @Test
  public void timestampLogicalTypeTest() {
    DdlToAvroSchemaConverter converter =
        new DdlToAvroSchemaConverter("spannertest", "booleans", true);
    Ddl ddl =
        Ddl.builder()
            .createTable("Users")
            .column("id")
            .int64()
            .notNull()
            .endColumn()
            .column("timestamp_field")
            .timestamp()
            .endColumn()
            .primaryKey()
            .asc("id")
            .end()
            .endTable()
            .build();

    Collection<Schema> result = converter.convert(ddl);
    assertThat(result, hasSize(1));
    Schema avroSchema = result.iterator().next();

    assertThat(avroSchema.getNamespace(), equalTo("spannertest"));
    assertThat(avroSchema.getProp(GOOGLE_FORMAT_VERSION), equalTo("booleans"));
    assertThat(avroSchema.getProp(GOOGLE_STORAGE), equalTo("CloudSpanner"));

    assertThat(avroSchema.getName(), equalTo("Users"));

    List<Schema.Field> fields = avroSchema.getFields();

    assertThat(fields, hasSize(2));

    assertThat(fields.get(0).name(), equalTo("id"));
    // Not null
    assertThat(fields.get(0).schema().getType(), equalTo(Schema.Type.LONG));
    assertThat(fields.get(0).getProp(SQL_TYPE), equalTo("INT64"));
    assertThat(fields.get(0).getProp(NOT_NULL), equalTo(null));
    assertThat(fields.get(0).getProp(GENERATION_EXPRESSION), equalTo(null));
    assertThat(fields.get(0).getProp(STORED), equalTo(null));

    assertThat(fields.get(1).name(), equalTo("timestamp_field"));
    assertThat(fields.get(1).schema(), equalTo(nullableTimestampUnion()));
    assertThat(fields.get(1).getProp(SQL_TYPE), equalTo("TIMESTAMP"));
  }

  @Test
  public void pgTimestampLogicalTypeTest() {
    DdlToAvroSchemaConverter converter =
        new DdlToAvroSchemaConverter("spannertest", "booleans", true);
    Ddl ddl =
        Ddl.builder(Dialect.POSTGRESQL)
            .createTable("Users")
            .column("id")
            .pgInt8()
            .notNull()
            .endColumn()
            .column("timestamp_field")
            .pgTimestamptz()
            .endColumn()
            .primaryKey()
            .asc("id")
            .end()
            .endTable()
            .build();

    Collection<Schema> result = converter.convert(ddl);
    assertThat(result, hasSize(1));
    Schema avroSchema = result.iterator().next();

    assertThat(avroSchema.getNamespace(), equalTo("spannertest"));
    assertThat(avroSchema.getProp(GOOGLE_FORMAT_VERSION), equalTo("booleans"));
    assertThat(avroSchema.getProp(GOOGLE_STORAGE), equalTo("CloudSpanner"));

    assertThat(avroSchema.getName(), equalTo("Users"));

    List<Schema.Field> fields = avroSchema.getFields();

    assertThat(fields, hasSize(2));

    assertThat(fields.get(0).name(), equalTo("id"));
    // Not null
    assertThat(fields.get(0).schema().getType(), equalTo(Schema.Type.LONG));
    assertThat(fields.get(0).getProp(SQL_TYPE), equalTo("bigint"));
    assertThat(fields.get(0).getProp(NOT_NULL), equalTo(null));
    assertThat(fields.get(0).getProp(GENERATION_EXPRESSION), equalTo(null));
    assertThat(fields.get(0).getProp(STORED), equalTo(null));

    assertThat(fields.get(1).name(), equalTo("timestamp_field"));
    assertThat(fields.get(1).schema(), equalTo(nullableTimestampUnion()));
    assertThat(fields.get(1).getProp(SQL_TYPE), equalTo("timestamp with time zone"));
  }

  @Test
  public void propertyGraphs() {
    DdlToAvroSchemaConverter converter =
        new DdlToAvroSchemaConverter("spannertest", "booleans", true);

    // Craft Property Declarations
    PropertyGraph.PropertyDeclaration propertyDeclaration1 =
        new PropertyGraph.PropertyDeclaration("dummyPropName", "dummyPropType");
    PropertyGraph.PropertyDeclaration propertyDeclaration2 =
        new PropertyGraph.PropertyDeclaration("aliasedPropName", "aliasedPropType");
    ImmutableList<String> propertyDeclsLabel1 =
        ImmutableList.copyOf(Arrays.asList(propertyDeclaration1.name, propertyDeclaration2.name));

    // Craft Labels and associated property definitions
    PropertyGraph.GraphElementLabel label1 =
        new PropertyGraph.GraphElementLabel("dummyLabelName1", propertyDeclsLabel1);
    GraphElementTable.PropertyDefinition propertyDefinition1 =
        new PropertyDefinition("dummyPropName", "dummyPropName");
    GraphElementTable.PropertyDefinition propertyDefinition2 =
        new PropertyDefinition(
            "aliasedPropName", "CONCAT(CAST(test_col AS STRING), \":\", \"dummyColumn\")");
    GraphElementTable.LabelToPropertyDefinitions labelToPropertyDefinitions1 =
        new LabelToPropertyDefinitions(
            label1.name, ImmutableList.of(propertyDefinition1, propertyDefinition2));

    PropertyGraph.GraphElementLabel label2 =
        new PropertyGraph.GraphElementLabel("dummyLabelName2", ImmutableList.of());
    GraphElementTable.LabelToPropertyDefinitions labelToPropertyDefinitions2 =
        new LabelToPropertyDefinitions(label2.name, ImmutableList.of());

    PropertyGraph.GraphElementLabel label3 =
        new PropertyGraph.GraphElementLabel("dummyLabelName3", ImmutableList.of());
    GraphElementTable.LabelToPropertyDefinitions labelToPropertyDefinitions3 =
        new LabelToPropertyDefinitions(label3.name, ImmutableList.of());

    // Craft Node table
    GraphElementTable.Builder testNodeTable =
        GraphElementTable.builder()
            .baseTableName("baseTable")
            .name("nodeAlias")
            .kind(GraphElementTable.Kind.NODE)
            .keyColumns(ImmutableList.of("primaryKey"))
            .labelToPropertyDefinitions(
                ImmutableList.of(labelToPropertyDefinitions1, labelToPropertyDefinitions2));

    // Craft Edge table
    GraphElementTable.Builder testEdgeTable =
        GraphElementTable.builder()
            .baseTableName("edgeBaseTable")
            .name("edgeAlias")
            .kind(GraphElementTable.Kind.EDGE)
            .keyColumns(ImmutableList.of("edgePrimaryKey"))
            .sourceNodeTable(
                new GraphNodeTableReference(
                    "baseTable", ImmutableList.of("nodeKey"), ImmutableList.of("sourceEdgeKey")))
            .targetNodeTable(
                new GraphNodeTableReference(
                    "baseTable", ImmutableList.of("otherNodeKey"), ImmutableList.of("destEdgeKey")))
            .labelToPropertyDefinitions(ImmutableList.of(labelToPropertyDefinitions3));

    Ddl ddl =
        Ddl.builder()
            .createPropertyGraph("testGraph")
            .addLabel(label1)
            .addLabel(label2)
            .addLabel(label3)
            .addPropertyDeclaration(propertyDeclaration1)
            .addPropertyDeclaration(propertyDeclaration2)
            .addNodeTable(testNodeTable.autoBuild())
            .addEdgeTable(testEdgeTable.autoBuild())
            .endPropertyGraph()
            .build();

    Collection<Schema> result = converter.convert(ddl);
    assertThat(result, hasSize(1));
    Schema avroSchema = result.iterator().next();

    assertThat(avroSchema.getName(), equalTo("testGraph"));
    assertThat(avroSchema.getNamespace(), equalTo("spannertest"));
    assertThat(avroSchema.getProp(GOOGLE_FORMAT_VERSION), equalTo("booleans"));
    assertThat(avroSchema.getProp(GOOGLE_STORAGE), equalTo("CloudSpanner"));
    assertThat(avroSchema.getProp(SPANNER_ENTITY), equalTo(SPANNER_ENTITY_PROPERTY_GRAPH));

    // Basic assertions
    assertEquals("testGraph", avroSchema.getName());
    assertEquals("spannertest", avroSchema.getNamespace());
    assertEquals(Schema.Type.RECORD, avroSchema.getType());

    // Asserting properties related to Spanner
    assertEquals("CloudSpanner", avroSchema.getProp(GOOGLE_STORAGE));
    assertEquals("testGraph", avroSchema.getProp("spannerName"));
    assertEquals("booleans", avroSchema.getProp(GOOGLE_FORMAT_VERSION));

    // Asserting properties related to Node table
    assertEquals("nodeAlias", avroSchema.getProp(SPANNER_NODE_TABLE + "_0_NAME"));
    assertEquals("baseTable", avroSchema.getProp(SPANNER_NODE_TABLE + "_0_BASE_TABLE_NAME"));
    assertEquals("NODE", avroSchema.getProp(SPANNER_NODE_TABLE + "_0_KIND"));
    assertEquals("primaryKey", avroSchema.getProp(SPANNER_NODE_TABLE + "_0_KEY_COLUMNS"));

    // Asserting properties related to Node labels
    assertEquals("dummyLabelName1", avroSchema.getProp(SPANNER_NODE_TABLE + "_0_LABEL_0_NAME"));
    assertEquals("dummyLabelName2", avroSchema.getProp(SPANNER_NODE_TABLE + "_0_LABEL_1_NAME"));

    // Asserting properties related to Node label properties
    assertEquals(
        "dummyPropName", avroSchema.getProp(SPANNER_NODE_TABLE + "_0_LABEL_0_PROPERTY_0_NAME"));
    assertEquals(
        "dummyPropName", avroSchema.getProp(SPANNER_NODE_TABLE + "_0_LABEL_0_PROPERTY_0_VALUE"));
    assertEquals(
        "aliasedPropName", avroSchema.getProp(SPANNER_NODE_TABLE + "_0_LABEL_0_PROPERTY_1_NAME"));
    assertEquals(
        "CONCAT(CAST(test_col AS STRING), \":\", \"dummyColumn\")",
        avroSchema.getProp(SPANNER_NODE_TABLE + "_0_LABEL_0_PROPERTY_1_VALUE"));

    // Asserting properties related to Edge table
    assertEquals("edgeAlias", avroSchema.getProp(SPANNER_EDGE_TABLE + "_0_NAME"));
    assertEquals("edgeBaseTable", avroSchema.getProp(SPANNER_EDGE_TABLE + "_0_BASE_TABLE_NAME"));
    assertEquals("EDGE", avroSchema.getProp(SPANNER_EDGE_TABLE + "_0_KIND"));
    assertEquals("edgePrimaryKey", avroSchema.getProp(SPANNER_EDGE_TABLE + "_0_KEY_COLUMNS"));
    assertEquals("baseTable", avroSchema.getProp(SPANNER_EDGE_TABLE + "_0_SOURCE_NODE_TABLE_NAME"));
    assertEquals("nodeKey", avroSchema.getProp(SPANNER_EDGE_TABLE + "_0_SOURCE_NODE_KEY_COLUMNS"));
    assertEquals(
        "sourceEdgeKey", avroSchema.getProp(SPANNER_EDGE_TABLE + "_0_SOURCE_EDGE_KEY_COLUMNS"));
    assertEquals("baseTable", avroSchema.getProp(SPANNER_EDGE_TABLE + "_0_TARGET_NODE_TABLE_NAME"));
    assertEquals(
        "otherNodeKey", avroSchema.getProp(SPANNER_EDGE_TABLE + "_0_TARGET_NODE_KEY_COLUMNS"));
    assertEquals(
        "destEdgeKey", avroSchema.getProp(SPANNER_EDGE_TABLE + "_0_TARGET_EDGE_KEY_COLUMNS"));

    // Asserting properties related to Edge labels
    assertEquals("dummyLabelName3", avroSchema.getProp(SPANNER_EDGE_TABLE + "_0_LABEL_0_NAME"));

    // Asserting labels and properties linked to them
    assertEquals("dummyLabelName1", avroSchema.getProp(SPANNER_LABEL + "_0_NAME"));
    assertEquals("dummyPropName", avroSchema.getProp(SPANNER_LABEL + "_0_PROPERTY_0"));
    assertEquals("aliasedPropName", avroSchema.getProp(SPANNER_LABEL + "_0_PROPERTY_1"));

    assertEquals("dummyLabelName2", avroSchema.getProp(SPANNER_LABEL + "_1_NAME"));
    assertEquals("dummyLabelName3", avroSchema.getProp(SPANNER_LABEL + "_2_NAME"));

    // Asserting properties related to graph property declarations
    assertEquals("dummyPropName", avroSchema.getProp(SPANNER_PROPERTY_DECLARATION + "_0_NAME"));
    assertEquals("dummyPropType", avroSchema.getProp(SPANNER_PROPERTY_DECLARATION + "_0_TYPE"));
    assertEquals("aliasedPropName", avroSchema.getProp(SPANNER_PROPERTY_DECLARATION + "_1_NAME"));
    assertEquals("aliasedPropType", avroSchema.getProp(SPANNER_PROPERTY_DECLARATION + "_1_TYPE"));
  }

  @Test
  public void models() {
    DdlToAvroSchemaConverter converter =
        new DdlToAvroSchemaConverter("spannertest", "booleans", true);
    Ddl ddl =
        Ddl.builder()
            .createModel("ModelAll")
            .inputColumn("i1")
            .type(Type.bool())
            .size(-1)
            .columnOptions(ImmutableList.of("required=FALSE"))
            .endInputColumn()
            .inputColumn("i2")
            .type(Type.string())
            .size(-1)
            .endInputColumn()
            .outputColumn("o1")
            .type(Type.int64())
            .size(-1)
            .columnOptions(ImmutableList.of("required=TRUE"))
            .endOutputColumn()
            .outputColumn("o2")
            .type(Type.float64())
            .size(-1)
            .endOutputColumn()
            .remote(true)
            .options(ImmutableList.of("endpoint=\"test\""))
            .endModel()
            .createModel("ModelMin")
            .remote(false)
            .inputColumn("i1")
            .type(Type.bool())
            .size(-1)
            .endInputColumn()
            .outputColumn("o1")
            .type(Type.int64())
            .size(-1)
            .endOutputColumn()
            .endModel()
            .createModel("ModelStruct")
            .inputColumn("i1")
            .type(Type.struct(StructField.of("a", Type.bool())))
            .size(-1)
            .endInputColumn()
            .outputColumn("o1")
            .type(
                Type.struct(
                    ImmutableList.of(
                        StructField.of("a", Type.bool()),
                        StructField.of(
                            "b",
                            Type.array(
                                Type.struct(
                                    ImmutableList.of(
                                        StructField.of("c", Type.string()),
                                        StructField.of("d", Type.array(Type.float64())))))),
                        StructField.of(
                            "e",
                            Type.struct(
                                ImmutableList.of(
                                    StructField.of(
                                        "f",
                                        Type.struct(
                                            ImmutableList.of(
                                                StructField.of("g", Type.int64()))))))))))
            .size(-1)
            .endOutputColumn()
            .remote(false)
            .endModel()
            .build();

    Collection<Schema> result = converter.convert(ddl);
    assertThat(result, hasSize(3));

    Iterator<Schema> iterator = result.iterator();
    Schema s = iterator.next();
    assertThat(s.getName(), equalTo("ModelAll"));
    assertThat(s.getNamespace(), equalTo("spannertest"));
    assertThat(s.getProp(GOOGLE_FORMAT_VERSION), equalTo("booleans"));
    assertThat(s.getProp(GOOGLE_STORAGE), equalTo("CloudSpanner"));
    assertThat(s.getProp(SPANNER_ENTITY), equalTo(SPANNER_ENTITY_MODEL));
    assertThat(s.getProp(SPANNER_REMOTE), equalTo("true"));
    assertThat(s.getProp(SPANNER_OPTION + "0"), equalTo("endpoint=\"test\""));
    assertThat(s.getFields(), hasSize(2));
    assertThat(s.getFields().get(0).name(), equalTo(INPUT));
    assertThat(s.getFields().get(0).schema().getType(), equalTo(Schema.Type.RECORD));
    assertThat(s.getFields().get(0).schema().getName(), equalTo("ModelAll_Input"));
    assertThat(s.getFields().get(0).schema().getFields(), hasSize(2));
    assertThat(s.getFields().get(0).schema().getFields().get(0).name(), equalTo("i1"));
    assertThat(
        s.getFields().get(0).schema().getFields().get(0).schema().getType(),
        equalTo(Schema.Type.BOOLEAN));
    assertThat(s.getFields().get(0).schema().getFields().get(0).getProp(SQL_TYPE), equalTo("BOOL"));
    assertThat(
        s.getFields().get(0).schema().getFields().get(0).getProp(SPANNER_OPTION + "0"),
        equalTo("required=FALSE"));
    assertThat(s.getFields().get(0).schema().getFields().get(1).name(), equalTo("i2"));
    assertThat(
        s.getFields().get(0).schema().getFields().get(1).schema().getType(),
        equalTo(Schema.Type.STRING));
    assertThat(
        s.getFields().get(0).schema().getFields().get(1).getProp(SQL_TYPE), equalTo("STRING(MAX)"));
    assertThat(s.getFields().get(1).name(), equalTo(OUTPUT));
    assertThat(s.getFields().get(1).schema().getType(), equalTo(Schema.Type.RECORD));
    assertThat(s.getFields().get(1).schema().getName(), equalTo("ModelAll_Output"));
    assertThat(s.getFields().get(1).schema().getFields(), hasSize(2));

    assertThat(s.getFields().get(1).schema().getFields().get(0).name(), equalTo("o1"));
    assertThat(
        s.getFields().get(1).schema().getFields().get(0).schema().getType(),
        equalTo(Schema.Type.LONG));
    assertThat(
        s.getFields().get(1).schema().getFields().get(0).getProp(SQL_TYPE), equalTo("INT64"));
    assertThat(
        s.getFields().get(1).schema().getFields().get(0).getProp(SPANNER_OPTION + "0"),
        equalTo("required=TRUE"));
    assertThat(s.getFields().get(1).schema().getFields().get(1).name(), equalTo("o2"));
    assertThat(
        s.getFields().get(1).schema().getFields().get(1).schema().getType(),
        equalTo(Schema.Type.DOUBLE));
    assertThat(
        s.getFields().get(1).schema().getFields().get(1).getProp(SQL_TYPE), equalTo("FLOAT64"));

    s = iterator.next();
    assertThat(s.getName(), equalTo("ModelMin"));
    assertThat(s.getNamespace(), equalTo("spannertest"));
    assertThat(s.getProp(GOOGLE_FORMAT_VERSION), equalTo("booleans"));
    assertThat(s.getProp(GOOGLE_STORAGE), equalTo("CloudSpanner"));
    assertThat(s.getProp(SPANNER_ENTITY), equalTo(SPANNER_ENTITY_MODEL));
    assertThat(s.getProp(SPANNER_REMOTE), equalTo("false"));
    assertThat(s.getFields(), hasSize(2));
    assertThat(s.getFields().get(0).name(), equalTo(INPUT));
    assertThat(s.getFields().get(0).schema().getType(), equalTo(Schema.Type.RECORD));
    assertThat(s.getFields().get(0).schema().getFields(), hasSize(1));
    assertThat(s.getFields().get(1).name(), equalTo(OUTPUT));
    assertThat(s.getFields().get(1).schema().getType(), equalTo(Schema.Type.RECORD));
    assertThat(s.getFields().get(0).schema().getFields(), hasSize(1));

    s = iterator.next();
    assertThat(s.getName(), equalTo("ModelStruct"));
    assertThat(s.getFields().get(0).name(), equalTo(INPUT));
    assertThat(s.getFields().get(0).schema().getType(), equalTo(Schema.Type.RECORD));
    assertThat(s.getFields().get(0).schema().getFields(), hasSize(1));
    assertThat(s.getFields().get(0).schema().getFields().get(0).name(), equalTo("i1"));
    assertThat(
        s.getFields().get(0).schema().getFields().get(0).schema(),
        equalTo(
            SchemaBuilder.builder()
                .record("struct_ModelStruct_input_0")
                .fields()
                .name("a")
                .type()
                .booleanType()
                .noDefault()
                .endRecord()));
    assertThat(s.getFields().get(1).name(), equalTo(OUTPUT));
    assertThat(s.getFields().get(1).schema().getType(), equalTo(Schema.Type.RECORD));
    assertThat(s.getFields().get(1).schema().getFields(), hasSize(1));
    assertThat(s.getFields().get(1).schema().getFields().get(0).name(), equalTo("o1"));
    assertThat(
        s.getFields().get(1).schema().getFields().get(0).schema().toString(),
        equalTo(
            SchemaBuilder.builder() //
                .record("struct_ModelStruct_output_0")
                .fields()
                .name("a")
                .type()
                .booleanType()
                .noDefault() //
                .name("b")
                .type()
                .array()
                .items()
                .unionOf()
                .nullType()
                .and()
                .record("struct_ModelStruct_output_0_1")
                .fields()
                .name("c")
                .type()
                .stringType()
                .noDefault()
                .name("d")
                .type()
                .array()
                .items()
                .unionOf()
                .nullType()
                .and()
                .doubleType()
                .endUnion()
                .noDefault()
                .endRecord()
                .endUnion()
                .noDefault()
                .name("e")
                .type()
                .record("struct_ModelStruct_output_0_2")
                .fields()
                .name("f")
                .type()
                .record("struct_ModelStruct_output_0_2_0")
                .fields()
                .name("g")
                .type()
                .longType()
                .noDefault()
                .endRecord()
                .noDefault()
                .endRecord()
                .noDefault()
                .endRecord()
                .toString()));

    assertThat(iterator.hasNext(), equalTo(false));
  }

  @Test
  public void changeStreams() {
    DdlToAvroSchemaConverter converter =
        new DdlToAvroSchemaConverter("spannertest", "booleans", true);
    Ddl ddl =
        Ddl.builder()
            .createChangeStream("ChangeStreamAll")
            .forClause("FOR ALL")
            .options(
                ImmutableList.of(
                    "retention_period=\"7d\"", "value_capture_type=\"OLD_AND_NEW_VALUES\""))
            .endChangeStream()
            .createChangeStream("ChangeStreamEmpty")
            .endChangeStream()
            .createChangeStream("ChangeStreamTableColumns")
            .forClause("FOR `T1`, `T2`(`c1`, `c2`), `T3`()")
            .endChangeStream()
            .build();

    Collection<Schema> result = converter.convert(ddl);
    assertThat(result, hasSize(3));
    for (Schema s : result) {
      assertThat(s.getNamespace(), equalTo("spannertest"));
      assertThat(s.getProp(GOOGLE_FORMAT_VERSION), equalTo("booleans"));
      assertThat(s.getProp(GOOGLE_STORAGE), equalTo("CloudSpanner"));
      assertThat(s.getFields(), empty());
    }

    Iterator<Schema> it = result.iterator();
    Schema avroSchema1 = it.next();
    assertThat(avroSchema1.getName(), equalTo("ChangeStreamAll"));
    assertThat(avroSchema1.getProp(SPANNER_CHANGE_STREAM_FOR_CLAUSE), equalTo("FOR ALL"));
    assertThat(avroSchema1.getProp(SPANNER_OPTION + "0"), equalTo("retention_period=\"7d\""));
    assertThat(
        avroSchema1.getProp(SPANNER_OPTION + "1"),
        equalTo("value_capture_type=\"OLD_AND_NEW_VALUES\""));

    Schema avroSchema2 = it.next();
    assertThat(avroSchema2.getName(), equalTo("ChangeStreamEmpty"));
    assertThat(avroSchema2.getProp(SPANNER_CHANGE_STREAM_FOR_CLAUSE), equalTo(""));
    assertThat(avroSchema2.getProp(SPANNER_OPTION + "0"), nullValue());

    Schema avroSchema3 = it.next();
    assertThat(avroSchema3.getName(), equalTo("ChangeStreamTableColumns"));
    assertThat(
        avroSchema3.getProp(SPANNER_CHANGE_STREAM_FOR_CLAUSE),
        equalTo("FOR `T1`, `T2`(`c1`, `c2`), `T3`()"));
    assertThat(avroSchema3.getProp(SPANNER_OPTION + "0"), nullValue());
  }

  @Test
  public void pgChangeStreams() {
    DdlToAvroSchemaConverter converter =
        new DdlToAvroSchemaConverter("spannertest", "booleans", true);
    Ddl ddl =
        Ddl.builder(Dialect.POSTGRESQL)
            .createChangeStream("ChangeStreamAll")
            .forClause("FOR ALL")
            .options(
                ImmutableList.of(
                    "retention_period='7d'", "value_capture_type='OLD_AND_NEW_VALUES'"))
            .endChangeStream()
            .createChangeStream("ChangeStreamEmpty")
            .endChangeStream()
            .createChangeStream("ChangeStreamTableColumns")
            .forClause("FOR \"T1\", \"T2\"(\"c1\", \"c2\"), \"T3\"()")
            .endChangeStream()
            .build();

    Collection<Schema> result = converter.convert(ddl);
    assertThat(result, hasSize(3));
    for (Schema s : result) {
      assertThat(s.getNamespace(), equalTo("spannertest"));
      assertThat(s.getProp(GOOGLE_FORMAT_VERSION), equalTo("booleans"));
      assertThat(s.getProp(GOOGLE_STORAGE), equalTo("CloudSpanner"));
      assertThat(s.getFields(), empty());
    }

    Iterator<Schema> it = result.iterator();
    Schema avroSchema1 = it.next();
    assertThat(avroSchema1.getName(), equalTo("ChangeStreamAll"));
    assertThat(avroSchema1.getProp(SPANNER_CHANGE_STREAM_FOR_CLAUSE), equalTo("FOR ALL"));
    assertThat(avroSchema1.getProp(SPANNER_OPTION + "0"), equalTo("retention_period='7d'"));
    assertThat(
        avroSchema1.getProp(SPANNER_OPTION + "1"),
        equalTo("value_capture_type='OLD_AND_NEW_VALUES'"));

    Schema avroSchema2 = it.next();
    assertThat(avroSchema2.getName(), equalTo("ChangeStreamEmpty"));
    assertThat(avroSchema2.getProp(SPANNER_CHANGE_STREAM_FOR_CLAUSE), equalTo(""));
    assertThat(avroSchema2.getProp(SPANNER_OPTION + "0"), nullValue());

    Schema avroSchema3 = it.next();
    assertThat(avroSchema3.getName(), equalTo("ChangeStreamTableColumns"));
    assertThat(
        avroSchema3.getProp(SPANNER_CHANGE_STREAM_FOR_CLAUSE),
        equalTo("FOR \"T1\", \"T2\"(\"c1\", \"c2\"), \"T3\"()"));
    assertThat(avroSchema3.getProp(SPANNER_OPTION + "0"), nullValue());
  }

  @Test
  public void sequences() {
    DdlToAvroSchemaConverter converter =
        new DdlToAvroSchemaConverter("spannertest", "booleans", true);
    Ddl ddl =
        Ddl.builder()
            .createSequence("Sequence1")
            .options(
                ImmutableList.of(
                    "sequence_kind=\"bit_reversed_positive\"",
                    "skip_range_min=0",
                    "skip_range_max=1000",
                    "start_with_counter=50"))
            .endSequence()
            .createSequence("Sequence2")
            .options(
                ImmutableList.of(
                    "sequence_kind=\"bit_reversed_positive\"", "start_with_counter=9999"))
            .endSequence()
            .createSequence("Sequence3")
            .options(ImmutableList.of("sequence_kind=\"bit_reversed_positive\""))
            .endSequence()
            .createSequence("Sequence4")
            .options(ImmutableList.of("sequence_kind=\"default\""))
            .endSequence()
            .build();

    Collection<Schema> result = converter.convert(ddl);
    assertThat(result, hasSize(4));
    for (Schema s : result) {
      assertThat(s.getNamespace(), equalTo("spannertest"));
      assertThat(s.getProp("googleFormatVersion"), equalTo("booleans"));
      assertThat(s.getProp("googleStorage"), equalTo("CloudSpanner"));
      assertThat(s.getFields(), empty());
    }

    Iterator<Schema> it = result.iterator();
    Schema avroSchema1 = it.next();
    assertThat(avroSchema1.getName(), equalTo("Sequence1"));
    assertThat(
        avroSchema1.getProp("sequenceOption_0"),
        equalTo("sequence_kind=\"bit_reversed_positive\""));
    assertThat(avroSchema1.getProp("sequenceOption_1"), equalTo("skip_range_min=0"));
    assertThat(avroSchema1.getProp("sequenceOption_2"), equalTo("skip_range_max=1000"));
    assertThat(avroSchema1.getProp("sequenceOption_3"), equalTo("start_with_counter=50"));

    Schema avroSchema2 = it.next();
    assertThat(avroSchema2.getName(), equalTo("Sequence2"));
    assertThat(
        avroSchema2.getProp("sequenceOption_0"),
        equalTo("sequence_kind=\"bit_reversed_positive\""));
    assertThat(avroSchema2.getProp("sequenceOption_1"), equalTo("start_with_counter=9999"));

    Schema avroSchema3 = it.next();
    assertThat(avroSchema3.getName(), equalTo("Sequence3"));
    assertThat(
        avroSchema3.getProp("sequenceOption_0"),
        equalTo("sequence_kind=\"bit_reversed_positive\""));

    Schema avroSchema4 = it.next();
    assertThat(avroSchema4.getName(), equalTo("Sequence4"));
    assertThat(avroSchema4.getProp("sequenceOption_0"), equalTo("sequence_kind=\"default\""));
  }

  @Test
  public void pgSequences() {
    DdlToAvroSchemaConverter converter =
        new DdlToAvroSchemaConverter("spannertest", "booleans", true);
    Ddl ddl =
        Ddl.builder(Dialect.POSTGRESQL)
            .createSequence("PGSequence1")
            .sequenceKind("bit_reversed_positive")
            .counterStartValue(Long.valueOf(50))
            .skipRangeMin(Long.valueOf(0))
            .skipRangeMax(Long.valueOf(1000))
            .endSequence()
            .createSequence("PGSequence2")
            .sequenceKind("bit_reversed_positive")
            .counterStartValue(Long.valueOf(9999))
            .endSequence()
            .createSequence("PGSequence3")
            .sequenceKind("bit_reversed_positive")
            .endSequence()
            .createSequence("PGSequence4")
            .sequenceKind("default")
            .endSequence()
            .build();

    Collection<Schema> result = converter.convert(ddl);
    assertThat(result, hasSize(4));
    for (Schema s : result) {
      assertThat(s.getNamespace(), equalTo("spannertest"));
      assertThat(s.getProp("googleFormatVersion"), equalTo("booleans"));
      assertThat(s.getProp("googleStorage"), equalTo("CloudSpanner"));
      assertThat(s.getFields(), empty());
    }

    Iterator<Schema> it = result.iterator();
    Schema avroSchema1 = it.next();
    assertThat(avroSchema1.getName(), equalTo("PGSequence1"));
    assertThat(avroSchema1.getProp(SPANNER_SEQUENCE_KIND), equalTo("bit_reversed_positive"));
    assertThat(avroSchema1.getProp(SPANNER_SEQUENCE_SKIP_RANGE_MIN), equalTo("0"));
    assertThat(avroSchema1.getProp(SPANNER_SEQUENCE_SKIP_RANGE_MAX), equalTo("1000"));
    assertThat(avroSchema1.getProp(SPANNER_SEQUENCE_COUNTER_START), equalTo("50"));

    Schema avroSchema2 = it.next();
    assertThat(avroSchema2.getName(), equalTo("PGSequence2"));
    assertThat(avroSchema2.getProp(SPANNER_SEQUENCE_KIND), equalTo("bit_reversed_positive"));
    assertThat(avroSchema2.getProp(SPANNER_SEQUENCE_COUNTER_START), equalTo("9999"));

    Schema avroSchema3 = it.next();
    assertThat(avroSchema3.getName(), equalTo("PGSequence3"));
    assertThat(avroSchema3.getProp(SPANNER_SEQUENCE_KIND), equalTo("bit_reversed_positive"));

    Schema avroSchema4 = it.next();
    assertThat(avroSchema4.getName(), equalTo("PGSequence4"));
    assertThat(avroSchema4.getProp(SPANNER_SEQUENCE_KIND), equalTo("default"));
  }

  @Test
  public void placements() {
    DdlToAvroSchemaConverter converter =
        new DdlToAvroSchemaConverter("spannertest", "booleans", false);
    String placementName1 = "pl1";
    String placementName2 = "pl2";
    String instancePartition = "mr-partition";
    String defaultLeader = "us-central1";
    Ddl ddl =
        Ddl.builder()
            .createPlacement(placementName1)
            .options(ImmutableList.of("instance_partition=\"" + instancePartition + "\""))
            .endPlacement()
            .createPlacement(placementName2)
            .options(
                ImmutableList.of(
                    "instance_partition=\"" + instancePartition + "\"",
                    "default_leader=\"" + defaultLeader + "\""))
            .endPlacement()
            .build();

    Collection<Schema> result = converter.convert(ddl);
    assertThat(result, hasSize(2));

    Iterator<Schema> it = result.iterator();
    Schema avroSchema1 = it.next();
    assertThat(avroSchema1.getNamespace(), equalTo("spannertest"));
    assertThat(avroSchema1.getProp(GOOGLE_FORMAT_VERSION), equalTo("booleans"));
    assertThat(avroSchema1.getProp(GOOGLE_STORAGE), equalTo("CloudSpanner"));
    assertThat(avroSchema1.getProp(SPANNER_ENTITY), equalTo(SPANNER_ENTITY_PLACEMENT));
    assertThat(avroSchema1.getFields(), empty());
    assertThat(avroSchema1.getName(), equalTo(placementName1));
    assertThat(
        avroSchema1.getProp(SPANNER_OPTION + "0"),
        equalTo("instance_partition=\"" + instancePartition + "\""));

    Schema avroSchema2 = it.next();
    assertThat(avroSchema2.getNamespace(), equalTo("spannertest"));
    assertThat(avroSchema2.getProp(GOOGLE_FORMAT_VERSION), equalTo("booleans"));
    assertThat(avroSchema2.getProp(GOOGLE_STORAGE), equalTo("CloudSpanner"));
    assertThat(avroSchema2.getProp(SPANNER_ENTITY), equalTo(SPANNER_ENTITY_PLACEMENT));
    assertThat(avroSchema2.getFields(), empty());
    assertThat(avroSchema2.getName(), equalTo(placementName2));
    assertThat(
        avroSchema2.getProp(SPANNER_OPTION + "0"),
        equalTo("instance_partition=\"" + instancePartition + "\""));
    assertThat(
        avroSchema2.getProp(SPANNER_OPTION + "1"),
        equalTo("default_leader=\"" + defaultLeader + "\""));
  }

  @Test
  public void placementTable() {
    DdlToAvroSchemaConverter converter =
        new DdlToAvroSchemaConverter("spannertest", "booleans", false);
    Ddl ddl =
        Ddl.builder()
            .createTable("PlacementKeyWithPrimaryKey")
            .column("location")
            .type(Type.string())
            .max()
            .notNull()
            .placementKey()
            .endColumn()
            .column("val")
            .type(Type.string())
            .size(10)
            .endColumn()
            .endTable()
            .build();

    Collection<Schema> result = converter.convert(ddl);
    assertThat(result, hasSize(1));
    Schema avroSchema = result.iterator().next();

    assertThat(avroSchema.getNamespace(), equalTo("spannertest"));
    assertThat(avroSchema.getProp(GOOGLE_FORMAT_VERSION), equalTo("booleans"));
    assertThat(avroSchema.getProp(GOOGLE_STORAGE), equalTo("CloudSpanner"));

    assertThat(avroSchema.getName(), equalTo("PlacementKeyWithPrimaryKey"));

    List<Schema.Field> fields = avroSchema.getFields();

    assertThat(fields, hasSize(2));

    // Placement key column
    assertThat(fields.get(0).name(), equalTo("location"));
    assertThat(fields.get(0).schema().getType(), equalTo(Schema.Type.STRING));
    assertThat(fields.get(0).getProp(SQL_TYPE), equalTo("STRING(MAX)"));
    assertThat(fields.get(0).getProp(SPANNER_PLACEMENT_KEY), equalTo("true"));
    assertThat(fields.get(0).getProp(STORED), equalTo(null));

    assertThat(fields.get(1).name(), equalTo("val"));
    assertThat(fields.get(1).schema(), equalTo(nullableUnion(Schema.Type.STRING)));
    assertThat(fields.get(1).getProp(SQL_TYPE), equalTo("STRING(10)"));
    assertThat(fields.get(1).getProp(SPANNER_PLACEMENT_KEY), equalTo(null));
  }

  @Test
  public void pgPlacementTable() {
    DdlToAvroSchemaConverter converter =
        new DdlToAvroSchemaConverter("spannertest", "booleans", false);
    Ddl ddl =
        Ddl.builder(Dialect.POSTGRESQL)
            .createTable("PlacementKeyWithPrimaryKey")
            .column("location")
            .pgVarchar()
            .max()
            .notNull()
            .placementKey()
            .endColumn()
            .column("val")
            .pgVarchar()
            .size(10)
            .endColumn()
            .endTable()
            .build();

    Collection<Schema> result = converter.convert(ddl);
    assertThat(result, hasSize(1));
    Schema avroSchema = result.iterator().next();

    assertThat(avroSchema.getNamespace(), equalTo("spannertest"));
    assertThat(avroSchema.getProp(GOOGLE_FORMAT_VERSION), equalTo("booleans"));
    assertThat(avroSchema.getProp(GOOGLE_STORAGE), equalTo("CloudSpanner"));

    assertThat(avroSchema.getName(), equalTo("PlacementKeyWithPrimaryKey"));

    List<Schema.Field> fields = avroSchema.getFields();

    assertThat(fields, hasSize(2));

    // Placement key column
    assertThat(fields.get(0).name(), equalTo("location"));
    assertThat(fields.get(0).schema().getType(), equalTo(Schema.Type.STRING));
    assertThat(fields.get(0).getProp(SQL_TYPE), equalTo("character varying"));
    assertThat(fields.get(0).getProp(SPANNER_PLACEMENT_KEY), equalTo("true"));
    assertThat(fields.get(0).getProp(STORED), equalTo(null));

    assertThat(fields.get(1).name(), equalTo("val"));
    assertThat(fields.get(1).schema(), equalTo(nullableUnion(Schema.Type.STRING)));
    assertThat(fields.get(1).getProp(SQL_TYPE), equalTo("character varying(10)"));
    assertThat(fields.get(1).getProp(SPANNER_PLACEMENT_KEY), equalTo(null));
  }

  private Schema nullableUnion(Schema.Type s) {
    return Schema.createUnion(Schema.create(Schema.Type.NULL), Schema.create(s));
  }

  private Schema nullableUuid() {
    return Schema.createUnion(
        Schema.create(Schema.Type.NULL),
        LogicalTypes.uuid().addToSchema(Schema.create(Schema.Type.STRING)));
  }

  private Schema nullableNumericUnion() {
    return Schema.createUnion(
        Schema.create(Schema.Type.NULL),
        LogicalTypes.decimal(NumericUtils.PRECISION, NumericUtils.SCALE)
            .addToSchema(Schema.create(Schema.Type.BYTES)));
  }

  private Schema nullableTimestampUnion() {
    return Schema.createUnion(
        Schema.create(Schema.Type.NULL),
        LogicalTypes.timestampMicros().addToSchema(Schema.create(Schema.Type.LONG)));
  }

  private Schema nullableArray(Schema.Type s) {
    return Schema.createUnion(
        Schema.create(Schema.Type.NULL),
        Schema.createArray(Schema.createUnion(Schema.create(Schema.Type.NULL), Schema.create(s))));
  }

  private Schema nullableUuidArray() {
    return Schema.createUnion(
        Schema.create(Schema.Type.NULL),
        Schema.createArray(
            Schema.createUnion(
                Schema.create(Schema.Type.NULL),
                LogicalTypes.uuid().addToSchema(Schema.create(Schema.Type.STRING)))));
  }

  private Schema nullableNumericArray() {
    return Schema.createUnion(
        Schema.create(Schema.Type.NULL),
        Schema.createArray(
            Schema.createUnion(
                Schema.create(Schema.Type.NULL),
                LogicalTypes.decimal(NumericUtils.PRECISION, NumericUtils.SCALE)
                    .addToSchema(Schema.create(Schema.Type.BYTES)))));
  }

  private Schema nullablePgNumericArray() {
    return Schema.createUnion(
        Schema.create(Schema.Type.NULL),
        Schema.createArray(
            Schema.createUnion(
                Schema.create(Schema.Type.NULL),
                LogicalTypes.decimal(NumericUtils.PG_MAX_PRECISION, NumericUtils.PG_MAX_SCALE)
                    .addToSchema(Schema.create(Schema.Type.BYTES)))));
  }

  private Schema nullablePgNumericUnion() {
    return Schema.createUnion(
        Schema.create(Schema.Type.NULL),
        LogicalTypes.decimal(NumericUtils.PG_MAX_PRECISION, NumericUtils.PG_MAX_SCALE)
            .addToSchema(Schema.create(Schema.Type.BYTES)));
  }
}<|MERGE_RESOLUTION|>--- conflicted
+++ resolved
@@ -435,7 +435,7 @@
 
     List<Schema.Field> fields = avroSchema.getFields();
 
-    assertThat(fields, hasSize(9));
+    assertThat(fields, hasSize(10));
 
     assertThat(fields.get(0).name(), equalTo("id"));
     // Not null
@@ -507,6 +507,8 @@
     assertThat(fields.get(7).getProp(SPANNER_SEQUENCE_COUNTER_START), equalTo("1000"));
     assertThat(fields.get(7).getProp(SPANNER_SEQUENCE_SKIP_RANGE_MIN), equalTo("2000"));
     assertThat(fields.get(7).getProp(SPANNER_SEQUENCE_SKIP_RANGE_MAX), equalTo("3000"));
+    assertThat(fields.get(7).getProp(HIDDEN), equalTo("true"));
+    assertThat(fields.get(7).getProp(DEFAULT_EXPRESSION), equalTo(null));
 
     assertThat(fields.get(8).name(), equalTo("tokens"));
     assertThat(fields.get(8).schema(), equalTo(Schema.create(Schema.Type.NULL)));
@@ -515,22 +517,17 @@
     assertThat(
         fields.get(8).getProp(GENERATION_EXPRESSION),
         equalTo("(spanner.tokenize_fulltext(full_name))"));
-<<<<<<< HEAD
-    assertThat(fields.get(7).getProp(HIDDEN), equalTo("true"));
-    assertThat(fields.get(7).getProp(DEFAULT_EXPRESSION), equalTo(null));
-
-    assertThat(fields.get(8).name(), equalTo("uuid_column"));
-    assertThat(fields.get(8).schema(), equalTo(nullableUuid()));
-    assertThat(fields.get(8).getProp(SQL_TYPE), equalTo("uuid"));
-    assertThat(fields.get(8).getProp(NOT_NULL), equalTo(null));
-    assertThat(fields.get(8).getProp(GENERATION_EXPRESSION), equalTo(null));
-    assertThat(fields.get(8).getProp(STORED), equalTo(null));
-    assertThat(fields.get(8).getProp(DEFAULT_EXPRESSION), equalTo(null));
-
-=======
     assertThat(fields.get(8).getProp(HIDDEN), equalTo("true"));
     assertThat(fields.get(8).getProp(DEFAULT_EXPRESSION), equalTo(null));
->>>>>>> dae14d77
+
+    assertThat(fields.get(9).name(), equalTo("uuid_column"));
+    assertThat(fields.get(9).schema(), equalTo(nullableUuid()));
+    assertThat(fields.get(9).getProp(SQL_TYPE), equalTo("uuid"));
+    assertThat(fields.get(9).getProp(NOT_NULL), equalTo(null));
+    assertThat(fields.get(9).getProp(GENERATION_EXPRESSION), equalTo(null));
+    assertThat(fields.get(9).getProp(STORED), equalTo(null));
+    assertThat(fields.get(9).getProp(DEFAULT_EXPRESSION), equalTo(null));
+
     // spanner pk
     assertThat(avroSchema.getProp(SPANNER_PRIMARY_KEY + "_0"), equalTo("\"id\" ASC"));
     assertThat(avroSchema.getProp(SPANNER_PRIMARY_KEY + "_1"), equalTo("\"gen_id\" ASC"));
