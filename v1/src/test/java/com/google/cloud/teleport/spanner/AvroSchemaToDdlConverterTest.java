/*
 * Copyright (C) 2018 Google LLC
 *
 * Licensed under the Apache License, Version 2.0 (the "License"); you may not
 * use this file except in compliance with the License. You may obtain a copy of
 * the License at
 *
 *   http://www.apache.org/licenses/LICENSE-2.0
 *
 * Unless required by applicable law or agreed to in writing, software
 * distributed under the License is distributed on an "AS IS" BASIS, WITHOUT
 * WARRANTIES OR CONDITIONS OF ANY KIND, either express or implied. See the
 * License for the specific language governing permissions and limitations under
 * the License.
 */
package com.google.cloud.teleport.spanner;

import static org.hamcrest.Matchers.empty;
import static org.hamcrest.Matchers.hasSize;
import static org.hamcrest.text.IsEqualCompressingWhiteSpace.equalToCompressingWhiteSpace;
import static org.junit.Assert.assertEquals;
import static org.junit.Assert.assertThat;

import com.google.cloud.spanner.Dialect;
import com.google.cloud.teleport.spanner.common.Type;
import com.google.cloud.teleport.spanner.ddl.Ddl;
import java.util.ArrayList;
import java.util.Collection;
import java.util.Collections;
import org.apache.avro.Schema;
import org.junit.Test;

/** Tests {@link AvroSchemaToDdlConverter}. */
public class AvroSchemaToDdlConverterTest {

  @Test
  public void emptySchema() {
    AvroSchemaToDdlConverter converter = new AvroSchemaToDdlConverter();
    Ddl ddl = converter.toDdl(Collections.emptyList());
    assertThat(ddl.allTables(), empty());
  }

  @Test
  public void pgEmptySchema() {
    AvroSchemaToDdlConverter converter = new AvroSchemaToDdlConverter(Dialect.POSTGRESQL);
    Ddl ddl = converter.toDdl(Collections.emptyList());
    assertEquals(ddl.dialect(), Dialect.POSTGRESQL);
    assertThat(ddl.allTables(), empty());
  }

  @Test
  public void simple() {
    String avroString =
        "{"
            + "  \"type\" : \"record\","
            + "  \"name\" : \"Users\","
            + "  \"namespace\" : \"spannertest\","
            + "  \"fields\" : [ {"
            + "    \"name\" : \"id\","
            + "    \"type\" : \"long\","
            + "    \"sqlType\" : \"INT64\""
            + "  }, {"
            + "    \"name\" : \"gen_id\","
            + "    \"type\" : \"long\","
            + "    \"sqlType\" : \"INT64\","
            + "    \"notNull\" : \"true\","
            + "    \"generationExpression\" : \"MOD(id+1, 64)\","
            + "    \"stored\" : \"true\""
            + "  }, {"
            + "    \"name\" : \"first_name\","
            + "    \"type\" : [ \"null\", \"string\" ],"
            + "    \"sqlType\" : \"STRING(10)\","
            + "    \"defaultExpression\" : \"'John'\""
            + "  }, {"
            + "    \"name\" : \"last_name\","
            + "    \"type\" : [ \"null\", \"string\" ],"
            + "    \"sqlType\" : \"STRING(MAX)\""
            + "  }, {"
            + "    \"name\" : \"full_name\","
            + "    \"type\" : \"null\","
            + "    \"sqlType\" : \"STRING(MAX)\","
            + "    \"notNull\" : \"false\","
            + "    \"generationExpression\" : \"CONCAT(first_name, ' ', last_name)\","
            + "    \"stored\" : \"true\""
            + "  }, {"
            + "    \"name\" : \"numeric\","
            + "    \"type\" : [\"null\", {\"type\":\"bytes\",\"logicalType\":\"decimal\"}],"
            + "    \"sqlType\" : \"NUMERIC\""
            + "  }, {"
            + "    \"name\" : \"numeric2\","
            + "    \"type\" : [\"null\", {\"type\":\"bytes\",\"logicalType\":\"decimal\","
            + "                \"precision\":38,\"scale\":9}]" // Omitting sqlType
            + "  }, {"
            + "    \"name\" : \"notNumeric\","
            + "    \"type\" : [\"null\", {\"type\":\"bytes\",\"logicalType\":\"decimal\","
            + "                \"precision\":38}]" // Omitting sqlType
            + "  }, {"
            + "    \"name\" : \"notNumeric2\","
            + "    \"type\" : [\"null\", {\"type\":\"bytes\",\"logicalType\":\"decimal\","
            + "                \"precision\":38,\"scale\":10}]" // Omitting sqlType
            + "  }, {"
            + "    \"name\":\"numericArr\","
            + "    \"type\": [\"null\",{\"type\":\"array\",\"items\":[\"null\",{\"type\":\"bytes\","
            + "              \"logicalType\":\"decimal\",\"precision\":38,\"scale\":9}]}]"
            // Omitting sqlType
            + "  }, {"
            + "    \"name\":\"notNumericArr\","
            + "    \"type\": [\"null\",{\"type\":\"array\",\"items\":[\"null\",{\"type\":\"bytes\","
            + "              \"logicalType\":\"decimal\",\"precision\":35}]}]" // Omitting sqlType
            + "  }, {"
            + "    \"name\" : \"json\","
            + "    \"type\" : [ \"null\", \"string\" ],"
            + "    \"sqlType\" : \"JSON\""
            + "  }, {"
            + "    \"name\" : \"notJson\","
            + "    \"type\" : [ \"null\", \"string\" ]" // Omitting sqlType
            + "  }, {"
            + "    \"name\":\"jsonArr\","
            + "    \"type\":[\"null\",{\"type\":\"array\",\"items\":[\"null\",\"string\"]}],"
            + "    \"sqlType\":\"ARRAY<JSON>\""
            + "  }, {"
            + "    \"name\":\"notJsonArr\","
            + "    \"type\":[\"null\",{\"type\":\"array\",\"items\":[\"null\",\"string\"]}]"
            + "  }, {"
            // Omitting sqlType
            + "    \"name\" : \"proto\","
            + "    \"type\" : [ \"null\", \"bytes\" ],"
            + "    \"sqlType\" : "
            + "\"PROTO<com.google.cloud.teleport.spanner.tests.TestMessage>\""
            + "  }, {"
            + "    \"name\" : \"notProto\","
            + "    \"type\" : [ \"null\", \"bytes\" ]" // Omitting sqlType
            + "  }, {"
            + "    \"name\":\"protoArr\","
            + "    \"type\":[\"null\",{\"type\":\"array\",\"items\":[\"null\",\"bytes\"]}],"
            + "    \"sqlType\":"
            + "\"ARRAY<PROTO<com.google.cloud.teleport.spanner.tests.TestMessage>>\""
            + "  }, {"
            + "    \"name\":\"notProtoArr\","
            + "    \"type\":[\"null\",{\"type\":\"array\",\"items\":[\"null\",\"bytes\"]}]"
            + "  }, {"
            // Omitting sqlType
            + "    \"name\" : \"enum\","
            + "    \"type\" : [ \"null\", \"long\" ],"
            + "    \"sqlType\" : \"ENUM<com.google.cloud.teleport.spanner.tests.TestEnum>\""
            + "  }, {"
            + "    \"name\" : \"notEnum\","
            + "    \"type\" : [ \"null\", \"long\" ]" // Omitting sqlType
            + "  }, {"
            + "    \"name\":\"enumArr\","
            + "    \"type\":[\"null\",{\"type\":\"array\",\"items\":[\"null\",\"long\"]}],"
            + "    \"sqlType\":"
            + "\"ARRAY<ENUM<com.google.cloud.teleport.spanner.tests.TestEnum>>\""
            + "  }, {"
            + "    \"name\":\"notEnumArr\","
            + "    \"type\":[\"null\",{\"type\":\"array\",\"items\":[\"null\",\"long\"]}]"
            + "  }, {"
            // Omitting sqlType
            + "    \"name\" : \"boolean\","
            + "    \"type\" : [ \"null\", \"boolean\" ]"
            + "  }, {"
            + "    \"name\" : \"integer\","
            + "    \"type\" : [ \"null\", \"long\" ]"
            + "  }, {"
            + "    \"name\" : \"float32\","
            + "    \"type\" : [ \"null\", \"float\" ]"
            + "  }, {"
            + "    \"name\" : \"float64\","
            + "    \"type\" : [ \"null\", \"double\" ]"
            + "  }, {"
            + "    \"name\" : \"timestamp\","
            + "    \"type\" : [ \"null\", {\"type\":\"long\",\"logicalType\":\"timestamp-micros\"}]"
            + "  }, {"
            + "    \"name\" : \"MyTokens\","
            + "    \"type\" : \"null\","
            + "    \"default\" : null,"
            + "    \"sqlType\" : \"TOKENLIST\","
            + "    \"hidden\" : \"true\","
            + "    \"notNull\" : \"false\","
            + "    \"generationExpression\" : \"(TOKENIZE_FULLTEXT(MyData))\","
            + "    \"stored\" : \"false\""
            + " }],"
            + "  \"googleStorage\" : \"CloudSpanner\","
            + "  \"spannerParent\" : \"\","
            + "  \"googleFormatVersion\" : \"booleans\","
            + "  \"spannerPrimaryKey_0\" : \"`id` ASC\","
            + "  \"spannerPrimaryKey_1\" : \"`gen_id` ASC\","
            + "  \"spannerPrimaryKey_2\" : \"`last_name` DESC\","
            + "  \"spannerIndex_0\" : "
            + "  \"CREATE INDEX `UsersByFirstName` ON `Users` (`first_name`)\","
            + "  \"spannerForeignKey_0\" : "
            + "  \"ALTER TABLE `Users` ADD CONSTRAINT `fk` FOREIGN KEY (`first_name`) "
            + "  REFERENCES `AllowedNames` (`first_name`)\","
            + "  \"spannerForeignKey_1\" : "
            + "  \"ALTER TABLE `Users` ADD CONSTRAINT `fk_odc` FOREIGN KEY (`last_name`) "
            + "  REFERENCES `AllowedNames` (`last_name`) ON DELETE CASCADE\","
            + "  \"spannerCheckConstraint_0\" : "
            + "  \"CONSTRAINT `ck` CHECK(`first_name` != 'last_name')\""
            + "}";

    Schema schema = new Schema.Parser().parse(avroString);

    AvroSchemaToDdlConverter converter = new AvroSchemaToDdlConverter();
    Ddl ddl = converter.toDdl(Collections.singleton(schema));
    assertThat(ddl.allTables(), hasSize(1));
    assertThat(ddl.views(), hasSize(0));
    assertThat(
        ddl.prettyPrint(),
        equalToCompressingWhiteSpace(
            "CREATE TABLE `Users` ("
                + " `id`              INT64 NOT NULL,"
                + " `gen_id`          INT64 NOT NULL AS (MOD(id+1, 64)) STORED,"
                + " `first_name`      STRING(10) DEFAULT ('John'),"
                + " `last_name`       STRING(MAX),"
                + " `full_name`       STRING(MAX) AS (CONCAT(first_name, ' ', last_name)) STORED,"
                + " `numeric`         NUMERIC,"
                + " `numeric2`        NUMERIC,"
                + " `notNumeric`      BYTES(MAX),"
                + " `notNumeric2`     BYTES(MAX),"
                + " `numericArr`      ARRAY<NUMERIC>,"
                + " `notNumericArr`   ARRAY<BYTES(MAX)>,"
                + " `json`            JSON,"
                + " `notJson`         STRING(MAX),"
                + " `jsonArr`         ARRAY<JSON>,"
                + " `notJsonArr`      ARRAY<STRING(MAX)>,"
                + " `proto`           `com.google.cloud.teleport.spanner.tests.TestMessage`,"
                + " `notProto`        BYTES(MAX),"
                + " `protoArr`        ARRAY<`com.google.cloud.teleport.spanner.tests.TestMessage`>,"
                + " `notProtoArr`     ARRAY<BYTES(MAX)>,"
                + " `enum`            `com.google.cloud.teleport.spanner.tests.TestEnum`,"
                + " `notEnum`         INT64,"
                + " `enumArr`         ARRAY<`com.google.cloud.teleport.spanner.tests.TestEnum`>,"
                + " `notEnumArr`      ARRAY<INT64>,"
                + " `boolean`         BOOL,"
                + " `integer`         INT64,"
                + " `float32`         FLOAT32,"
                + " `float64`         FLOAT64,"
                + " `timestamp`       TIMESTAMP,"
                + " `MyTokens`                              TOKENLIST AS ((TOKENIZE_FULLTEXT(MyData))) HIDDEN,"
                + " CONSTRAINT `ck` CHECK(`first_name` != 'last_name'),"
                + " ) PRIMARY KEY (`id` ASC, `gen_id` ASC, `last_name` DESC)"
                + " CREATE INDEX `UsersByFirstName` ON `Users` (`first_name`)"
                + " ALTER TABLE `Users` ADD CONSTRAINT `fk`"
                + " FOREIGN KEY (`first_name`) REFERENCES `AllowedNames` (`first_name`)"
                + " ALTER TABLE `Users` ADD CONSTRAINT `fk_odc`"
                + " FOREIGN KEY (`last_name`) REFERENCES "
                + "`AllowedNames` (`last_name`) ON DELETE CASCADE"));
  }

  @Test
  public void pgSimple() {
    String avroString =
        "{"
            + "  \"type\" : \"record\","
            + "  \"name\" : \"Users\","
            + "  \"namespace\" : \"spannertest\","
            + "  \"fields\" : [ {"
            + "    \"name\" : \"id\","
            + "    \"type\" : \"long\","
            + "    \"sqlType\" : \"bigint\""
            + "  }, {"
            + "    \"name\" : \"gen_id\","
            + "    \"type\" : \"long\","
            + "    \"sqlType\" : \"bigint\","
            + "    \"notNull\" : \"false\","
            + "    \"generationExpression\" : \"MOD(id+1, 64)\","
            + "    \"stored\" : \"true\""
            + "  }, {"
            + "    \"name\" : \"first_name\","
            + "    \"type\" : [ \"null\", \"string\" ],"
            + "    \"sqlType\" : \"character varying(10)\","
            + "    \"defaultExpression\" : \"'John'\""
            + "  }, {"
            + "    \"name\" : \"last_name\","
            + "    \"type\" : [ \"null\", \"string\" ],"
            + "    \"sqlType\" : \"character varying\""
            + "  }, {"
            + "    \"name\" : \"full_name\","
            + "    \"type\" : \"null\","
            + "    \"sqlType\" : \"character varying\","
            + "    \"notNull\" : \"false\","
            + "    \"generationExpression\" : \"CONCAT(first_name, ' ', last_name)\","
            + "    \"stored\" : \"true\""
            + "  }, {"
            + "    \"name\" : \"numeric\","
            + "    \"type\" : [\"null\", {\"type\":\"bytes\",\"logicalType\":\"decimal\"}],"
            + "    \"sqlType\" : \"numeric\""
            + "  }, {"
            + "    \"name\" : \"numeric2\","
            + "    \"type\" : [\"null\", {\"type\":\"bytes\",\"logicalType\":\"decimal\","
            + "                \"precision\":147455,\"scale\":16383}]" // Omitting sqlType
            + "  }, {"
            + "    \"name\" : \"notNumeric\","
            + "    \"type\" : [\"null\", {\"type\":\"bytes\",\"logicalType\":\"decimal\","
            + "                \"precision\":147455}]" // Omitting sqlType
            + "  }, {"
            + "    \"name\" : \"notNumeric2\","
            + "    \"type\" : [\"null\", {\"type\":\"bytes\",\"logicalType\":\"decimal\","
            + "                \"precision\":147455,\"scale\":16384}]" // Omitting sqlType
            + "  }, {"
            + "    \"name\":\"numericArr\","
            + "    \"type\":[\"null\",{\"type\":\"array\",\"items\":[\"null\",{\"type\":\"bytes\","
            + "    \"logicalType\":\"decimal\",\"precision\":147455,\"scale\":16383}]}]"
            // Omitting sqlType
            + "  }, {"
            + "    \"name\":\"notNumericArr\","
            + "    \"type\":[\"null\",{\"type\":\"array\",\"items\":[\"null\",{\"type\":\"bytes\","
            + "    \"logicalType\":\"decimal\",\"precision\":147455}]}]" // Omitting sqlType
            + "  }, {"
            + "    \"name\" : \"bool\","
            + "    \"type\" : [ \"null\", \"boolean\" ],"
            + "    \"sqlType\" : \"boolean\""
            + "  }, {"
            + "    \"name\" : \"float32\","
            + "    \"type\" : [ \"null\", \"float\" ],"
            + "    \"sqlType\" : \"real\""
            + "  }, {"
            + "    \"name\" : \"float64\","
            + "    \"type\" : [ \"null\", \"double\" ],"
            + "    \"sqlType\" : \"double precision\""
            + "  }, {"
            + "    \"name\" : \"bytes\","
            + "    \"type\" : [ \"null\", \"bytes\" ],"
            + "    \"sqlType\" : \"bytea\""
            + "  }, {"
            + "    \"name\" : \"text\","
            + "    \"type\" : [ \"null\", \"string\" ],"
            + "    \"sqlType\" : \"text\""
            + "  }, {"
            + "    \"name\" : \"timestamptz\","
            + "    \"type\" : [ \"null\", \"string\" ],"
            + "    \"sqlType\" : \"timestamp with time zone\""
            + "  }, {"
            + "    \"name\" : \"commit_time\","
            + "    \"type\" : [ \"null\", \"string\" ],"
            + "    \"sqlType\" : \"spanner.commit_timestamp\""
            + "  }, {"
            + "    \"name\" : \"date\","
            + "    \"type\" : [ \"null\", \"string\" ],"
            + "    \"sqlType\" : \"date\""
            + "  }, {"
            + "    \"name\" : \"varcharArr1\","
            + "    \"type\" : [\"null\","
            + "               {\"type\":\"array\",\"items\":[\"null\",{\"type\":\"string\"}]}],"
            + "    \"sqlType\" : \"character varying[]\""
            + "  }, {"
            + "    \"name\" : \"varcharArr2\","
            + "    \"type\" : [\"null\","
            + "               {\"type\":\"array\",\"items\":[\"null\",{\"type\":\"string\"}]}]"
            + "  }, {"
            // Omitting sqlType
            + "    \"name\" : \"boolean\","
            + "    \"type\" : [ \"null\", \"boolean\" ]"
            + "  }, {"
            + "    \"name\" : \"integer1\","
            + "    \"type\" : [ \"null\", \"long\" ]"
            + "  }, {"
            + "    \"name\" : \"float321\","
            + "    \"type\" : [ \"null\", \"float\" ]"
            + "  }, {"
            + "    \"name\" : \"float641\","
            + "    \"type\" : [ \"null\", \"double\" ]"
            + "  }, {"
            + "    \"name\" : \"timestamp1\","
            + "    \"type\" : [ \"null\", {\"type\":\"long\",\"logicalType\":\"timestamp-micros\"}]"
            + "  } ],  \"googleStorage\" : \"CloudSpanner\",  \"spannerParent\" : \"\", "
            + " \"googleFormatVersion\" : \"booleans\",  \"spannerPrimaryKey_0\" : \"\\\"id\\\""
            + " ASC\",  \"spannerPrimaryKey_1\" : \"\\\"gen_id\\\" ASC\",  \"spannerPrimaryKey_2\""
            + " : \"\\\"last_name\\\" ASC\",  \"spannerIndex_0\" :"
            + "   \"CREATE INDEX \\\"UsersByFirstName\\\" ON \\\"Users\\\" (\\\"first_name\\\")\", "
            + " \"spannerForeignKey_0\" :   \"ALTER TABLE \\\"Users\\\" ADD CONSTRAINT \\\"fk\\\""
            + " FOREIGN KEY (\\\"first_name\\\")   REFERENCES \\\"AllowedNames\\\""
            + " (\\\"first_name\\\")\", "
            + " \"spannerForeignKey_1\" :   \"ALTER TABLE \\\"Users\\\" ADD CONSTRAINT "
            + "\\\"fk_odc\\\" FOREIGN KEY (\\\"last_name\\\")   REFERENCES \\\"AllowedNames\\\""
            + " (\\\"last_name\\\") ON DELETE CASCADE\", "
            + " \"spannerCheckConstraint_0\" :   \"CONSTRAINT \\\"ck\\\""
            + " CHECK(\\\"first_name\\\" != \\\"last_name\\\")\"}";

    Schema schema = new Schema.Parser().parse(avroString);

    AvroSchemaToDdlConverter converter = new AvroSchemaToDdlConverter(Dialect.POSTGRESQL);
    Ddl ddl = converter.toDdl(Collections.singleton(schema));
    assertEquals(ddl.dialect(), Dialect.POSTGRESQL);
    assertThat(ddl.allTables(), hasSize(1));
    assertThat(ddl.views(), hasSize(0));
    assertThat(
        ddl.prettyPrint(),
        equalToCompressingWhiteSpace(
            "CREATE TABLE \"Users\" ("
                + " \"id\"              bigint NOT NULL,"
                + " \"gen_id\"          bigint GENERATED ALWAYS AS (MOD(id+1, 64)) STORED,"
                + " \"first_name\"      character varying(10) DEFAULT 'John',"
                + " \"last_name\"       character varying,"
                + " \"full_name\"       character varying GENERATED ALWAYS AS"
                + " (CONCAT(first_name, ' ', last_name)) STORED,"
                + " \"numeric\"         numeric,"
                + " \"numeric2\"        numeric,"
                + " \"notNumeric\"      bytea,"
                + " \"notNumeric2\"     bytea,"
                + " \"numericArr\"         numeric[],"
                + " \"notNumericArr\"      bytea[],"
                + " \"bool\" boolean,"
                + " \"float32\" real,"
                + " \"float64\" double precision,"
                + " \"bytes\" bytea,"
                + " \"text\" text,"
                + " \"timestamptz\" timestamp with time zone,"
                + " \"commit_time\"     spanner.commit_timestamp,"
                + " \"date\" date,"
                + " \"varcharArr1\"     character varying[],"
                + " \"varcharArr2\"     character varying[],"
                + " \"boolean\"         boolean,"
                + " \"integer1\"        bigint,"
                + " \"float321\"        real,"
                + " \"float641\"        double precision,"
                + " \"timestamp1\"      timestamp with time zone,"
                + " CONSTRAINT \"ck\" CHECK(\"first_name\" != \"last_name\"),"
                + " PRIMARY KEY (\"id\", \"gen_id\", \"last_name\")"
                + " )"
                + " CREATE INDEX \"UsersByFirstName\" ON \"Users\" (\"first_name\")"
                + " ALTER TABLE \"Users\" ADD CONSTRAINT \"fk\" FOREIGN KEY (\"first_name\")"
                + " REFERENCES \"AllowedNames\" (\"first_name\")"
                + " ALTER TABLE \"Users\" ADD CONSTRAINT \"fk_odc\" FOREIGN KEY (\"last_name\")"
                + " REFERENCES \"AllowedNames\" (\"last_name\") ON DELETE CASCADE"));
  }

  @Test
  public void models() {
    String modelAllString =
        "{"
            + "\"type\":\"record\","
            + "\"name\":\"ModelAll\","
            + "\"namespace\":\"spannertest\","
            + "\"googleFormatVersion\":\"booleans\","
            + "\"googleStorage\":\"CloudSpanner\", "
            + "\"spannerEntity\":\"Model\", "
            + "\"spannerRemote\":\"true\", "
            + "\"spannerOption_0\":\"endpoint=\\\"test\\\"\", "
            + "\"fields\":["
            + "  {\"name\":\"Input\","
            + "   \"type\":"
            + "     {\"type\":\"record\","
            + "      \"name\":\"ModelAll_Input\","
            + "      \"fields\":["
            + "        {\"name\":\"i1\","
            + "         \"type\":\"boolean\","
            + "         \"sqlType\":\"BOOL\","
            + "         \"spannerOption_0\":\"required=FALSE\"},"
            + "        {\"name\":\"i2\","
            + "         \"type\":\"string\","
            + "         \"sqlType\":\"STRING(MAX)\"}]}},"
            + "  {\"name\":\"Output\","
            + "   \"type\":"
            + "     {\"type\":\"record\","
            + "      \"name\":\"ModelAll_Output\","
            + "      \"fields\":["
            + "        {\"name\":\"o1\","
            + "         \"type\":\"long\","
            + "         \"sqlType\":\"INT64\","
            + "         \"spannerOption_0\":\"required=TRUE\"},"
            + "        {\"name\":\"o2\", "
            + "         \"type\":\"double\", "
            + "         \"sqlType\":\"FLOAT64\"}]}}] "
            + "}";
    String modelMinString =
        "{"
            + "\"type\":\"record\","
            + "\"name\":\"ModelMin\","
            + "\"namespace\":\"spannertest\","
            + "\"googleFormatVersion\":\"booleans\","
            + "\"googleStorage\":\"CloudSpanner\", "
            + "\"spannerEntity\":\"Model\", "
            + "\"spannerRemote\":\"false\", "
            + "\"fields\":["
            + "  {\"name\":\"Input\","
            + "   \"type\":"
            + "     {\"type\":\"record\","
            + "      \"name\":\"ModelMin_Input\","
            + "      \"fields\":[{\"name\":\"i1\", \"type\":\"boolean\", \"sqlType\":\"BOOL\"}]}},"
            + "  {\"name\":\"Output\","
            + "   \"type\":"
            + "     {\"type\":\"record\","
            + "      \"name\":\"ModelMin_Output\","
            + "      \"fields\":["
            + "        {\"name\":\"o1\", \"type\":\"long\", \"sqlType\":\"INT64\"}]}}] "
            + "}";
    String modelStructString =
        "{"
            + "\"type\":\"record\","
            + "\"name\":\"ModelStruct\","
            + "\"namespace\":\"spannertest\","
            + "\"googleFormatVersion\":\"booleans\","
            + "\"googleStorage\":\"CloudSpanner\", "
            + "\"spannerEntity\":\"Model\", "
            + "\"spannerRemote\":\"false\", "
            + "\"fields\":["
            + "  {\"name\":\"Input\","
            + "   \"type\":"
            + "     {\"type\":\"record\","
            + "      \"name\":\"ModelStruct_Input\","
            + "      \"fields\":["
            + "        {\"name\":\"i1\","
            + "         \"sqlType\":\"STRUCT<a BOOL>\","
            + "         \"type\": "
            + "           {\"type\":\"record\","
            + "            \"name\":\"ModelStruct_struct_input_0\","
            + "            \"fields\":[{\"name\":\"a\",\"type\":\"boolean\"}]}}]}},"
            + "  {\"name\":\"Output\","
            + "   \"type\":"
            + "     {\"type\":\"record\","
            + "      \"name\":\"ModelStruct_Output\","
            + "      \"fields\":["
            + "        {\"name\":\"o1\","
            + "         \"sqlType\":\"STRUCT<a BOOL, b ARRAY<STRUCT<c STRING(MAX), d ARRAY<FLOAT64>>>, e STRUCT<f STRUCT<g INT64>>>\","
            + "         \"type\": "
            + "           {\"type\":\"record\","
            + "            \"name\":\"ModelStruct_struct_output_0\","
            + "            \"fields\":[{\"name\":\"a\",\"type\":\"boolean\"}]}}]}}]"
            + "}";

    Collection<Schema> schemas = new ArrayList<>();
    Schema.Parser parser = new Schema.Parser();
    schemas.add(parser.parse(modelAllString));
    schemas.add(parser.parse(modelMinString));
    schemas.add(parser.parse(modelStructString));

    AvroSchemaToDdlConverter converter = new AvroSchemaToDdlConverter();
    Ddl ddl = converter.toDdl(schemas);
    assertThat(ddl.models(), hasSize(3));
    assertThat(
        ddl.prettyPrint(),
        equalToCompressingWhiteSpace(
            "CREATE MODEL `ModelAll`"
                + " INPUT ("
                + "  `i1` BOOL OPTIONS (required=FALSE),"
                + "  `i2` STRING(MAX),"
                + " )"
                + " OUTPUT ("
                + " `o1` INT64 OPTIONS (required=TRUE),"
                + " `o2` FLOAT64,"
                + " )"
                + " REMOTE OPTIONS (endpoint=\"test\")"
                + " CREATE MODEL `ModelMin`"
                + " INPUT ( `i1` BOOL, )"
                + " OUTPUT ( `o1` INT64, )"
                + " CREATE MODEL `ModelStruct`"
                + " INPUT ( `i1` STRUCT<a BOOL>, )"
                + " OUTPUT ( `o1` STRUCT<a BOOL, b ARRAY<STRUCT<c STRING(MAX), d ARRAY<FLOAT64>>>, e STRUCT<f STRUCT<g INT64>>>, )"));
  }

  @Test
  public void invokerRightsView() {
    String avroString =
        "{"
            + "  \"type\" : \"record\","
            + "  \"name\" : \"Names\","
            + "  \"fields\" : [],"
            + "  \"namespace\" : \"spannertest\","
            + "  \"googleStorage\" : \"CloudSpanner\","
            + "  \"googleFormatVersion\" : \"booleans\","
            + "  \"spannerViewSecurity\" : \"INVOKER\","
            + "  \"spannerViewQuery\" : \"SELECT first_name, last_name FROM Users\""
            + "}";

    Schema schema = new Schema.Parser().parse(avroString);

    AvroSchemaToDdlConverter converter = new AvroSchemaToDdlConverter();
    Ddl ddl = converter.toDdl(Collections.singleton(schema));
    assertThat(ddl.views(), hasSize(1));
    assertThat(
        ddl.prettyPrint(),
        equalToCompressingWhiteSpace(
            "CREATE VIEW `Names` SQL SECURITY INVOKER AS SELECT first_name, last_name FROM Users"));
  }

  @Test
  public void pgInvokerRightsView() {
    String avroString =
        "{"
            + "  \"type\" : \"record\","
            + "  \"name\" : \"Names\","
            + "  \"fields\" : [],"
            + "  \"namespace\" : \"spannertest\","
            + "  \"googleStorage\" : \"CloudSpanner\","
            + "  \"googleFormatVersion\" : \"booleans\","
            + "  \"spannerViewSecurity\" : \"INVOKER\","
            + "  \"spannerViewQuery\" : \"SELECT first_name, last_name FROM Users\""
            + "}";

    Schema schema = new Schema.Parser().parse(avroString);

    AvroSchemaToDdlConverter converter = new AvroSchemaToDdlConverter(Dialect.POSTGRESQL);
    Ddl ddl = converter.toDdl(Collections.singleton(schema));
    assertEquals(ddl.dialect(), Dialect.POSTGRESQL);
    assertThat(ddl.views(), hasSize(1));
    assertThat(
        ddl.prettyPrint(),
        equalToCompressingWhiteSpace(
            "CREATE VIEW \"Names\" SQL SECURITY INVOKER AS SELECT first_name, last_name FROM"
                + " Users"));
  }

  @Test
  public void definerRightsView() {
    String avroString =
        "{"
            + "  \"type\" : \"record\","
            + "  \"name\" : \"Names\","
            + "  \"fields\" : [],"
            + "  \"namespace\" : \"spannertest\","
            + "  \"googleStorage\" : \"CloudSpanner\","
            + "  \"googleFormatVersion\" : \"booleans\","
            + "  \"spannerViewSecurity\" : \"DEFINER\","
            + "  \"spannerViewQuery\" : \"SELECT first_name, last_name FROM Users\""
            + "}";

    Schema schema = new Schema.Parser().parse(avroString);

    AvroSchemaToDdlConverter converter = new AvroSchemaToDdlConverter();
    Ddl ddl = converter.toDdl(Collections.singleton(schema));
    assertThat(ddl.views(), hasSize(1));
    assertThat(
        ddl.prettyPrint(),
        equalToCompressingWhiteSpace(
            "CREATE VIEW `Names` SQL SECURITY DEFINER AS SELECT first_name, last_name FROM Users"));
  }

  @Test
  public void pgDefinerRightsView() {
    String avroString =
        "{"
            + "  \"type\" : \"record\","
            + "  \"name\" : \"Names\","
            + "  \"fields\" : [],"
            + "  \"namespace\" : \"spannertest\","
            + "  \"googleStorage\" : \"CloudSpanner\","
            + "  \"googleFormatVersion\" : \"booleans\","
            + "  \"spannerViewSecurity\" : \"DEFINER\","
            + "  \"spannerViewQuery\" : \"SELECT first_name, last_name FROM Users\""
            + "}";

    Schema schema = new Schema.Parser().parse(avroString);

    AvroSchemaToDdlConverter converter = new AvroSchemaToDdlConverter(Dialect.POSTGRESQL);
    Ddl ddl = converter.toDdl(Collections.singleton(schema));
    assertEquals(ddl.dialect(), Dialect.POSTGRESQL);
    assertThat(ddl.views(), hasSize(1));
    assertThat(
        ddl.prettyPrint(),
        equalToCompressingWhiteSpace(
            "CREATE VIEW \"Names\" SQL SECURITY DEFINER AS SELECT first_name, last_name FROM"
                + " Users"));
  }

  @Test
  public void columnOptions() {
    String avroString =
        "{"
            + "  \"type\" : \"record\","
            + "  \"name\" : \"Users\","
            + "  \"namespace\" : \"spannertest\","
            + "  \"fields\" : [ {"
            + "    \"name\" : \"id\","
            + "    \"type\" : \"long\","
            + "    \"sqlType\" : \"INT64\""
            + "  }, {"
            + "    \"name\" : \"first_name\","
            + "    \"type\" : [ \"null\", \"string\" ],"
            + "    \"sqlType\" : \"STRING(10)\","
            + "    \"spannerOption_0\" : \"allow_commit_timestamp=TRUE\","
            + "    \"spannerOption_1\" : \"my_random_opt=\\\"1\\\"\""
            + "  }],"
            + "  \"googleStorage\" : \"CloudSpanner\","
            + "  \"spannerParent\" : \"\","
            + "  \"googleFormatVersion\" : \"booleans\","
            + "  \"spannerPrimaryKey_0\" : \"`id` ASC\""
            + "}";

    Schema schema = new Schema.Parser().parse(avroString);

    AvroSchemaToDdlConverter converter = new AvroSchemaToDdlConverter();
    Ddl ddl = converter.toDdl(Collections.singleton(schema));
    assertThat(ddl.allTables(), hasSize(1));
    assertThat(
        ddl.prettyPrint(),
        equalToCompressingWhiteSpace(
            "CREATE TABLE `Users` ("
                + " `id`                                    INT64 NOT NULL,"
                + " `first_name`                             STRING(10) "
                + " OPTIONS (allow_commit_timestamp=TRUE,my_random_opt=\"1\"),"
                + " ) PRIMARY KEY (`id` ASC)"));
  }

  @Test
  public void changeStreams() {
    String avroString1 =
        "{"
            + "  \"type\" : \"record\","
            + "  \"name\" : \"ChangeStreamAll\","
            + "  \"fields\" : [],"
            + "  \"namespace\" : \"spannertest\","
            + "  \"googleStorage\" : \"CloudSpanner\","
            + "  \"googleFormatVersion\" : \"booleans\","
            + "  \"spannerChangeStreamForClause\" : \"FOR ALL\","
            + "  \"spannerOption_0\" : \"retention_period=\\\"7d\\\"\","
            + "  \"spannerOption_1\" : \"value_capture_type=\\\"OLD_AND_NEW_VALUES\\\"\""
            + "}";
    String avroString2 =
        "{"
            + "  \"type\" : \"record\","
            + "  \"name\" : \"ChangeStreamEmpty\","
            + "  \"fields\" : [],"
            + "  \"namespace\" : \"spannertest\","
            + "  \"googleStorage\" : \"CloudSpanner\","
            + "  \"googleFormatVersion\" : \"booleans\","
            + "  \"spannerChangeStreamForClause\" : \"\""
            + "}";
    String avroString3 =
        "{"
            + "  \"type\" : \"record\","
            + "  \"name\" : \"ChangeStreamTableColumns\","
            + "  \"fields\" : [],"
            + "  \"namespace\" : \"spannertest\","
            + "  \"googleStorage\" : \"CloudSpanner\","
            + "  \"googleFormatVersion\" : \"booleans\","
            + "  \"spannerChangeStreamForClause\" : \"FOR `T1`, `T2`(`c1`, `c2`), `T3`()\","
            + "  \"spannerOption_0\" : \"retention_period=\\\"24h\\\"\""
            + "}";

    Collection<Schema> schemas = new ArrayList<>();
    Schema.Parser parser = new Schema.Parser();
    schemas.add(parser.parse(avroString1));
    schemas.add(parser.parse(avroString2));
    schemas.add(parser.parse(avroString3));

    AvroSchemaToDdlConverter converter = new AvroSchemaToDdlConverter();
    Ddl ddl = converter.toDdl(schemas);
    assertThat(ddl.changeStreams(), hasSize(3));
    assertThat(
        ddl.prettyPrint(),
        equalToCompressingWhiteSpace(
            "CREATE CHANGE STREAM `ChangeStreamAll`"
                + " FOR ALL"
                + " OPTIONS (retention_period=\"7d\", value_capture_type=\"OLD_AND_NEW_VALUES\")"
                + " CREATE CHANGE STREAM `ChangeStreamEmpty`"
                + " CREATE CHANGE STREAM `ChangeStreamTableColumns`"
                + " FOR `T1`, `T2`(`c1`, `c2`), `T3`()"
                + " OPTIONS (retention_period=\"24h\")"));
  }

  @Test
  public void pgChangeStreams() {
    String avroString1 =
        "{"
            + "  \"type\" : \"record\","
            + "  \"name\" : \"ChangeStreamAll\","
            + "  \"fields\" : [],"
            + "  \"namespace\" : \"spannertest\","
            + "  \"googleStorage\" : \"CloudSpanner\","
            + "  \"googleFormatVersion\" : \"booleans\","
            + "  \"spannerChangeStreamForClause\" : \"FOR ALL\","
            + "  \"spannerOption_0\" : \"retention_period='7d'\","
            + "  \"spannerOption_1\" : \"value_capture_type='OLD_AND_NEW_VALUES'\""
            + "}";
    String avroString2 =
        "{"
            + "  \"type\" : \"record\","
            + "  \"name\" : \"ChangeStreamEmpty\","
            + "  \"fields\" : [],"
            + "  \"namespace\" : \"spannertest\","
            + "  \"googleStorage\" : \"CloudSpanner\","
            + "  \"googleFormatVersion\" : \"booleans\","
            + "  \"spannerChangeStreamForClause\" : \"\""
            + "}";
    String avroString3 =
        "{"
            + "  \"type\" : \"record\","
            + "  \"name\" : \"ChangeStreamTableColumns\","
            + "  \"fields\" : [],"
            + "  \"namespace\" : \"spannertest\","
            + "  \"googleStorage\" : \"CloudSpanner\","
            + "  \"googleFormatVersion\" : \"booleans\","
            + "  \"spannerChangeStreamForClause\" : "
            + "    \"FOR \\\"T1\\\", \\\"T2\\\"(\\\"c1\\\", \\\"c2\\\"), \\\"T3\\\"()\","
            + "  \"spannerOption_0\" : \"retention_period='24h'\""
            + "}";

    Collection<Schema> schemas = new ArrayList<>();
    Schema.Parser parser = new Schema.Parser();
    schemas.add(parser.parse(avroString1));
    schemas.add(parser.parse(avroString2));
    schemas.add(parser.parse(avroString3));

    AvroSchemaToDdlConverter converter = new AvroSchemaToDdlConverter(Dialect.POSTGRESQL);
    Ddl ddl = converter.toDdl(schemas);
    assertEquals(ddl.dialect(), Dialect.POSTGRESQL);
    assertThat(ddl.changeStreams(), hasSize(3));
    assertThat(
        ddl.prettyPrint(),
        equalToCompressingWhiteSpace(
            "CREATE CHANGE STREAM \"ChangeStreamAll\""
                + " FOR ALL"
                + " WITH (retention_period='7d', value_capture_type='OLD_AND_NEW_VALUES')"
                + " CREATE CHANGE STREAM \"ChangeStreamEmpty\""
                + " CREATE CHANGE STREAM \"ChangeStreamTableColumns\""
                + " FOR \"T1\", \"T2\"(\"c1\", \"c2\"), \"T3\"()"
                + " WITH (retention_period='24h')"));
  }

  @Test
  public void sequences() {
    String avroString1 =
        "{"
            + "  \"type\" : \"record\","
            + "  \"name\" : \"Sequence1\","
            + "  \"fields\" : [],"
            + "  \"namespace\" : \"spannertest\","
            + "  \"googleStorage\" : \"CloudSpanner\","
            + "  \"googleFormatVersion\" : \"booleans\","
            + "  \"sequenceOption_0\" : \"sequence_kind=\\\"bit_reversed_positive\\\"\","
            + "  \"sequenceOption_1\" : \"skip_range_min=0\","
            + "  \"sequenceOption_2\" : \"skip_range_max=1000\","
            + "  \"sequenceOption_3\" : \"start_with_counter=50\""
            + "}";
    String avroString2 =
        "{"
            + "  \"type\" : \"record\","
            + "  \"name\" : \"Sequence2\","
            + "  \"fields\" : [],"
            + "  \"namespace\" : \"spannertest\","
            + "  \"googleStorage\" : \"CloudSpanner\","
            + "  \"googleFormatVersion\" : \"booleans\","
            + "  \"sequenceOption_0\" : \"sequence_kind=\\\"bit_reversed_positive\\\"\","
            + "  \"sequenceOption_1\" : \"start_with_counter=9999\""
            + "}";
    String avroString3 =
        "{"
            + "  \"type\" : \"record\","
            + "  \"name\" : \"Sequence3\","
            + "  \"fields\" : [],"
            + "  \"namespace\" : \"spannertest\","
            + "  \"googleStorage\" : \"CloudSpanner\","
            + "  \"googleFormatVersion\" : \"booleans\","
            + "  \"sequenceOption_0\" : \"sequence_kind=\\\"bit_reversed_positive\\\"\""
            + "}";
    Collection<Schema> schemas = new ArrayList<>();
    Schema.Parser parser = new Schema.Parser();
    schemas.add(parser.parse(avroString1));
    schemas.add(parser.parse(avroString2));
    schemas.add(parser.parse(avroString3));

    AvroSchemaToDdlConverter converter = new AvroSchemaToDdlConverter();
    Ddl ddl = converter.toDdl(schemas);
    assertThat(ddl.sequences(), hasSize(3));
    assertThat(
        ddl.prettyPrint(),
        equalToCompressingWhiteSpace(
            "\nCREATE SEQUENCE `Sequence1`\n\t"
                + "OPTIONS (sequence_kind=\"bit_reversed_positive\", "
                + "skip_range_min=0, skip_range_max=1000, start_with_counter=50)\n"
                + "CREATE SEQUENCE `Sequence2`\n\t"
                + "OPTIONS (sequence_kind=\"bit_reversed_positive\", "
                + "start_with_counter=9999)\n"
                + "CREATE SEQUENCE `Sequence3`\n\t"
                + "OPTIONS (sequence_kind=\"bit_reversed_positive\")"));
  }

  @Test
  public void pgSequences() {
    String avroString1 =
        "{"
            + "  \"type\" : \"record\","
            + "  \"name\" : \"Sequence1\","
            + "  \"fields\" : [],"
            + "  \"namespace\" : \"spannertest\","
            + "  \"googleStorage\" : \"CloudSpanner\","
            + "  \"googleFormatVersion\" : \"booleans\","
            + "  \"sequenceKind\" : \"bit_reversed_positive\","
            + "  \"skipRangeMin\" : \"1\","
            + "  \"skipRangeMax\" : \"1000\","
            + "  \"counterStartValue\" : \"50\""
            + "}";
    String avroString2 =
        "{"
            + "  \"type\" : \"record\","
            + "  \"name\" : \"Sequence2\","
            + "  \"fields\" : [],"
            + "  \"namespace\" : \"spannertest\","
            + "  \"googleStorage\" : \"CloudSpanner\","
            + "  \"googleFormatVersion\" : \"booleans\","
            + "  \"sequenceKind\" : \"bit_reversed_positive\","
            + "  \"counterStartValue\" : \"9999\""
            + "}";
    String avroString3 =
        "{"
            + "  \"type\" : \"record\","
            + "  \"name\" : \"Sequence3\","
            + "  \"fields\" : [],"
            + "  \"namespace\" : \"spannertest\","
            + "  \"googleStorage\" : \"CloudSpanner\","
            + "  \"googleFormatVersion\" : \"booleans\","
            + "  \"sequenceKind\" : \"bit_reversed_positive\""
            + "}";
    Collection<Schema> schemas = new ArrayList<>();
    Schema.Parser parser = new Schema.Parser();
    schemas.add(parser.parse(avroString1));
    schemas.add(parser.parse(avroString2));
    schemas.add(parser.parse(avroString3));

    AvroSchemaToDdlConverter converter = new AvroSchemaToDdlConverter(Dialect.POSTGRESQL);
    Ddl ddl = converter.toDdl(schemas);
    assertEquals(ddl.dialect(), Dialect.POSTGRESQL);
    assertThat(ddl.sequences(), hasSize(3));
    assertThat(
        ddl.prettyPrint(),
        equalToCompressingWhiteSpace(
            "\nCREATE SEQUENCE \"Sequence1\" BIT_REVERSED_POSITIVE "
                + "SKIP RANGE 1 1000 START COUNTER WITH 50"
                + "\nCREATE SEQUENCE \"Sequence2\" BIT_REVERSED_POSITIVE "
                + "START COUNTER WITH 9999"
                + "\nCREATE SEQUENCE \"Sequence3\" BIT_REVERSED_POSITIVE"));
  }

  @Test
  public void testInferType() {
    AvroSchemaToDdlConverter avroSchemaToDdlConverter = new AvroSchemaToDdlConverter();

    assertEquals(
        Type.bool(), avroSchemaToDdlConverter.inferType(Schema.create(Schema.Type.BOOLEAN), false));
    assertEquals(
        Type.int64(), avroSchemaToDdlConverter.inferType(Schema.create(Schema.Type.INT), false));
    assertEquals(
        Type.int64(), avroSchemaToDdlConverter.inferType(Schema.create(Schema.Type.LONG), false));
    assertEquals(
        Type.float32(),
        avroSchemaToDdlConverter.inferType(Schema.create(Schema.Type.FLOAT), false));
    assertEquals(
        Type.float64(),
        avroSchemaToDdlConverter.inferType(Schema.create(Schema.Type.DOUBLE), false));
    assertEquals(
        Type.string(),
        avroSchemaToDdlConverter.inferType(Schema.create(Schema.Type.STRING), false));
    assertEquals(
        Type.bytes(), avroSchemaToDdlConverter.inferType(Schema.create(Schema.Type.BYTES), false));

    Schema timestampSchema = Schema.create(Schema.Type.LONG);
    timestampSchema.addProp("logicalType", "timestamp-millis");
    assertEquals(Type.timestamp(), avroSchemaToDdlConverter.inferType(timestampSchema, false));
    timestampSchema = Schema.create(Schema.Type.LONG);
    timestampSchema.addProp("logicalType", "timestamp-micros");
    assertEquals(Type.timestamp(), avroSchemaToDdlConverter.inferType(timestampSchema, false));

    avroSchemaToDdlConverter = new AvroSchemaToDdlConverter(Dialect.POSTGRESQL);

    assertEquals(
        Type.pgBool(),
        avroSchemaToDdlConverter.inferType(Schema.create(Schema.Type.BOOLEAN), false));
    assertEquals(
        Type.pgInt8(), avroSchemaToDdlConverter.inferType(Schema.create(Schema.Type.INT), false));
    assertEquals(
        Type.pgInt8(), avroSchemaToDdlConverter.inferType(Schema.create(Schema.Type.LONG), false));
    assertEquals(
        Type.pgFloat4(),
        avroSchemaToDdlConverter.inferType(Schema.create(Schema.Type.FLOAT), false));
    assertEquals(
        Type.pgFloat8(),
        avroSchemaToDdlConverter.inferType(Schema.create(Schema.Type.DOUBLE), false));
    assertEquals(
        Type.pgVarchar(),
        avroSchemaToDdlConverter.inferType(Schema.create(Schema.Type.STRING), false));
    assertEquals(
        Type.pgBytea(),
        avroSchemaToDdlConverter.inferType(Schema.create(Schema.Type.BYTES), false));

    timestampSchema = Schema.create(Schema.Type.LONG);
    timestampSchema.addProp("logicalType", "timestamp-millis");
    assertEquals(Type.pgTimestamptz(), avroSchemaToDdlConverter.inferType(timestampSchema, false));
    timestampSchema = Schema.create(Schema.Type.LONG);
    timestampSchema.addProp("logicalType", "timestamp-micros");
    assertEquals(Type.pgTimestamptz(), avroSchemaToDdlConverter.inferType(timestampSchema, false));
  }

  @Test
<<<<<<< HEAD
  public void placementTable() {
    String placementKeyAsPrimaryKeyAvroString =
        "{"
            + "  \"type\" : \"record\","
            + "  \"name\" : \"PlacementKeyAsPrimaryKey\","
            + "  \"namespace\" : \"spannertest\","
            + "  \"fields\" : [ {"
            + "    \"name\" : \"location\","
            + "    \"type\" : \"string\","
            + "    \"sqlType\" : \"STRING(MAX)\","
            + "    \"notNull\" : \"true\","
            + "    \"spannerPlacementKey\" : \"true\""
            + "  }, {"
            + "    \"name\" : \"val\","
            + "    \"type\" : \"string\","
            + "    \"sqlType\" : \"STRING(MAX)\","
            + "    \"notNull\" : \"true\""
            + "  }],"
            + "  \"googleStorage\" : \"CloudSpanner\","
            + "  \"spannerParent\" : \"\","
            + "  \"googleFormatVersion\" : \"booleans\","
            + "  \"spannerPrimaryKey_0\" : \"`location` ASC\""
            + "}";

    String placementKeyAsNonPrimaryKeyAvroString =
        "{"
            + "  \"type\" : \"record\","
            + "  \"name\" : \"UsersWithPlacement\","
            + "  \"namespace\" : \"spannertest\","
            + "  \"fields\" : [ {"
            + "    \"name\" : \"id\","
            + "    \"type\" : \"long\","
            + "    \"sqlType\" : \"INT64\""
            + "  }, {"
            + "    \"name\" : \"location\","
            + "    \"type\" : \"string\","
            + "    \"sqlType\" : \"STRING(MAX)\","
            + "    \"spannerPlacementKey\" : \"true\""
            + "  }],"
            + "  \"googleStorage\" : \"CloudSpanner\","
            + "  \"spannerParent\" : \"\","
            + "  \"googleFormatVersion\" : \"booleans\","
            + "  \"spannerPrimaryKey_0\" : \"`id` ASC\""
            + "}";

    Collection<Schema> schemas = new ArrayList<>();
    Schema.Parser parser = new Schema.Parser();
    schemas.add(parser.parse(placementKeyAsPrimaryKeyAvroString));
    schemas.add(parser.parse(placementKeyAsNonPrimaryKeyAvroString));

    AvroSchemaToDdlConverter converter = new AvroSchemaToDdlConverter();
    Ddl ddl = converter.toDdl(schemas);
    assertThat(ddl.allTables(), hasSize(2));
    assertThat(
        ddl.prettyPrint(),
        equalToCompressingWhiteSpace(
            "CREATE TABLE `PlacementKeyAsPrimaryKey` (\n\t"
                + "`location`                              STRING(MAX) NOT NULL PLACEMENT KEY,\n\t"
                + "`val`                                   STRING(MAX) NOT NULL,\n"
                + ") PRIMARY KEY (`location` ASC)\n\n\n"
                + "CREATE TABLE `UsersWithPlacement` (\n\t"
                + "`id`                                    INT64 NOT NULL,\n\t"
                + "`location`                              STRING(MAX) NOT NULL PLACEMENT KEY,\n"
                + ") PRIMARY KEY (`id` ASC)\n\n"));
  }

  @Test
  public void pgPlacementTable() {
    String placementKeyAsPrimaryKeyAvroString =
        "{"
            + "  \"type\" : \"record\","
            + "  \"name\" : \"PlacementKeyAsPrimaryKey\","
            + "  \"namespace\" : \"spannertest\","
            + "  \"fields\" : [ {"
            + "    \"name\" : \"location\","
            + "    \"type\" : \"string\","
            + "    \"sqlType\" : \"character varying\","
            + "    \"spannerPlacementKey\" : \"true\""
            + "  }, {"
            + "    \"name\" : \"val\","
            + "    \"type\" : \"string\","
            + "    \"sqlType\" : \"character varying\","
            + "    \"notNull\" : \"true\""
            + "  }],"
            + "  \"googleStorage\" : \"CloudSpanner\","
            + "  \"spannerParent\" : \"\","
            + "  \"googleFormatVersion\" : \"booleans\","
            + "  \"spannerPrimaryKey_0\" : \"location ASC\""
            + "}";

    String placementKeyAsNonPrimaryKeyAvroString =
        "{"
            + "  \"type\" : \"record\","
            + "  \"name\" : \"UsersWithPlacement\","
            + "  \"namespace\" : \"spannertest\","
            + "  \"fields\" : [ {"
            + "    \"name\" : \"id\","
            + "    \"type\" : \"long\","
            + "    \"sqlType\" : \"bigint\""
            + "  }, {"
            + "    \"name\" : \"location\","
            + "    \"type\" : \"string\","
            + "    \"sqlType\" : \"character varying\","
            + "    \"notNull\" : \"true\","
            + "    \"spannerPlacementKey\" : \"true\""
            + "  }],"
            + "  \"googleStorage\" : \"CloudSpanner\","
            + "  \"spannerParent\" : \"\","
            + "  \"googleFormatVersion\" : \"booleans\","
            + "  \"spannerPrimaryKey_0\" : \"id ASC\""
            + "}";

    Collection<Schema> schemas = new ArrayList<>();
    Schema.Parser parser = new Schema.Parser();
    schemas.add(parser.parse(placementKeyAsPrimaryKeyAvroString));
    schemas.add(parser.parse(placementKeyAsNonPrimaryKeyAvroString));

    AvroSchemaToDdlConverter converter = new AvroSchemaToDdlConverter(Dialect.POSTGRESQL);
    Ddl ddl = converter.toDdl(schemas);
    assertThat(ddl.allTables(), hasSize(2));
    assertThat(
        ddl.prettyPrint(),
        equalToCompressingWhiteSpace(
            "CREATE TABLE \"PlacementKeyAsPrimaryKey\" (\n\t"
                + "\"location\"                              character varying NOT NULL PLACEMENT KEY,\n\t"
                + "\"val\"                                   character varying NOT NULL,\n\t"
                + "PRIMARY KEY (\"location\")\n)\n\n\n"
                + "CREATE TABLE \"UsersWithPlacement\" (\n\t"
                + "\"id\"                                    bigint NOT NULL,\n\t"
                + "\"location\"                              character varying NOT NULL PLACEMENT KEY,\n\t"
                + "PRIMARY KEY (\"id\")\n)\n\n"));
=======
  public void placements() {
    String avroString =
        "{"
            + "  \"type\" : \"record\","
            + "  \"name\" : \"Placement1\","
            + "  \"fields\" : [],"
            + "  \"namespace\" : \"spannertest\","
            + "  \"googleStorage\" : \"CloudSpanner\","
            + "  \"spannerEntity\":\"Placement\", "
            + "  \"googleFormatVersion\" : \"booleans\","
            + "  \"spannerOption_0\" : \"instance_partition='mr-partition'\","
            + "  \"spannerOption_1\" : \"default_leader='us-east1'\""
            + "}";
    Collection<Schema> schemas = new ArrayList<>();
    Schema.Parser parser = new Schema.Parser();
    schemas.add(parser.parse(avroString));

    AvroSchemaToDdlConverter converter = new AvroSchemaToDdlConverter();
    Ddl ddl = converter.toDdl(schemas);
    assertThat(ddl.placements(), hasSize(1));
    assertThat(
        ddl.prettyPrint(),
        equalToCompressingWhiteSpace(
            "\nCREATE PLACEMENT `Placement1`\n\t"
                + " OPTIONS (instance_partition='mr-partition', default_leader='us-east1')"));
>>>>>>> 327bbe57
  }
}<|MERGE_RESOLUTION|>--- conflicted
+++ resolved
@@ -982,7 +982,34 @@
   }
 
   @Test
-<<<<<<< HEAD
+  public void placements() {
+    String avroString =
+        "{"
+            + "  \"type\" : \"record\","
+            + "  \"name\" : \"Placement1\","
+            + "  \"fields\" : [],"
+            + "  \"namespace\" : \"spannertest\","
+            + "  \"googleStorage\" : \"CloudSpanner\","
+            + "  \"spannerEntity\":\"Placement\", "
+            + "  \"googleFormatVersion\" : \"booleans\","
+            + "  \"spannerOption_0\" : \"instance_partition='mr-partition'\","
+            + "  \"spannerOption_1\" : \"default_leader='us-east1'\""
+            + "}";
+    Collection<Schema> schemas = new ArrayList<>();
+    Schema.Parser parser = new Schema.Parser();
+    schemas.add(parser.parse(avroString));
+
+    AvroSchemaToDdlConverter converter = new AvroSchemaToDdlConverter();
+    Ddl ddl = converter.toDdl(schemas);
+    assertThat(ddl.placements(), hasSize(1));
+    assertThat(
+        ddl.prettyPrint(),
+        equalToCompressingWhiteSpace(
+            "\nCREATE PLACEMENT `Placement1`\n\t"
+                + " OPTIONS (instance_partition='mr-partition', default_leader='us-east1')"));
+  }
+
+  @Test
   public void placementTable() {
     String placementKeyAsPrimaryKeyAvroString =
         "{"
@@ -1114,32 +1141,5 @@
                 + "\"id\"                                    bigint NOT NULL,\n\t"
                 + "\"location\"                              character varying NOT NULL PLACEMENT KEY,\n\t"
                 + "PRIMARY KEY (\"id\")\n)\n\n"));
-=======
-  public void placements() {
-    String avroString =
-        "{"
-            + "  \"type\" : \"record\","
-            + "  \"name\" : \"Placement1\","
-            + "  \"fields\" : [],"
-            + "  \"namespace\" : \"spannertest\","
-            + "  \"googleStorage\" : \"CloudSpanner\","
-            + "  \"spannerEntity\":\"Placement\", "
-            + "  \"googleFormatVersion\" : \"booleans\","
-            + "  \"spannerOption_0\" : \"instance_partition='mr-partition'\","
-            + "  \"spannerOption_1\" : \"default_leader='us-east1'\""
-            + "}";
-    Collection<Schema> schemas = new ArrayList<>();
-    Schema.Parser parser = new Schema.Parser();
-    schemas.add(parser.parse(avroString));
-
-    AvroSchemaToDdlConverter converter = new AvroSchemaToDdlConverter();
-    Ddl ddl = converter.toDdl(schemas);
-    assertThat(ddl.placements(), hasSize(1));
-    assertThat(
-        ddl.prettyPrint(),
-        equalToCompressingWhiteSpace(
-            "\nCREATE PLACEMENT `Placement1`\n\t"
-                + " OPTIONS (instance_partition='mr-partition', default_leader='us-east1')"));
->>>>>>> 327bbe57
   }
 }