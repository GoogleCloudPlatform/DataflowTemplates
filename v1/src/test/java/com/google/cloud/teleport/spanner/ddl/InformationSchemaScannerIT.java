--- conflicted
+++ resolved
@@ -991,7 +991,30 @@
     assertThat(ddl.prettyPrint(), equalToCompressingWhiteSpace(expectedDdl));
   }
 
-<<<<<<< HEAD
+  @Test
+  public void placements() throws Exception {
+    List<String> statements =
+        // Create placements pointing to MR partition, which uses nam3 config.
+        Arrays.asList(
+            "ALTER DATABASE `" + dbId + "` SET OPTIONS ( opt_in_dataplacement_preview = TRUE )\n\n",
+            "CREATE PLACEMENT `pl1`\n\tOPTIONS (instance_partition=\""
+                + INSTANCE_PARTITION_ID
+                + "\")\n",
+            "CREATE PLACEMENT `pl2`\n\tOPTIONS (default_leader=\"us-east1\", instance_partition=\""
+                + INSTANCE_PARTITION_ID
+                + "\")\n",
+            "CREATE PLACEMENT `pl3`\n\tOPTIONS (default_leader=\"us-east4\", instance_partition=\""
+                + INSTANCE_PARTITION_ID
+                + "\")");
+
+    SPANNER_SERVER.createDatabase(dbId, statements);
+    Ddl ddl = getDatabaseDdl();
+    statements.set(0, statements.get(0).replace(dbId, "%db_name%"));
+    assertThat(ddl.prettyPrint(), equalToCompressingWhiteSpace(String.join("", statements)));
+  }
+
+  // TODO: Add PG test once placements and placement_options are available.
+
   // TODO: Re-enable once placement table constraints are available.
   // @Test
   public void placementTables() throws Exception {
@@ -1013,32 +1036,12 @@
                 + ") PRIMARY KEY (`user_id` ASC)\n\n");
 
     // Validate the PLACEMENT KEY constraint is available in placement tables.
-    spannerServer.createDatabase(dbId, statements);
-=======
-  @Test
-  public void placements() throws Exception {
-    List<String> statements =
-        // Create placements pointing to MR partition, which uses nam3 config.
-        Arrays.asList(
-            "ALTER DATABASE `" + dbId + "` SET OPTIONS ( opt_in_dataplacement_preview = TRUE )\n\n",
-            "CREATE PLACEMENT `pl1`\n\tOPTIONS (instance_partition=\""
-                + INSTANCE_PARTITION_ID
-                + "\")\n",
-            "CREATE PLACEMENT `pl2`\n\tOPTIONS (default_leader=\"us-east1\", instance_partition=\""
-                + INSTANCE_PARTITION_ID
-                + "\")\n",
-            "CREATE PLACEMENT `pl3`\n\tOPTIONS (default_leader=\"us-east4\", instance_partition=\""
-                + INSTANCE_PARTITION_ID
-                + "\")");
-
     SPANNER_SERVER.createDatabase(dbId, statements);
->>>>>>> 327bbe57
     Ddl ddl = getDatabaseDdl();
     statements.set(0, statements.get(0).replace(dbId, "%db_name%"));
     assertThat(ddl.prettyPrint(), equalToCompressingWhiteSpace(String.join("", statements)));
   }
 
-<<<<<<< HEAD
   // TODO: Re-enable once placement table constraints are available.
   // @Test
   public void pgPlacementTables() throws Exception {
@@ -1061,12 +1064,9 @@
                 + " PRIMARY KEY (\"user_id\")"
                 + " )");
     // Validate the PLACEMENT KEY constraint is available in placement tables.
-    spannerServer.createPgDatabase(dbId, statements);
+    SPANNER_SERVER.createPgDatabase(dbId, statements);
     Ddl ddl = getPgDatabaseDdl();
     statements.set(0, statements.get(0).replace(dbId, "%db_name%"));
     assertThat(ddl.prettyPrint(), equalToCompressingWhiteSpace(String.join("", statements)));
   }
-=======
-  // TODO: Add PG test once placements and placement_options are available.
->>>>>>> 327bbe57
 }