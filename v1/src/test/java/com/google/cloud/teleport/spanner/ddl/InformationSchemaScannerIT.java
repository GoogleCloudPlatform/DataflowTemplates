--- conflicted
+++ resolved
@@ -162,15 +162,11 @@
     fileDescriptorSetBuilder.addFile(
         com.google.cloud.teleport.spanner.tests.TestMessage.getDescriptor().getFile().toProto());
     ByteString protoDescriptorBytes = fileDescriptorSetBuilder.build().toByteString();
-<<<<<<< HEAD
-
-    SPANNER_SERVER.createDatabase(dbId, Collections.singleton(allTypes), protoDescriptorBytes);
-=======
+
     List<String> statements = new ArrayList<>();
     statements.add(createProtoBundleStmt);
     statements.add(createTableStmt);
-    spannerServer.createDatabase(dbId, statements, protoDescriptorBytes);
->>>>>>> e8949e2d
+    SPANNER_SERVER.createDatabase(dbId, statements, protoDescriptorBytes);
     Ddl ddl = getDatabaseDdl();
 
     assertThat(ddl.allTables(), hasSize(1));
