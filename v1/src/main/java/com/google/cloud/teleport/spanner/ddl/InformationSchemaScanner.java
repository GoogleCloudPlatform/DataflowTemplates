/*
 * Copyright (C) 2018 Google LLC
 *
 * Licensed under the Apache License, Version 2.0 (the "License"); you may not
 * use this file except in compliance with the License. You may obtain a copy of
 * the License at
 *
 *   http://www.apache.org/licenses/LICENSE-2.0
 *
 * Unless required by applicable law or agreed to in writing, software
 * distributed under the License is distributed on an "AS IS" BASIS, WITHOUT
 * WARRANTIES OR CONDITIONS OF ANY KIND, either express or implied. See the
 * License for the specific language governing permissions and limitations under
 * the License.
 */
package com.google.cloud.teleport.spanner.ddl;

import static com.google.cloud.teleport.spanner.common.NameUtils.GSQL_LITERAL_QUOTE;
import static com.google.cloud.teleport.spanner.common.NameUtils.OPTION_STRING_ESCAPER;
import static com.google.cloud.teleport.spanner.common.NameUtils.POSTGRESQL_LITERAL_QUOTE;
import static com.google.cloud.teleport.spanner.common.NameUtils.getQualifiedName;
import static com.google.cloud.teleport.spanner.common.NameUtils.quoteIdentifier;
import static com.google.common.base.Strings.isNullOrEmpty;

import com.google.cloud.ByteArray;
import com.google.cloud.spanner.Dialect;
import com.google.cloud.spanner.ReadContext;
import com.google.cloud.spanner.ResultSet;
import com.google.cloud.spanner.Statement;
import com.google.cloud.teleport.spanner.ddl.ForeignKey.ReferentialAction;
import com.google.cloud.teleport.spanner.proto.ExportProtos.Export;
import com.google.common.annotations.VisibleForTesting;
import com.google.common.base.Optional;
import com.google.common.base.Strings;
import com.google.common.collect.ImmutableList;
import com.google.common.collect.Maps;
import com.google.protobuf.DescriptorProtos.DescriptorProto;
import com.google.protobuf.DescriptorProtos.EnumDescriptorProto;
import com.google.protobuf.DescriptorProtos.FileDescriptorProto;
import com.google.protobuf.DescriptorProtos.FileDescriptorSet;
import com.google.protobuf.DescriptorProtos.MessageOptions;
import com.google.protobuf.InvalidProtocolBufferException;
import java.util.ArrayDeque;
import java.util.HashMap;
import java.util.HashSet;
import java.util.List;
import java.util.Map;
import java.util.NavigableMap;
import java.util.Queue;
import java.util.Set;
import java.util.stream.Collectors;
import org.apache.beam.sdk.values.KV;
import org.slf4j.Logger;
import org.slf4j.LoggerFactory;

/** Scans INFORMATION_SCHEMA.* tables and build {@link Ddl}. */
public class InformationSchemaScanner {

  private static final Logger LOG = LoggerFactory.getLogger(InformationSchemaScanner.class);

  private final ReadContext context;

  private final Dialect dialect;

  public InformationSchemaScanner(ReadContext context) {
    this.context = context;
    this.dialect = Dialect.GOOGLE_STANDARD_SQL;
  }

  public InformationSchemaScanner(ReadContext context, Dialect dialect) {
    this.context = context;
    this.dialect = dialect;
  }

  public Ddl scan() {
    Ddl.Builder builder = Ddl.builder(dialect);
    listDatabaseOptions(builder);
    addProtoBundleAndDescriptor(builder);
    listSchemas(builder);
    listTables(builder);
    listViews(builder);
    listColumns(builder);
    listColumnOptions(builder);
    if (isModelSupported()) {
      listModels(builder);
      listModelOptions(builder);
      listModelColumns(builder);
      listModelColumnOptions(builder);
    }
    if (isChangeStreamsSupported()) {
      listChangeStreams(builder);
      listChangeStreamOptions(builder);
    }
    if (isSequenceSupported()) {
      Map<String, Long> currentCounters = Maps.newHashMap();
      listSequences(builder, currentCounters);
      if (dialect == Dialect.GOOGLE_STANDARD_SQL) {
        listSequenceOptionsGoogleSQL(builder, currentCounters);
      } else {
        listSequenceOptionsPostgreSQL(builder, currentCounters);
      }
    }
    Map<String, NavigableMap<String, Index.Builder>> indexes = Maps.newHashMap();
    listIndexes(indexes);
    listIndexColumns(builder, indexes);
    if (dialect == Dialect.GOOGLE_STANDARD_SQL) {
      listIndexOptions(builder, indexes);
    }

    for (Map.Entry<String, NavigableMap<String, Index.Builder>> tableEntry : indexes.entrySet()) {
      String tableName = tableEntry.getKey();
      ImmutableList.Builder<String> tableIndexes = ImmutableList.builder();
      for (Map.Entry<String, Index.Builder> entry : tableEntry.getValue().entrySet()) {
        Index.Builder indexBuilder = entry.getValue();
        tableIndexes.add(indexBuilder.build().prettyPrint());
      }
      builder.createTable(tableName).indexes(tableIndexes.build()).endTable();
    }

    Map<String, NavigableMap<String, ForeignKey.Builder>> foreignKeys = Maps.newHashMap();
    listForeignKeys(foreignKeys);

    for (Map.Entry<String, NavigableMap<String, ForeignKey.Builder>> tableEntry :
        foreignKeys.entrySet()) {
      String tableName = tableEntry.getKey();
      ImmutableList.Builder<String> tableForeignKeys = ImmutableList.builder();
      for (Map.Entry<String, ForeignKey.Builder> entry : tableEntry.getValue().entrySet()) {
        ForeignKey.Builder foreignKeyBuilder = entry.getValue();
        ForeignKey fkBuilder = foreignKeyBuilder.build();
        // Add the table and referenced table to the referencedTables TreeMultiMap of the ddl
        builder.addReferencedTable(fkBuilder.table(), fkBuilder.referencedTable());
        tableForeignKeys.add(fkBuilder.prettyPrint());
      }
      builder.createTable(tableName).foreignKeys(tableForeignKeys.build()).endTable();
    }

    Map<String, NavigableMap<String, CheckConstraint>> checkConstraints = listCheckConstraints();
    for (Map.Entry<String, NavigableMap<String, CheckConstraint>> tableEntry :
        checkConstraints.entrySet()) {
      String tableName = tableEntry.getKey();
      ImmutableList.Builder<String> constraints = ImmutableList.builder();
      for (Map.Entry<String, CheckConstraint> entry : tableEntry.getValue().entrySet()) {
        constraints.add(entry.getValue().prettyPrint());
      }
      builder.createTable(tableName).checkConstraints(constraints.build()).endTable();
    }

    return builder.build();
  }

  private void listDatabaseOptions(Ddl.Builder builder) {
    Statement statement = databaseOptionsSQL();

    ResultSet resultSet = context.executeQuery(statement);

    ImmutableList.Builder<Export.DatabaseOption> options = ImmutableList.builder();
    while (resultSet.next()) {
      String optionName = resultSet.getString(0);
      String optionType = resultSet.getString(1);
      String optionValue = resultSet.getString(2);
      if (!DatabaseOptionAllowlist.DATABASE_OPTION_ALLOWLIST.contains(optionName)) {
        continue;
      }
      options.add(
          Export.DatabaseOption.newBuilder()
              .setOptionName(optionName)
              .setOptionType(optionType)
              .setOptionValue(optionValue)
              .build());
    }
    builder.mergeDatabaseOptions(options.build());
  }

  @VisibleForTesting
  Statement databaseOptionsSQL() {
    switch (dialect) {
      case GOOGLE_STANDARD_SQL:
        return Statement.of(
            "SELECT t.option_name, t.option_type, t.option_value "
                + " FROM information_schema.database_options AS t "
                + " WHERE t.schema_name = ''");
      case POSTGRESQL:
        return Statement.of(
            "SELECT t.option_name, t.option_type, t.option_value "
                + " FROM information_schema.database_options AS t "
                + " WHERE t.schema_name = 'public'");
      default:
        throw new IllegalArgumentException("Unrecognized dialect: " + dialect);
    }
  }

  private void listSchemas(Ddl.Builder builder) {
    Statement.Builder queryBuilder =
        Statement.newBuilder(
            "SELECT s.schema_name FROM"
                + " information_schema.schemata AS s WHERE s.effective_timestamp IS NOT NULL");
    ResultSet resultSet = context.executeQuery(queryBuilder.build());
    while (resultSet.next()) {
      String schemaName = resultSet.getString(0);
      if (schemaName.isEmpty() || schemaName.equals("public")) {
        continue;
      }
      builder.createSchema(schemaName).endNamedSchema();
    }
  }

  private void listTables(Ddl.Builder builder) {
    Statement.Builder queryBuilder;

    Statement preconditionStatement;

    switch (dialect) {
      case GOOGLE_STANDARD_SQL:
        queryBuilder =
            Statement.newBuilder(
                "SELECT t.table_schema, t.table_name, t.parent_table_name, t.on_delete_action FROM"
                    + " information_schema.tables AS t"
                    + " WHERE t.table_schema NOT IN"
                    + " ('INFORMATION_SCHEMA', 'SPANNER_SYS')");
        preconditionStatement =
            Statement.of(
                "SELECT COUNT(1) FROM INFORMATION_SCHEMA.COLUMNS c WHERE c.TABLE_CATALOG = '' AND"
                    + " c.TABLE_SCHEMA = 'INFORMATION_SCHEMA' AND c.TABLE_NAME = 'TABLES' AND"
                    + " c.COLUMN_NAME = 'TABLE_TYPE';");
        break;
      case POSTGRESQL:
        queryBuilder =
            Statement.newBuilder(
                "SELECT t.table_schema, t.table_name, t.parent_table_name, t.on_delete_action FROM"
                    + " information_schema.tables AS t"
                    + " WHERE t.table_schema NOT IN "
                    + "('information_schema', 'spanner_sys', 'pg_catalog')");
        preconditionStatement =
            Statement.of(
                "SELECT COUNT(1) FROM INFORMATION_SCHEMA.COLUMNS c WHERE "
                    + " c.TABLE_SCHEMA = 'information_schema' AND c.TABLE_NAME = 'tables' AND"
                    + " c.COLUMN_NAME = 'table_type';");
        break;
      default:
        throw new IllegalArgumentException("Unrecognized dialect: " + dialect);
    }

    try (ResultSet resultSet = context.executeQuery(preconditionStatement)) {
      // Returns a single row with a 1 if views are supported and a 0 if not.
      resultSet.next();
      if (resultSet.getLong(0) == 0) {
        LOG.info("INFORMATION_SCHEMA.TABLES.TABLE_TYPE is not present; assuming no views");
      } else {
        queryBuilder.append(" AND t.table_type != 'VIEW'");
      }
    }

    ResultSet resultSet = context.executeQuery(queryBuilder.build());
    while (resultSet.next()) {
      String tableSchema = resultSet.getString(0);
      String tableName = getQualifiedName(tableSchema, resultSet.getString(1));
      // Parent table and child table has to be in same schema.
      String parentTableName =
          resultSet.isNull(2) ? null : getQualifiedName(tableSchema, resultSet.getString(2));
      String onDeleteAction = resultSet.isNull(3) ? null : resultSet.getString(3);

      // Error out when the parent table or on delete action are set incorrectly.
      if (Strings.isNullOrEmpty(parentTableName) != Strings.isNullOrEmpty(onDeleteAction)) {
        throw new IllegalStateException(
            String.format(
                "Invalid combination of parentTableName %s and onDeleteAction %s",
                parentTableName, onDeleteAction));
      }

      boolean onDeleteCascade = false;
      if (onDeleteAction != null) {
        if (onDeleteAction.equals("CASCADE")) {
          onDeleteCascade = true;
        } else if (!onDeleteAction.equals("NO ACTION")) {
          // This is an unknown on delete action.
          throw new IllegalStateException("Unsupported on delete action " + onDeleteAction);
        }
      }
      LOG.debug(
          "Schema Table {} Parent {} OnDelete {}", tableName, parentTableName, onDeleteCascade);
      builder
          .createTable(tableName)
          .interleaveInParent(parentTableName)
          .onDeleteCascade(onDeleteCascade)
          .endTable();
    }
  }

  private void listColumns(Ddl.Builder builder) {
    Statement statement = listColumnsSQL();

    ResultSet resultSet = context.executeQuery(statement);
    while (resultSet.next()) {
      String tableSchema = resultSet.getString(0);
      String tableName = getQualifiedName(tableSchema, resultSet.getString(1));
      if (builder.hasView(tableName)) {
        // We do not need to collect columns from view definitions, and we will create phantom
        // tables with names that collide with views if we try.
        continue;
      }
      String columnName = resultSet.getString(2);
      String spannerType = resultSet.getString(4);
      boolean nullable = resultSet.getString(5).equalsIgnoreCase("YES");
      boolean isGenerated = resultSet.getString(6).equalsIgnoreCase("ALWAYS");
      String generationExpression = resultSet.isNull(7) ? "" : resultSet.getString(7);
      boolean isStored = !resultSet.isNull(8) && resultSet.getString(8).equalsIgnoreCase("YES");
      String defaultExpression = resultSet.isNull(9) ? null : resultSet.getString(9);
<<<<<<< HEAD
      boolean isPlacementKey = resultSet.getBoolean(10);
=======
      boolean isHidden = dialect == Dialect.GOOGLE_STANDARD_SQL ? resultSet.getBoolean(10) : false;
>>>>>>> c4df3106
      builder
          .createTable(tableName)
          .column(columnName)
          .parseType(spannerType)
          .notNull(!nullable)
          .isGenerated(isGenerated)
          .isHidden(isHidden)
          .generationExpression(generationExpression)
          .isStored(isStored)
          .defaultExpression(defaultExpression)
          .isPlacementKey(isPlacementKey)
          .endColumn()
          .endTable();
    }
  }

  @VisibleForTesting
  Statement listColumnsSQL() {
<<<<<<< HEAD
    if (dialect != Dialect.GOOGLE_STANDARD_SQL && dialect != Dialect.POSTGRESQL) {
      throw new IllegalArgumentException("Unrecognized dialect: " + dialect);
    }
    return Statement.of(
        String.format(
            "WITH placementkeycolumns AS ("
                + "      SELECT c.table_name, c.column_name, c.constraint_name"
                + "      FROM information_schema.constraint_column_usage AS c"
                + "    WHERE c.constraint_name = CONCAT('PLACEMENT_KEY_', c.table_name)"
                + "  ) "
                + "SELECT c.table_schema, c.table_name, c.column_name,"
=======
    switch (dialect) {
      case GOOGLE_STANDARD_SQL:
        return Statement.of(
            "SELECT c.table_schema, c.table_name, c.column_name,"
                + " c.ordinal_position, c.spanner_type, c.is_nullable,"
                + " c.is_generated, c.generation_expression, c.is_stored,"
                + " c.column_default, c.is_hidden"
                + " FROM information_schema.columns as c"
                + " WHERE c.table_schema NOT IN"
                + " ('INFORMATION_SCHEMA', 'SPANNER_SYS')"
                + " AND c.spanner_state = 'COMMITTED' "
                + " ORDER BY c.table_name, c.ordinal_position");
      case POSTGRESQL:
        return Statement.of(
            "SELECT c.table_schema, c.table_name, c.column_name,"
>>>>>>> c4df3106
                + " c.ordinal_position, c.spanner_type, c.is_nullable,"
                + " c.is_generated, c.generation_expression, c.is_stored, c.column_default,"
                + " pkc.constraint_name IS NOT NULL AS is_placement_key"
                + " FROM information_schema.columns as c"
                + " LEFT JOIN placementkeycolumns AS pkc"
                + " ON c.table_name = pkc.table_name AND c.column_name = pkc.column_name"
                + " WHERE c.table_schema NOT IN (%s)"
                + " AND c.spanner_state = 'COMMITTED' "
                + " ORDER BY c.table_name, c.ordinal_position",
            dialect == Dialect.GOOGLE_STANDARD_SQL
                ? "'INFORMATION_SCHEMA', 'SPANNER_SYS'"
                : "'information_schema', 'spanner_sys', 'pg_catalog'"));
  }

  private void listIndexes(Map<String, NavigableMap<String, Index.Builder>> indexes) {
    Statement statement = listIndexesSQL();

    ResultSet resultSet = context.executeQuery(statement);
    while (resultSet.next()) {
      String tableName = getQualifiedName(resultSet.getString(0), resultSet.getString(1));
      // For PostgreSQL, the syntax does not support fully qualified name.
      String indexName =
          dialect == Dialect.POSTGRESQL
              ? resultSet.getString(2)
              : getQualifiedName(resultSet.getString(0), resultSet.getString(2));
      String parent =
          Strings.isNullOrEmpty(resultSet.getString(3))
              ? null
              : getQualifiedName(resultSet.getString(0), resultSet.getString(3));
      boolean unique =
          (dialect == Dialect.GOOGLE_STANDARD_SQL)
              ? resultSet.getBoolean(4)
              : resultSet.getString(4).equalsIgnoreCase("YES");
      boolean nullFiltered =
          (dialect == Dialect.GOOGLE_STANDARD_SQL)
              ? resultSet.getBoolean(5)
              : resultSet.getString(5).equalsIgnoreCase("YES");
      String filter =
          (dialect == Dialect.GOOGLE_STANDARD_SQL || resultSet.isNull(6))
              ? null
              : resultSet.getString(6);

      // Note that 'type' is only queried from GoogleSQL and is not from Postgres and
      // the number of columns will be different.
      String type =
          (dialect == Dialect.GOOGLE_STANDARD_SQL && !resultSet.isNull(6))
              ? resultSet.getString(6)
              : null;

      ImmutableList<String> searchPartitionBy =
          (dialect == Dialect.GOOGLE_STANDARD_SQL && !resultSet.isNull(7))
              ? ImmutableList.<String>builder().addAll(resultSet.getStringList(7)).build()
              : null;

      ImmutableList<String> searchOrderBy =
          (dialect == Dialect.GOOGLE_STANDARD_SQL && !resultSet.isNull(8))
              ? ImmutableList.<String>builder().addAll(resultSet.getStringList(8)).build()
              : null;

      Map<String, Index.Builder> tableIndexes =
          indexes.computeIfAbsent(tableName, k -> Maps.newTreeMap());

      tableIndexes.put(
          indexName,
          Index.builder(dialect)
              .name(indexName)
              .table(tableName)
              .unique(unique)
              .nullFiltered(nullFiltered)
              .interleaveIn(parent)
              .type(type)
              .partitionBy(searchPartitionBy)
              .orderBy(searchOrderBy)
              .filter(filter));
    }
  }

  @VisibleForTesting
  Statement listIndexesSQL() {
    switch (dialect) {
      case GOOGLE_STANDARD_SQL:
        return Statement.of(
            "SELECT t.table_schema, t.table_name, t.index_name, t.parent_table_name, t.is_unique,"
                + " t.is_null_filtered, t.index_type, t.search_partition_by, t.search_order_by"
                + " FROM information_schema.indexes AS t"
                + " WHERE t.table_schema NOT IN"
                + " ('INFORMATION_SCHEMA', 'SPANNER_SYS') AND"
                + " (t.index_type='INDEX' OR t.index_type='SEARCH') AND t.spanner_is_managed = FALSE"
                + " ORDER BY t.table_name, t.index_name");
      case POSTGRESQL:
        return Statement.of(
            "SELECT t.table_schema, t.table_name, t.index_name, t.parent_table_name, t.is_unique,"
                + " t.is_null_filtered, t.filter FROM information_schema.indexes AS t "
                + " WHERE t.table_schema NOT IN "
                + " ('information_schema', 'spanner_sys', 'pg_catalog')"
                + " AND t.index_type='INDEX' AND t.spanner_is_managed = 'NO' "
                + " ORDER BY t.table_name, t.index_name");
      default:
        throw new IllegalArgumentException("Unrecognized dialect: " + dialect);
    }
  }

  private void listIndexColumns(
      Ddl.Builder builder, Map<String, NavigableMap<String, Index.Builder>> indexes) {
    Statement statement = listIndexColumnsSQL();

    ResultSet resultSet = context.executeQuery(statement);
    while (resultSet.next()) {
      String tableName = getQualifiedName(resultSet.getString(0), resultSet.getString(1));
      String columnName = resultSet.getString(2);
      String ordering = resultSet.isNull(3) ? null : resultSet.getString(3);
      String indexLocalName = resultSet.getString(4);
      String indexType = dialect == Dialect.GOOGLE_STANDARD_SQL ? resultSet.getString(5) : null;
      String spannerType = dialect == Dialect.GOOGLE_STANDARD_SQL ? resultSet.getString(6) : null;

      if (indexLocalName.equals("PRIMARY_KEY")) {
        IndexColumn.IndexColumnsBuilder<Table.Builder> pkBuilder =
            builder.createTable(tableName).primaryKey();
        if (ordering.equalsIgnoreCase("ASC")) {
          pkBuilder.asc(columnName).end();
        } else {
          pkBuilder.desc(columnName).end();
        }
        pkBuilder.end().endTable();
      } else if (indexType != null && indexType.equals("SEARCH")) {
        if (!spannerType.equals("TOKENLIST") && ordering != null) {
          continue;
        }
        Map<String, Index.Builder> tableIndexes = indexes.get(tableName);
        if (tableIndexes == null) {
          continue;
        }
        String indexName =
            dialect == Dialect.POSTGRESQL
                ? indexLocalName
                : getQualifiedName(resultSet.getString(0), indexLocalName);
        Index.Builder indexBuilder = tableIndexes.get(indexName);
        if (indexBuilder == null) {
          LOG.warn("Can not find index using name {}", indexName);
          continue;
        }
        IndexColumn.IndexColumnsBuilder<Index.Builder> indexColumnsBuilder =
            indexBuilder.columns().create().name(columnName);

        if (spannerType.equals("TOKENLIST")) {
          indexColumnsBuilder.asc();
        } else if (ordering == null) {
          indexColumnsBuilder.storing();
        }
        indexColumnsBuilder.endIndexColumn().end();
      } else {
        Map<String, Index.Builder> tableIndexes = indexes.get(tableName);
        if (tableIndexes == null) {
          continue;
        }
        String indexName =
            dialect == Dialect.POSTGRESQL
                ? indexLocalName
                : getQualifiedName(resultSet.getString(0), indexLocalName);
        Index.Builder indexBuilder = tableIndexes.get(indexName);
        if (indexBuilder == null) {
          LOG.warn("Can not find index using name {}", indexName);
          continue;
        }
        IndexColumn.IndexColumnsBuilder<Index.Builder> indexColumnsBuilder =
            indexBuilder.columns().create().name(columnName);
        if (ordering == null) {
          indexColumnsBuilder.storing();
        } else {
          ordering = ordering.toUpperCase();
          if (ordering.startsWith("ASC")) {
            indexColumnsBuilder.asc();
          }
          if (ordering.startsWith("DESC")) {
            indexColumnsBuilder.desc();
          }
          if (ordering.endsWith("NULLS FIRST")) {
            indexColumnsBuilder.nullsFirst();
          }
          if (ordering.endsWith("NULLS LAST")) {
            indexColumnsBuilder.nullsLast();
          }
        }
        indexColumnsBuilder.endIndexColumn().end();
      }
    }
  }

  @VisibleForTesting
  Statement listIndexColumnsSQL() {
    switch (dialect) {
      case GOOGLE_STANDARD_SQL:
        return Statement.of(
            "SELECT t.table_schema, t.table_name, t.column_name, t.column_ordering, t.index_name,"
                + " t.index_type, t.spanner_type "
                + "FROM information_schema.index_columns AS t "
                + " WHERE t.table_schema NOT IN"
                + " ('INFORMATION_SCHEMA', 'SPANNER_SYS')"
                + "ORDER BY t.table_name, t.index_name, t.ordinal_position");
      case POSTGRESQL:
        return Statement.of(
            "SELECT t.table_schema, t.table_name, t.column_name, t.column_ordering, t.index_name "
                + "FROM information_schema.index_columns AS t "
                + "WHERE t.table_schema NOT IN "
                + "('information_schema', 'spanner_sys', 'pg_catalog') "
                + "ORDER BY t.table_name, t.index_name, t.ordinal_position");
      default:
        throw new IllegalArgumentException("Unrecognized dialect: " + dialect);
    }
  }

  private void listIndexOptions(
      Ddl.Builder builder, Map<String, NavigableMap<String, Index.Builder>> indexes) {
    Statement statement = listIndexOptionsSQL();

    ResultSet resultSet = context.executeQuery(statement);

    Map<KV<String, String>, ImmutableList.Builder<String>> allOptions = Maps.newHashMap();
    while (resultSet.next()) {
      String tableName = getQualifiedName(resultSet.getString(0), resultSet.getString(1));
      String indexName = resultSet.getString(2);
      String indexType = resultSet.getString(3);
      String optionName = resultSet.getString(4);
      String optionType = resultSet.getString(5);
      String optionValue = resultSet.getString(6);

      KV<String, String> kv = KV.of(tableName, indexName);
      ImmutableList.Builder<String> options =
          allOptions.computeIfAbsent(kv, k -> ImmutableList.builder());

      if (optionType.equalsIgnoreCase("STRING")) {
        options.add(optionName + "=\"" + OPTION_STRING_ESCAPER.escape(optionValue) + "\"");
      } else if (optionType.equalsIgnoreCase("character varying")) {
        options.add(optionName + "='" + OPTION_STRING_ESCAPER.escape(optionValue) + "'");
      } else {
        options.add(optionName + "=" + optionValue);
      }
    }

    for (Map.Entry<KV<String, String>, ImmutableList.Builder<String>> entry :
        allOptions.entrySet()) {
      String tableName = entry.getKey().getKey();
      String indexName = entry.getKey().getValue();
      ImmutableList<String> options = entry.getValue().build();

      Map<String, Index.Builder> tableIndexes = indexes.get(tableName);
      if (tableIndexes == null) {
        continue;
      }
      Index.Builder indexBuilder = tableIndexes.get(indexName);
      if (indexBuilder == null) {
        LOG.warn("Can not find index using name {}", indexName);
        continue;
      }

      indexBuilder.options(options);
    }
  }

  @VisibleForTesting
  Statement listIndexOptionsSQL() {
    switch (dialect) {
      case GOOGLE_STANDARD_SQL:
        return Statement.of(
            "SELECT t.table_schema, t.table_name, t.index_name, t.index_type,"
                + " t.option_name, t.option_type, t.option_value"
                + " FROM information_schema.index_options AS t"
                + " WHERE t.table_schema NOT IN"
                + " ('INFORMATION_SCHEMA', 'SPANNER_SYS')"
                + " ORDER BY t.table_name, t.index_name, t.option_name");
      default:
        throw new IllegalArgumentException("Unrecognized dialect: " + dialect);
    }
  }

  private void listColumnOptions(Ddl.Builder builder) {
    Statement statement = listColumnOptionsSQL();

    ResultSet resultSet = context.executeQuery(statement);

    Map<KV<String, String>, ImmutableList.Builder<String>> allOptions = Maps.newHashMap();
    while (resultSet.next()) {
      String tableName = getQualifiedName(resultSet.getString(0), resultSet.getString(1));
      String columnName = resultSet.getString(2);
      String optionName = resultSet.getString(3);
      String optionType = resultSet.getString(4);
      String optionValue = resultSet.getString(5);

      KV<String, String> kv = KV.of(tableName, columnName);
      ImmutableList.Builder<String> options =
          allOptions.computeIfAbsent(kv, k -> ImmutableList.builder());

      if (optionType.equalsIgnoreCase("STRING")) {
        options.add(optionName + "=\"" + OPTION_STRING_ESCAPER.escape(optionValue) + "\"");
      } else if (optionType.equalsIgnoreCase("character varying")) {
        options.add(optionName + "='" + OPTION_STRING_ESCAPER.escape(optionValue) + "'");
      } else {
        options.add(optionName + "=" + optionValue);
      }
    }

    for (Map.Entry<KV<String, String>, ImmutableList.Builder<String>> entry :
        allOptions.entrySet()) {
      String tableName = entry.getKey().getKey();
      String columnName = entry.getKey().getValue();
      ImmutableList<String> options = entry.getValue().build();
      builder
          .createTable(tableName)
          .column(columnName)
          .columnOptions(options)
          .endColumn()
          .endTable();
    }
  }

  @VisibleForTesting
  Statement listColumnOptionsSQL() {
    switch (dialect) {
      case GOOGLE_STANDARD_SQL:
        return Statement.of(
            "SELECT t.table_schema, t.table_name, t.column_name, t.option_name, t.option_type,"
                + " t.option_value"
                + " FROM information_schema.column_options AS t"
                + " WHERE t.table_schema NOT IN"
                + " ('INFORMATION_SCHEMA', 'SPANNER_SYS')"
                + " ORDER BY t.table_name, t.column_name");
      case POSTGRESQL:
        // Ignore the 'allow_commit_timestamp' option since it's not user-settable in POSTGRESQL.
        return Statement.of(
            "SELECT t.table_schema, t.table_name, t.column_name, t.option_name, t.option_type,"
                + " t.option_value"
                + " FROM information_schema.column_options AS t"
                + " WHERE t.table_schema NOT IN "
                + " ('information_schema', 'spanner_sys', 'pg_catalog')"
                + " AND t.option_name NOT IN ('allow_commit_timestamp')"
                + " ORDER BY t.table_name, t.column_name");
      default:
        throw new IllegalArgumentException("Unrecognized dialect: " + dialect);
    }
  }

  private void listForeignKeys(Map<String, NavigableMap<String, ForeignKey.Builder>> foreignKeys) {
    Statement statement;

    switch (dialect) {
      case GOOGLE_STANDARD_SQL:
        statement =
            Statement.of(
                "SELECT rc.constraint_name,"
                    + " kcu1.table_schema,"
                    + " kcu1.table_name,"
                    + " kcu1.column_name,"
                    + " kcu2.table_schema,"
                    + " kcu2.table_name,"
                    + " kcu2.column_name,"
                    + " rc.delete_rule"
                    + " FROM information_schema.referential_constraints as rc"
                    + " INNER JOIN information_schema.key_column_usage as kcu1"
                    + " ON kcu1.constraint_catalog = rc.constraint_catalog"
                    + " AND kcu1.constraint_schema = rc.constraint_schema"
                    + " AND kcu1.constraint_name = rc.constraint_name"
                    + " INNER JOIN information_schema.key_column_usage as kcu2"
                    + " ON kcu2.constraint_catalog = rc.unique_constraint_catalog"
                    + " AND kcu2.constraint_schema = rc.unique_constraint_schema"
                    + " AND kcu2.constraint_name = rc.unique_constraint_name"
                    + " AND kcu2.ordinal_position = kcu1.position_in_unique_constraint"
                    + " WHERE rc.constraint_catalog = kcu1.constraint_catalog"
                    + " AND rc.constraint_catalog = kcu2.constraint_catalog"
                    + " AND rc.constraint_schema NOT IN "
                    + " ('INFORMATION_SCHEMA', 'SPANNER_SYS')"
                    + " ORDER BY rc.constraint_name, kcu1.ordinal_position;");
        break;
      case POSTGRESQL:
        statement =
            Statement.of(
                "SELECT rc.constraint_name,"
                    + " kcu1.table_schema,"
                    + " kcu1.table_name,"
                    + " kcu1.column_name,"
                    + " kcu2.table_schema,"
                    + " kcu2.table_name,"
                    + " kcu2.column_name,"
                    + " rc.delete_rule"
                    + " FROM information_schema.referential_constraints as rc"
                    + " INNER JOIN information_schema.key_column_usage as kcu1"
                    + " ON kcu1.constraint_catalog = rc.constraint_catalog"
                    + " AND kcu1.constraint_schema = rc.constraint_schema"
                    + " AND kcu1.constraint_name = rc.constraint_name"
                    + " INNER JOIN information_schema.key_column_usage as kcu2"
                    + " ON kcu2.constraint_catalog = rc.unique_constraint_catalog"
                    + " AND kcu2.constraint_schema = rc.unique_constraint_schema"
                    + " AND kcu2.constraint_name = rc.unique_constraint_name"
                    + " AND kcu2.ordinal_position = kcu1.position_in_unique_constraint"
                    + " WHERE rc.constraint_catalog = kcu1.constraint_catalog"
                    + " AND rc.constraint_catalog = kcu2.constraint_catalog"
                    + " AND rc.constraint_schema NOT IN "
                    + " ('information_schema', 'spanner_sys', 'pg_catalog')"
                    + " ORDER BY rc.constraint_name, kcu1.ordinal_position;");
        break;
      default:
        throw new IllegalArgumentException("Unrecognized dialect: " + dialect);
    }

    ResultSet resultSet = context.executeQuery(statement);
    while (resultSet.next()) {
      String name = resultSet.getString(0);
      String table = getQualifiedName(resultSet.getString(1), resultSet.getString(2));
      String column = resultSet.getString(3);
      String referencedTable = getQualifiedName(resultSet.getString(4), resultSet.getString(5));
      String referencedColumn = resultSet.getString(6);
      String deleteRule = resultSet.getString(7);
      Map<String, ForeignKey.Builder> tableForeignKeys =
          foreignKeys.computeIfAbsent(table, k -> Maps.newTreeMap());
      ForeignKey.Builder foreignKey =
          tableForeignKeys.computeIfAbsent(
              name,
              k ->
                  ForeignKey.builder(dialect)
                      .name(name)
                      .table(table)
                      .referencedTable(referencedTable));
      if (!isNullOrEmpty(deleteRule)) {
        foreignKey.referentialAction(
            Optional.of(ReferentialAction.getReferentialAction("DELETE", deleteRule)));
      }
      foreignKey.columnsBuilder().add(column);
      foreignKey.referencedColumnsBuilder().add(referencedColumn);
    }
  }

  private Map<String, NavigableMap<String, CheckConstraint>> listCheckConstraints() {
    Map<String, NavigableMap<String, CheckConstraint>> checkConstraints = Maps.newHashMap();

    Statement statement;

    switch (dialect) {
      case GOOGLE_STANDARD_SQL:
        statement =
            Statement.of(
                "SELECT ctu.TABLE_SCHEMA,"
                    + "ctu.TABLE_NAME,"
                    + " cc.CONSTRAINT_NAME,"
                    + " cc.CHECK_CLAUSE"
                    + " FROM INFORMATION_SCHEMA.CONSTRAINT_TABLE_USAGE as ctu"
                    + " INNER JOIN INFORMATION_SCHEMA.CHECK_CONSTRAINTS as cc"
                    + " ON ctu.constraint_catalog = cc.constraint_catalog"
                    + " AND ctu.constraint_schema = cc.constraint_schema"
                    + " AND ctu.CONSTRAINT_NAME = cc.CONSTRAINT_NAME"
                    + " WHERE NOT STARTS_WITH(cc.CONSTRAINT_NAME, 'CK_IS_NOT_NULL_')"
                    + " AND ctu.table_schema NOT IN"
                    + " ('INFORMATION_SCHEMA', 'SPANNER_SYS')"
                    + " AND cc.SPANNER_STATE = 'COMMITTED';");
        break;
      case POSTGRESQL:
        statement =
            Statement.of(
                "SELECT ctu.TABLE_SCHEMA,"
                    + "ctu.TABLE_NAME,"
                    + " cc.CONSTRAINT_NAME,"
                    + " cc.CHECK_CLAUSE"
                    + " FROM INFORMATION_SCHEMA.TABLE_CONSTRAINTS as ctu"
                    + " INNER JOIN INFORMATION_SCHEMA.CHECK_CONSTRAINTS as cc"
                    + " ON ctu.constraint_catalog = cc.constraint_catalog"
                    + " AND ctu.constraint_schema = cc.constraint_schema"
                    + " AND ctu.CONSTRAINT_NAME = cc.CONSTRAINT_NAME"
                    + " WHERE NOT STARTS_WITH(cc.CONSTRAINT_NAME, 'CK_IS_NOT_NULL_')"
                    + " AND ctu.table_schema NOT IN"
                    + "('information_schema', 'spanner_sys', 'pg_catalog')"
                    + " AND cc.SPANNER_STATE = 'COMMITTED';");
        break;
      default:
        throw new IllegalArgumentException("Unrecognized dialect: " + dialect);
    }

    ResultSet resultSet = context.executeQuery(statement);
    while (resultSet.next()) {
      String table = getQualifiedName(resultSet.getString(0), resultSet.getString(1));
      String name = resultSet.getString(2);
      String expression = resultSet.getString(3);
      Map<String, CheckConstraint> tableCheckConstraints =
          checkConstraints.computeIfAbsent(table, k -> Maps.newTreeMap());
      tableCheckConstraints.computeIfAbsent(
          name, k -> CheckConstraint.builder(dialect).name(name).expression(expression).build());
    }
    return checkConstraints;
  }

  private void listViews(Ddl.Builder builder) {
    Statement queryStatement;
    Statement preconditionStatement;

    switch (dialect) {
      case GOOGLE_STANDARD_SQL:
        queryStatement =
            Statement.of(
                "SELECT v.table_schema, v.table_name, v.view_definition, v.security_type"
                    + " FROM information_schema.views AS v"
                    + " WHERE v.table_schema NOT IN"
                    + " ('INFORMATION_SCHEMA', 'SPANNER_SYS')");
        preconditionStatement =
            Statement.of(
                "SELECT COUNT(1)"
                    + " FROM INFORMATION_SCHEMA.TABLES t WHERE t.TABLE_CATALOG = '' AND"
                    + " t.TABLE_SCHEMA = 'INFORMATION_SCHEMA'"
                    + " AND t.TABLE_NAME = 'VIEWS'");
        break;
      case POSTGRESQL:
        queryStatement =
            Statement.of(
                "SELECT v.table_schema, v.table_name, v.view_definition, v.security_type"
                    + " FROM information_schema.views AS v"
                    + " WHERE v.table_schema NOT IN"
                    + " ('information_schema', 'spanner_sys', 'pg_catalog')");
        preconditionStatement =
            Statement.of(
                "SELECT COUNT(1)"
                    + " FROM INFORMATION_SCHEMA.TABLES t WHERE "
                    + " t.TABLE_SCHEMA = 'information_schema'"
                    + " AND t.TABLE_NAME = 'views'");
        break;
      default:
        throw new IllegalArgumentException("Unrecognized dialect: " + dialect);
    }
    try (ResultSet resultSet = context.executeQuery(preconditionStatement)) {
      // Returns a single row with a 1 if views are supported and a 0 if not.
      resultSet.next();
      if (resultSet.getLong(0) == 0) {
        LOG.info("INFORMATION_SCHEMA.VIEWS is not present; assuming no views");
        return;
      }
    }

    ResultSet resultSet = context.executeQuery(queryStatement);

    while (resultSet.next()) {
      String viewName = getQualifiedName(resultSet.getString(0), resultSet.getString(1));
      String viewQuery = resultSet.getString(2);
      String viewSecurityType = resultSet.getString(3);
      LOG.debug("Schema View {}", viewName);
      builder
          .createView(viewName)
          .query(viewQuery)
          .security(View.SqlSecurity.valueOf(viewSecurityType))
          .endView();
    }
  }

  // TODO: Remove after models are supported in POSTGRESQL.
  private boolean isModelSupported() {
    return dialect == Dialect.GOOGLE_STANDARD_SQL;
  }

  private void listModels(Ddl.Builder builder) {
    ResultSet resultSet =
        context.executeQuery(
            Statement.of(
                "SELECT t.model_schema, t.model_name, t.is_remote "
                    + " FROM information_schema.models AS t"
                    + " WHERE t.model_schema NOT IN"
                    + " ('INFORMATION_SCHEMA', 'SPANNER_SYS')"));
    while (resultSet.next()) {
      String modelName = getQualifiedName(resultSet.getString(0), resultSet.getString(1));
      boolean remote = resultSet.isNull(1) ? false : resultSet.getBoolean(2);
      LOG.debug("Schema Model {} Remote {} {}", modelName, remote);
      builder.createModel(modelName).remote(remote).endModel();
    }
  }

  private void listModelOptions(Ddl.Builder builder) {
    ResultSet resultSet =
        context.executeQuery(
            Statement.of(
                "SELECT t.model_schema, t.model_name, t.option_name, t.option_type, t.option_value "
                    + " FROM information_schema.model_options AS t"
                    + " WHERE t.model_schema NOT IN"
                    + " ('INFORMATION_SCHEMA', 'SPANNER_SYS')"
                    + " ORDER BY t.model_name, t.option_name"));

    Map<String, ImmutableList.Builder<String>> allOptions = Maps.newHashMap();
    while (resultSet.next()) {
      String modelName = getQualifiedName(resultSet.getString(0), resultSet.getString(1));
      String optionName = resultSet.getString(2);
      String optionType = resultSet.getString(3);
      String optionValue = resultSet.getString(4);

      ImmutableList.Builder<String> options =
          allOptions.computeIfAbsent(modelName, k -> ImmutableList.builder());

      if (optionType.equalsIgnoreCase("STRING")) {
        options.add(
            optionName
                + "="
                + GSQL_LITERAL_QUOTE
                + OPTION_STRING_ESCAPER.escape(optionValue)
                + GSQL_LITERAL_QUOTE);
      } else if (optionType.equalsIgnoreCase("character varying")) {
        options.add(
            optionName
                + "="
                + POSTGRESQL_LITERAL_QUOTE
                + OPTION_STRING_ESCAPER.escape(optionValue)
                + POSTGRESQL_LITERAL_QUOTE);
      } else {
        options.add(optionName + "=" + optionValue);
      }
    }

    for (Map.Entry<String, ImmutableList.Builder<String>> entry : allOptions.entrySet()) {
      String modelName = entry.getKey();
      ImmutableList<String> options = entry.getValue().build();
      builder.createModel(modelName).options(options).endModel();
    }
  }

  private void listModelColumns(Ddl.Builder builder) {
    ResultSet resultSet =
        context.executeQuery(
            Statement.of(
                "SELECT t.model_schema, t.model_name, t.column_kind, t.ordinal_position, t.column_name,"
                    + " t.data_type FROM information_schema.model_columns as t"
                    + " WHERE t.model_schema NOT IN"
                    + " ('INFORMATION_SCHEMA', 'SPANNER_SYS')"
                    + " ORDER BY t.model_name, t.column_kind, t.ordinal_position"));

    while (resultSet.next()) {
      String modelName = getQualifiedName(resultSet.getString(0), resultSet.getString(1));
      String columnKind = resultSet.getString(2);
      String columnName = resultSet.getString(4);
      String spannerType = resultSet.getString(5);
      if (columnKind.equalsIgnoreCase("INPUT")) {
        builder
            .createModel(modelName)
            .inputColumn(columnName)
            .parseType(spannerType)
            .endInputColumn()
            .endModel();
      } else if (columnKind.equalsIgnoreCase("OUTPUT")) {
        builder
            .createModel(modelName)
            .outputColumn(columnName)
            .parseType(spannerType)
            .endOutputColumn()
            .endModel();
      } else {
        throw new IllegalArgumentException("Unrecognized model column kind: " + columnKind);
      }
    }
  }

  private void listModelColumnOptions(Ddl.Builder builder) {
    ResultSet resultSet =
        context.executeQuery(
            Statement.of(
                "SELECT t.model_schema, t.model_name, t.column_kind, t.column_name,"
                    + " t.option_name, t.option_type, t.option_value"
                    + " FROM information_schema.model_column_options as t"
                    + " WHERE t.model_schema NOT IN"
                    + " ('INFORMATION_SCHEMA', 'SPANNER_SYS')"
                    + " ORDER BY t.model_name,"
                    + " t.column_kind, t.column_name"));

    Map<KV<String, String>, ImmutableList.Builder<String>> inputOptions = Maps.newHashMap();
    Map<KV<String, String>, ImmutableList.Builder<String>> outputOptions = Maps.newHashMap();

    while (resultSet.next()) {
      String modelName = getQualifiedName(resultSet.getString(0), resultSet.getString(1));
      String columnKind = resultSet.getString(2);
      String columnName = resultSet.getString(3);
      String optionName = resultSet.getString(4);
      String optionType = resultSet.getString(5);
      String optionValue = resultSet.getString(6);

      KV<String, String> kv = KV.of(modelName, columnName);
      ImmutableList.Builder<String> options;
      if (columnKind.equals("INPUT")) {
        options = inputOptions.computeIfAbsent(kv, k -> ImmutableList.builder());
      } else if (columnKind.equals("OUTPUT")) {
        options = outputOptions.computeIfAbsent(kv, k -> ImmutableList.builder());
      } else {
        throw new IllegalArgumentException("Unrecognized model column kind: " + columnKind);
      }

      if (optionType.equalsIgnoreCase("STRING")) {
        options.add(
            optionName
                + "="
                + GSQL_LITERAL_QUOTE
                + OPTION_STRING_ESCAPER.escape(optionValue)
                + GSQL_LITERAL_QUOTE);
      } else if (optionType.equalsIgnoreCase("character varying")) {
        options.add(
            optionName
                + "="
                + POSTGRESQL_LITERAL_QUOTE
                + OPTION_STRING_ESCAPER.escape(optionValue)
                + POSTGRESQL_LITERAL_QUOTE);
      } else {
        options.add(optionName + "=" + optionValue);
      }
    }

    for (Map.Entry<KV<String, String>, ImmutableList.Builder<String>> entry :
        inputOptions.entrySet()) {
      String modelName = entry.getKey().getKey();
      String columnName = entry.getKey().getValue();
      ImmutableList<String> options = entry.getValue().build();
      builder
          .createModel(modelName)
          .inputColumn(columnName)
          .columnOptions(options)
          .endInputColumn()
          .endModel();
    }

    for (Map.Entry<KV<String, String>, ImmutableList.Builder<String>> entry :
        outputOptions.entrySet()) {
      String modelName = entry.getKey().getKey();
      String columnName = entry.getKey().getValue();
      ImmutableList<String> options = entry.getValue().build();
      builder
          .createModel(modelName)
          .outputColumn(columnName)
          .columnOptions(options)
          .endOutputColumn()
          .endModel();
    }
  }

  // TODO: Remove after change streams are supported in POSTGRESQL.
  private boolean isChangeStreamsSupported() {
    if (dialect == Dialect.GOOGLE_STANDARD_SQL) {
      return true;
    }

    Statement statement =
        Statement.of(
            "SELECT COUNT(1)"
                + " FROM INFORMATION_SCHEMA.TABLES t WHERE "
                + " t.TABLE_SCHEMA = 'information_schema'"
                + " AND t.TABLE_NAME = 'change_streams'");

    try (ResultSet resultSet = context.executeQuery(statement)) {
      // Returns a single row with a 1 if change streams are supported and a 0 if not.
      resultSet.next();
      if (resultSet.getLong(0) == 0) {
        LOG.info("information_schema.change_streams is not present");
        return false;
      }
    }
    return true;
  }

  private void listChangeStreams(Ddl.Builder builder) {
    ResultSet resultSet =
        context.executeQuery(
            Statement.of(
                "SELECT cs.change_stream_name,"
                    + " cs.all,"
                    + " cst.table_schema, "
                    + " cst.table_name,"
                    + " cst.all_columns,"
                    + " ARRAY_AGG(csc.column_name) AS column_name_list"
                    + " FROM information_schema.change_streams AS cs"
                    + " LEFT JOIN information_schema.change_stream_tables AS cst"
                    + " ON cs.change_stream_catalog = cst.change_stream_catalog"
                    + " AND cs.change_stream_schema = cst.change_stream_schema"
                    + " AND cs.change_stream_name = cst.change_stream_name"
                    + " LEFT JOIN information_schema.change_stream_columns AS csc"
                    + " ON cst.change_stream_catalog = csc.change_stream_catalog"
                    + " AND cst.change_stream_schema = csc.change_stream_schema"
                    + " AND cst.change_stream_name = csc.change_stream_name"
                    + " AND cst.table_catalog = csc.table_catalog"
                    + " AND cst.table_schema = csc.table_schema"
                    + " AND cst.table_name = csc.table_name"
                    + " GROUP BY cs.change_stream_name, cs.all, cst.table_schema, cst.table_name, cst.all_columns"
                    + " ORDER BY cs.change_stream_name, cs.all, cst.table_schema, cst.table_name"));

    Map<String, StringBuilder> allChangeStreams = Maps.newHashMap();
    while (resultSet.next()) {
      String changeStreamName = resultSet.getString(0);
      boolean all =
          (dialect == Dialect.GOOGLE_STANDARD_SQL)
              ? resultSet.getBoolean(1)
              : resultSet.getString(1).equalsIgnoreCase("YES");
      String tableName =
          resultSet.isNull(3)
              ? null
              : getQualifiedName(
                  resultSet.isNull(2) ? null : resultSet.getString(2), resultSet.getString(3));
      Boolean allColumns =
          resultSet.isNull(4)
              ? null
              : (dialect == Dialect.GOOGLE_STANDARD_SQL
                  ? resultSet.getBoolean(4)
                  : resultSet.getString(4).equalsIgnoreCase("YES"));
      List<String> columnNameList = resultSet.isNull(5) ? null : resultSet.getStringList(5);

      StringBuilder forClause =
          allChangeStreams.computeIfAbsent(changeStreamName, k -> new StringBuilder());
      if (all) {
        forClause.append("FOR ALL");
        continue;
      } else if (tableName == null) {
        // The change stream does not track any table/column, i.e., it does not have a for-clause.
        continue;
      }

      forClause.append(forClause.length() == 0 ? "FOR " : ", ");
      forClause.append(quoteIdentifier(tableName, dialect));
      if (allColumns) {
        continue;
      } else if (columnNameList == null) {
        forClause.append("()");
      } else {
        String sortedColumns =
            columnNameList.stream()
                .filter(s -> s != null)
                .sorted()
                .map(s -> quoteIdentifier(s, dialect))
                .collect(Collectors.joining(", "));
        forClause.append("(").append(sortedColumns).append(")");
      }
    }

    for (Map.Entry<String, StringBuilder> entry : allChangeStreams.entrySet()) {
      String changeStreamName = entry.getKey();
      StringBuilder forClause = entry.getValue();
      builder
          .createChangeStream(changeStreamName)
          .forClause(forClause.toString())
          .endChangeStream();
    }
  }

  private void listChangeStreamOptions(Ddl.Builder builder) {
    ResultSet resultSet =
        context.executeQuery(
            Statement.of(
                "SELECT t.change_stream_name, t.option_name, t.option_type, t.option_value"
                    + " FROM information_schema.change_stream_options AS t"
                    + " ORDER BY t.change_stream_name, t.option_name"));

    Map<String, ImmutableList.Builder<String>> allOptions = Maps.newHashMap();
    while (resultSet.next()) {
      String changeStreamName = resultSet.getString(0);
      String optionName = resultSet.getString(1);
      String optionType = resultSet.getString(2);
      String optionValue = resultSet.getString(3);

      ImmutableList.Builder<String> options =
          allOptions.computeIfAbsent(changeStreamName, k -> ImmutableList.builder());
      if (optionType.equalsIgnoreCase("STRING")) {
        options.add(
            optionName
                + "="
                + GSQL_LITERAL_QUOTE
                + OPTION_STRING_ESCAPER.escape(optionValue)
                + GSQL_LITERAL_QUOTE);
      } else if (optionType.equalsIgnoreCase("character varying")) {
        options.add(
            optionName
                + "="
                + POSTGRESQL_LITERAL_QUOTE
                + OPTION_STRING_ESCAPER.escape(optionValue)
                + POSTGRESQL_LITERAL_QUOTE);
      } else {
        options.add(optionName + "=" + optionValue);
      }
    }

    for (Map.Entry<String, ImmutableList.Builder<String>> entry : allOptions.entrySet()) {
      String changeStreamName = entry.getKey();
      ImmutableList<String> options = entry.getValue().build();
      builder.createChangeStream(changeStreamName).options(options).endChangeStream();
    }
  }

  private boolean isSequenceSupported() {
    Statement statement;
    switch (dialect) {
      case GOOGLE_STANDARD_SQL:
        statement =
            Statement.of(
                "SELECT COUNT(1)"
                    + " FROM INFORMATION_SCHEMA.TABLES t WHERE "
                    + " t.TABLE_SCHEMA = 'INFORMATION_SCHEMA'"
                    + " AND t.TABLE_NAME = 'SEQUENCES'");
        break;
      case POSTGRESQL:
        statement =
            Statement.of(
                "SELECT COUNT(1)"
                    + " FROM INFORMATION_SCHEMA.TABLES t WHERE "
                    + " t.TABLE_SCHEMA = 'information_schema'"
                    + " AND t.TABLE_NAME = 'sequences'");
        break;
      default:
        throw new IllegalArgumentException("Unrecognized dialect: " + dialect);
    }

    try (ResultSet resultSet = context.executeQuery(statement)) {
      // Returns a single row with a 1 if sequences are supported and a 0 if not.
      resultSet.next();
      if (resultSet.getLong(0) == 0) {
        LOG.info("information_schema.sequences is not present");
        return false;
      }
    }
    return true;
  }

  private void listSequences(Ddl.Builder builder, Map<String, Long> currentCounters) {
    Statement queryStatement;
    switch (dialect) {
      case GOOGLE_STANDARD_SQL:
        queryStatement =
            Statement.of(
                "SELECT s.schema, s.name, s.data_type FROM information_schema.sequences AS s");
        break;
      case POSTGRESQL:
        queryStatement =
            Statement.of(
                "SELECT s.sequence_schema, s.sequence_name, s.data_type FROM information_schema.sequences AS s");
        break;
      default:
        throw new IllegalArgumentException("Unrecognized dialect: " + dialect);
    }

    ResultSet resultSet = context.executeQuery(queryStatement);
    while (resultSet.next()) {
      String sequenceName = getQualifiedName(resultSet.getString(0), resultSet.getString(1));
      builder.createSequence(sequenceName).endSequence();

      Statement sequenceCounterStatement;
      switch (dialect) {
        case GOOGLE_STANDARD_SQL:
          sequenceCounterStatement =
              Statement.of("SELECT GET_INTERNAL_SEQUENCE_STATE(SEQUENCE " + sequenceName + ")");
          break;
        case POSTGRESQL:
          sequenceCounterStatement =
              Statement.of(
                  "SELECT spanner.GET_INTERNAL_SEQUENCE_STATE('"
                      + quoteIdentifier(sequenceName, dialect)
                      + "')");
          break;
        default:
          throw new IllegalArgumentException("Unrecognized dialect: " + dialect);
      }

      ResultSet resultSetForCounter = context.executeQuery(sequenceCounterStatement);
      if (resultSetForCounter.next() && !resultSetForCounter.isNull(0)) {
        Long counterValue = resultSetForCounter.getLong(0);
        currentCounters.put(sequenceName, counterValue);
      }
    }
  }

  private void listSequenceOptionsGoogleSQL(
      Ddl.Builder builder, Map<String, Long> currentCounters) {
    if (dialect != Dialect.GOOGLE_STANDARD_SQL) {
      throw new IllegalArgumentException("Unrecognized dialect: " + dialect);
    }
    ResultSet resultSet =
        context.executeQuery(
            Statement.of(
                "SELECT t.schema, t.name, t.option_name, t.option_type, t.option_value"
                    + " FROM information_schema.sequence_options AS t"
                    + " ORDER BY t.name, t.option_name"));

    Map<String, ImmutableList.Builder<String>> allOptions = Maps.newHashMap();
    while (resultSet.next()) {
      String sequenceName = getQualifiedName(resultSet.getString(0), resultSet.getString(1));
      String optionName = resultSet.getString(2);
      String optionType = resultSet.getString(3);
      String optionValue = resultSet.getString(4);

      if (optionName.equals(Sequence.SEQUENCE_START_WITH_COUNTER)
          && currentCounters.containsKey(sequenceName)) {
        // The sequence is in use, we need to apply the current counter to
        // the DDL builder, instead of the one retrieved from Information Schema.
        continue;
      }
      ImmutableList.Builder<String> options =
          allOptions.computeIfAbsent(sequenceName, k -> ImmutableList.builder());
      if (optionType.equalsIgnoreCase("STRING")) {
        options.add(
            optionName
                + "="
                + GSQL_LITERAL_QUOTE
                + OPTION_STRING_ESCAPER.escape(optionValue)
                + GSQL_LITERAL_QUOTE);
      } else {
        options.add(optionName + "=" + optionValue);
      }
    }

    // Inject the current counter value to sequences that are in use.
    for (Map.Entry<String, Long> entry : currentCounters.entrySet()) {
      ImmutableList.Builder<String> options =
          allOptions.computeIfAbsent(entry.getKey(), k -> ImmutableList.builder());
      // Add a buffer to accommodate writes that may happen after import
      // is run. Note that this is not 100% failproof, since more writes may
      // happen and they will make the sequence advances past the buffer.
      Long newCounterStartValue = entry.getValue() + Sequence.SEQUENCE_COUNTER_BUFFER;
      options.add(Sequence.SEQUENCE_START_WITH_COUNTER + "=" + newCounterStartValue);
      LOG.info(
          "Sequence "
              + entry.getKey()
              + "'s current counter is updated to "
              + newCounterStartValue);
    }

    for (Map.Entry<String, ImmutableList.Builder<String>> entry : allOptions.entrySet()) {
      String sequenceName = entry.getKey();
      ImmutableList<String> options = entry.getValue().build();
      builder.createSequence(sequenceName).options(options).endSequence();
    }
  }

  private void listSequenceOptionsPostgreSQL(
      Ddl.Builder builder, Map<String, Long> currentCounters) {
    if (dialect != Dialect.POSTGRESQL) {
      throw new IllegalArgumentException("Unrecognized dialect: " + dialect);
    }

    ResultSet resultSet =
        context.executeQuery(
            Statement.of(
                "SELECT t.sequence_schema, t.sequence_name, t.sequence_kind,"
                    + " t.counter_start_value, t.skip_range_min, t.skip_range_max"
                    + " FROM information_schema.sequences AS t"
                    + " ORDER BY t.sequence_name"));

    Map<String, ImmutableList.Builder<String>> allOptions = Maps.newHashMap();
    while (resultSet.next()) {
      String sequenceName = getQualifiedName(resultSet.getString(0), resultSet.getString(1));
      String sequenceKind = resultSet.isNull(2) ? null : resultSet.getString(2);
      Long counterStartValue = resultSet.isNull(3) ? null : resultSet.getLong(3);
      Long skipRangeMin = resultSet.isNull(4) ? null : resultSet.getLong(4);
      Long skipRangeMax = resultSet.isNull(5) ? null : resultSet.getLong(5);

      if (sequenceKind == null) {
        throw new IllegalArgumentException(
            "Sequence kind for sequence " + sequenceName + " cannot be null");
      }
      if (currentCounters.containsKey(sequenceName)) {
        // The sequence is in use, we need to apply the current counter to
        // the DDL builder, instead of the one retrieved from Information Schema.
        // Add a buffer to accommodate writes that may happen after import
        // is run. Note that this is not 100% failproof, since more writes may
        // happen and they will make the sequence advances past the buffer.
        counterStartValue = currentCounters.get(sequenceName) + Sequence.SEQUENCE_COUNTER_BUFFER;
        LOG.info(
            "Sequence " + sequenceName + "'s current counter is updated to " + counterStartValue);
      }

      builder
          .createSequence(sequenceName)
          .sequenceKind(sequenceKind)
          .counterStartValue(counterStartValue)
          .skipRangeMin(skipRangeMin)
          .skipRangeMax(skipRangeMax)
          .endSequence();
    }
  }

  private boolean isUnknownType(DescriptorProto descriptor) {
    MessageOptions messageOptions = descriptor.getOptions();
    // 14004 is the extension for placeholder descriptors for unknown types in spanner.
    return messageOptions.getUnknownFields().hasField(14004);
  }

  private Set<String> collectEnumTypes(
      String rootPackage, List<EnumDescriptorProto> enumDescriptors) {
    Set<String> enums = new HashSet<>();
    String typePrefix = rootPackage.isEmpty() ? "" : rootPackage + ".";
    for (EnumDescriptorProto enumDescriptor : enumDescriptors) {
      String qualifiedName = typePrefix + enumDescriptor.getName();
      enums.add(qualifiedName);
    }
    return enums;
  }

  private Set<String> collectAllTypes(String rootPackage, List<DescriptorProto> descriptors) {
    Set<String> result = new HashSet<>();

    Map<String, DescriptorProto> messageTypes = new HashMap<>();
    Queue<String> queue = new ArrayDeque<>();

    String typePrefix = rootPackage.isEmpty() ? "" : rootPackage + ".";
    for (DescriptorProto descriptor : descriptors) {
      if (isUnknownType(descriptor)) {
        continue;
      }

      String qualifiedName = typePrefix + descriptor.getName();
      if (!messageTypes.containsKey(qualifiedName)) {
        messageTypes.put(qualifiedName, descriptor);
        queue.add(qualifiedName);
      }
    }

    while (!queue.isEmpty()) {
      String type = queue.poll();
      DescriptorProto currentDescriptor = messageTypes.get(type);
      result.addAll(collectEnumTypes(type, currentDescriptor.getEnumTypeList()));

      for (DescriptorProto child : currentDescriptor.getNestedTypeList()) {
        if (isUnknownType(child)) {
          continue;
        }
        String childName = type + "." + child.getName();
        if (!messageTypes.containsKey(childName)) {
          messageTypes.put(childName, child);
          queue.add(childName);
        }
      }
    }

    result.addAll(messageTypes.keySet());
    return result;
  }

  private Set<String> collectBundleTypes(FileDescriptorSet fds) {
    Set<String> result = new HashSet<>();
    for (FileDescriptorProto file : fds.getFileList()) {
      String filePackage = file.hasPackage() ? file.getPackage() : "";
      result.addAll(collectAllTypes(filePackage, file.getMessageTypeList()));
      result.addAll(collectEnumTypes(filePackage, file.getEnumTypeList()));
    }
    return result;
  }

  private void addProtoBundleAndDescriptor(Ddl.Builder builder) {
    Statement queryStatement;
    switch (dialect) {
      case GOOGLE_STANDARD_SQL:
        queryStatement = Statement.of("SELECT PROTO_BUNDLE FROM information_schema.schemata AS s");
        break;
      case POSTGRESQL:
        return;
      default:
        throw new IllegalArgumentException("Unrecognized dialect: " + dialect);
    }
    ResultSet resultSet = context.executeQuery(queryStatement);
    resultSet.next();
    // No proto bundle found.
    if (resultSet.isNull(0)) {
      return;
    }
    ByteArray bytes = resultSet.getBytes(0);
    byte[] byteArray = bytes.toByteArray();
    try {
      FileDescriptorSet protoDescriptors = FileDescriptorSet.parseFrom(byteArray);
      builder.mergeProtoDescriptors(protoDescriptors);
      Set<String> bundleTypes = collectBundleTypes(protoDescriptors);
      builder.mergeProtoBundle(bundleTypes);
    } catch (InvalidProtocolBufferException e) {
      throw new IllegalArgumentException("Invalid proto descriptors");
    }
  }
}<|MERGE_RESOLUTION|>--- conflicted
+++ resolved
@@ -305,11 +305,12 @@
       String generationExpression = resultSet.isNull(7) ? "" : resultSet.getString(7);
       boolean isStored = !resultSet.isNull(8) && resultSet.getString(8).equalsIgnoreCase("YES");
       String defaultExpression = resultSet.isNull(9) ? null : resultSet.getString(9);
-<<<<<<< HEAD
-      boolean isPlacementKey = resultSet.getBoolean(10);
-=======
       boolean isHidden = dialect == Dialect.GOOGLE_STANDARD_SQL ? resultSet.getBoolean(10) : false;
->>>>>>> c4df3106
+      boolean isPlacementKey =
+          dialect == Dialect.GOOGLE_STANDARD_SQL
+              ? resultSet.getBoolean(11)
+              : resultSet.getBoolean(10);
+
       builder
           .createTable(tableName)
           .column(columnName)
@@ -328,47 +329,47 @@
 
   @VisibleForTesting
   Statement listColumnsSQL() {
-<<<<<<< HEAD
-    if (dialect != Dialect.GOOGLE_STANDARD_SQL && dialect != Dialect.POSTGRESQL) {
-      throw new IllegalArgumentException("Unrecognized dialect: " + dialect);
-    }
-    return Statement.of(
-        String.format(
-            "WITH placementkeycolumns AS ("
-                + "      SELECT c.table_name, c.column_name, c.constraint_name"
-                + "      FROM information_schema.constraint_column_usage AS c"
-                + "    WHERE c.constraint_name = CONCAT('PLACEMENT_KEY_', c.table_name)"
-                + "  ) "
-                + "SELECT c.table_schema, c.table_name, c.column_name,"
-=======
+    StringBuilder sb = new StringBuilder();
+    sb.append(
+        "WITH placementkeycolumns AS ("
+            + "      SELECT c.table_name, c.column_name, c.constraint_name"
+            + "      FROM information_schema.constraint_column_usage AS c"
+            + "    WHERE c.constraint_name = CONCAT('PLACEMENT_KEY_', c.table_name)"
+            + "  ) ");
     switch (dialect) {
       case GOOGLE_STANDARD_SQL:
-        return Statement.of(
+        sb.append(
             "SELECT c.table_schema, c.table_name, c.column_name,"
                 + " c.ordinal_position, c.spanner_type, c.is_nullable,"
                 + " c.is_generated, c.generation_expression, c.is_stored,"
-                + " c.column_default, c.is_hidden"
+                + " c.column_default, c.is_hidden,"
+                + " pkc.constraint_name IS NOT NULL AS is_placement_key"
                 + " FROM information_schema.columns as c"
+                + " LEFT JOIN placementkeycolumns AS pkc"
+                + " ON c.table_name = pkc.table_name AND c.column_name = pkc.column_name"
                 + " WHERE c.table_schema NOT IN"
                 + " ('INFORMATION_SCHEMA', 'SPANNER_SYS')"
                 + " AND c.spanner_state = 'COMMITTED' "
                 + " ORDER BY c.table_name, c.ordinal_position");
+        break;
       case POSTGRESQL:
-        return Statement.of(
+        sb.append(
             "SELECT c.table_schema, c.table_name, c.column_name,"
->>>>>>> c4df3106
                 + " c.ordinal_position, c.spanner_type, c.is_nullable,"
                 + " c.is_generated, c.generation_expression, c.is_stored, c.column_default,"
                 + " pkc.constraint_name IS NOT NULL AS is_placement_key"
                 + " FROM information_schema.columns as c"
                 + " LEFT JOIN placementkeycolumns AS pkc"
                 + " ON c.table_name = pkc.table_name AND c.column_name = pkc.column_name"
-                + " WHERE c.table_schema NOT IN (%s)"
+                + " WHERE c.table_schema NOT IN "
+                + " ('information_schema', 'spanner_sys', 'pg_catalog') "
                 + " AND c.spanner_state = 'COMMITTED' "
-                + " ORDER BY c.table_name, c.ordinal_position",
-            dialect == Dialect.GOOGLE_STANDARD_SQL
-                ? "'INFORMATION_SCHEMA', 'SPANNER_SYS'"
-                : "'information_schema', 'spanner_sys', 'pg_catalog'"));
+                + " ORDER BY c.table_name, c.ordinal_position");
+        break;
+      default:
+        throw new IllegalArgumentException("Unrecognized dialect: " + dialect);
+    }
+    return Statement.of(sb.toString());
   }
 
   private void listIndexes(Map<String, NavigableMap<String, Index.Builder>> indexes) {
