/*
 * Copyright (C) 2017 Google LLC
 *
 * Licensed under the Apache License, Version 2.0 (the "License"); you may not
 * use this file except in compliance with the License. You may obtain a copy of
 * the License at
 *
 *   http://www.apache.org/licenses/LICENSE-2.0
 *
 * Unless required by applicable law or agreed to in writing, software
 * distributed under the License is distributed on an "AS IS" BASIS, WITHOUT
 * WARRANTIES OR CONDITIONS OF ANY KIND, either express or implied. See the
 * License for the specific language governing permissions and limitations under
 * the License.
 */
package com.google.cloud.teleport.spanner.common;

import com.google.cloud.spanner.Dialect;
import com.google.common.base.Preconditions;
import com.google.common.collect.ImmutableList;
import com.google.common.collect.ImmutableMap;
import java.io.Serializable;
import java.util.List;
import java.util.Map;
import java.util.Objects;
import java.util.TreeMap;
import javax.annotation.Nullable;
import javax.annotation.concurrent.Immutable;

/**
 * Describes a type in the Cloud Spanner type system. Types can either be primitive (for example,
 * {@code INT64} and {@code STRING}) or composite (for example, {@code ARRAY<INT64>} or {@code
 * STRUCT<INT64,STRING>}).
 *
 * <p>{@code Type} instances are immutable.
 */
@Immutable
public final class Type implements Serializable {
  private static final Type TYPE_BOOL = new Type(Code.BOOL, null, null);
  private static final Type TYPE_INT64 = new Type(Code.INT64, null, null);
  private static final Type TYPE_FLOAT32 = new Type(Code.FLOAT32, null, null);
  private static final Type TYPE_FLOAT64 = new Type(Code.FLOAT64, null, null);
  private static final Type TYPE_NUMERIC = new Type(Code.NUMERIC, null, null);
  private static final Type TYPE_STRING = new Type(Code.STRING, null, null);
  private static final Type TYPE_JSON = new Type(Code.JSON, null, null);
  private static final Type TYPE_BYTES = new Type(Code.BYTES, null, null);
  private static final Type TYPE_TOKENLIST = new Type(Code.TOKENLIST, null, null);
  private static final Type TYPE_TIMESTAMP = new Type(Code.TIMESTAMP, null, null);
  private static final Type TYPE_DATE = new Type(Code.DATE, null, null);
  private static final Type TYPE_UUID = new Type(Code.UUID, null, null);
  private static final Type TYPE_ARRAY_BOOL = new Type(Code.ARRAY, TYPE_BOOL, null);
  private static final Type TYPE_ARRAY_INT64 = new Type(Code.ARRAY, TYPE_INT64, null);
  private static final Type TYPE_ARRAY_FLOAT32 = new Type(Code.ARRAY, TYPE_FLOAT32, null);
  private static final Type TYPE_ARRAY_FLOAT64 = new Type(Code.ARRAY, TYPE_FLOAT64, null);
  private static final Type TYPE_ARRAY_NUMERIC = new Type(Code.ARRAY, TYPE_NUMERIC, null);
  private static final Type TYPE_ARRAY_STRING = new Type(Code.ARRAY, TYPE_STRING, null);
  private static final Type TYPE_ARRAY_JSON = new Type(Code.ARRAY, TYPE_JSON, null);
  private static final Type TYPE_ARRAY_BYTES = new Type(Code.ARRAY, TYPE_BYTES, null);
  private static final Type TYPE_ARRAY_TIMESTAMP = new Type(Code.ARRAY, TYPE_TIMESTAMP, null);
  private static final Type TYPE_ARRAY_DATE = new Type(Code.ARRAY, TYPE_DATE, null);
  private static final Type TYPE_ARRAY_UUID = new Type(Code.ARRAY, TYPE_UUID, null);

  private static final Type TYPE_PG_BOOL = new Type(Code.PG_BOOL, null, null);
  private static final Type TYPE_PG_INT8 = new Type(Code.PG_INT8, null, null);
  private static final Type TYPE_PG_FLOAT4 = new Type(Code.PG_FLOAT4, null, null);
  private static final Type TYPE_PG_FLOAT8 = new Type(Code.PG_FLOAT8, null, null);
  private static final Type TYPE_PG_VARCHAR = new Type(Code.PG_VARCHAR, null, null);
  private static final Type TYPE_PG_TEXT = new Type(Code.PG_TEXT, null, null);
  private static final Type TYPE_PG_NUMERIC = new Type(Code.PG_NUMERIC, null, null);
  private static final Type TYPE_PG_JSONB = new Type(Code.PG_JSONB, null, null);
  private static final Type TYPE_PG_BYTEA = new Type(Code.PG_BYTEA, null, null);
  private static final Type TYPE_PG_TIMESTAMPTZ = new Type(Code.PG_TIMESTAMPTZ, null, null);
  private static final Type TYPE_PG_DATE = new Type(Code.PG_DATE, null, null);
  private static final Type TYPE_PG_SPANNER_COMMIT_TIMESTAMP =
      new Type(Code.PG_SPANNER_COMMIT_TIMESTAMP, null, null);
  private static final Type TYPE_PG_UUID = new Type(Code.PG_UUID, null, null);
  private static final Type TYPE_PG_ARRAY_BOOL = new Type(Code.PG_ARRAY, TYPE_PG_BOOL, null);
  private static final Type TYPE_PG_ARRAY_INT8 = new Type(Code.PG_ARRAY, TYPE_PG_INT8, null);
  private static final Type TYPE_PG_ARRAY_FLOAT4 = new Type(Code.PG_ARRAY, TYPE_PG_FLOAT4, null);
  private static final Type TYPE_PG_ARRAY_FLOAT8 = new Type(Code.PG_ARRAY, TYPE_PG_FLOAT8, null);
  private static final Type TYPE_PG_ARRAY_VARCHAR = new Type(Code.PG_ARRAY, TYPE_PG_VARCHAR, null);
  private static final Type TYPE_PG_ARRAY_TEXT = new Type(Code.PG_ARRAY, TYPE_PG_TEXT, null);
  private static final Type TYPE_PG_ARRAY_NUMERIC = new Type(Code.PG_ARRAY, TYPE_PG_NUMERIC, null);
  private static final Type TYPE_PG_ARRAY_JSONB = new Type(Code.PG_ARRAY, TYPE_PG_JSONB, null);
  private static final Type TYPE_PG_ARRAY_BYTEA = new Type(Code.PG_ARRAY, TYPE_PG_BYTEA, null);
  private static final Type TYPE_PG_ARRAY_TIMESTAMPTZ =
      new Type(Code.PG_ARRAY, TYPE_PG_TIMESTAMPTZ, null);
  private static final Type TYPE_PG_ARRAY_DATE = new Type(Code.PG_ARRAY, TYPE_PG_DATE, null);
  private static final Type TYPE_PG_ARRAY_UUID = new Type(Code.PG_ARRAY, TYPE_PG_UUID, null);

  private static final Type TYPE_PG_SPANNER_TOKENLIST =
      new Type(Code.PG_SPANNER_TOKENLIST, null, null);
  private static final int AMBIGUOUS_FIELD = -1;
  private static final long serialVersionUID = -3076152125004114582L;

  /** Returns the descriptor for the {@code BOOL type}. */
  public static Type bool() {
    return TYPE_BOOL;
  }

  /**
   * Returns the descriptor for the {@code INT64} type: an integral type with the same value domain
   * as a Java {@code long}.
   */
  public static Type int64() {
    return TYPE_INT64;
  }

  /**
   * Returns the descriptor for the {@code FLOAT32} type: a floating point type with the same value
   * domain as a Java {code float}.
   */
  public static Type float32() {
    return TYPE_FLOAT32;
  }

  /**
   * Returns the descriptor for the {@code FLOAT64} type: a floating point type with the same value
   * domain as a Java {code double}.
   */
  public static Type float64() {
    return TYPE_FLOAT64;
  }

  /** Returns the descriptor for the {@code NUMERIC} type. */
  public static Type numeric() {
    return TYPE_NUMERIC;
  }

  /**
   * Returns the descriptor for the {@code STRING} type: a variable-length Unicode character string.
   */
  public static Type string() {
    return TYPE_STRING;
  }

  /** Returns the descriptor for the {@code JSON} type. */
  public static Type json() {
    return TYPE_JSON;
  }

  /** Returns the descriptor for the {@code BYTES} type: a variable-length byte string. */
  public static Type bytes() {
    return TYPE_BYTES;
  }

  /**
   * Returns the descriptor for the {@code TOKENLIST} type: a collection of unique token strings.
   */
  public static Type tokenlist() {
    return TYPE_TOKENLIST;
  }

  /**
   * Returns the descriptor for the {@code TIMESTAMP} type: a nano precision timestamp in the range
   * [0000-01-01 00:00:00, 9999-12-31 23:59:59.999999999 UTC].
   */
  public static Type timestamp() {
    return TYPE_TIMESTAMP;
  }

  /**
   * Returns the descriptor for the {@code DATE} type: a timezone independent date in the range
   * [1678-01-01, 2262-01-01).
   */
  public static Type date() {
    return TYPE_DATE;
  }

  public static Type pgBool() {
    return TYPE_PG_BOOL;
  }

  public static Type pgInt8() {
    return TYPE_PG_INT8;
  }

  public static Type pgFloat4() {
    return TYPE_PG_FLOAT4;
  }

  public static Type pgFloat8() {
    return TYPE_PG_FLOAT8;
  }

  public static Type uuid() {
    return TYPE_UUID;
  }

  public static Type pgText() {
    return TYPE_PG_TEXT;
  }

  public static Type pgVarchar() {
    return TYPE_PG_VARCHAR;
  }

  public static Type pgNumeric() {
    return TYPE_PG_NUMERIC;
  }

  public static Type pgJsonb() {
    return TYPE_PG_JSONB;
  }

  public static Type pgBytea() {
    return TYPE_PG_BYTEA;
  }

  public static Type pgTimestamptz() {
    return TYPE_PG_TIMESTAMPTZ;
  }

  public static Type pgDate() {
    return TYPE_PG_DATE;
  }

  public static Type pgSpannerCommitTimestamp() {
    return TYPE_PG_SPANNER_COMMIT_TIMESTAMP;
  }

<<<<<<< HEAD
  public static Type pgUuid() {
    return TYPE_PG_UUID;
=======
  public static Type pgSpannerTokenlist() {
    return TYPE_PG_SPANNER_TOKENLIST;
>>>>>>> 2631a1d6
  }

  /** Returns a descriptor for an array of {@code elementType}. */
  public static Type array(Type elementType) {
    Preconditions.checkNotNull(elementType);
    switch (elementType.getCode()) {
      case BOOL:
        return TYPE_ARRAY_BOOL;
      case INT64:
        return TYPE_ARRAY_INT64;
      case FLOAT32:
        return TYPE_ARRAY_FLOAT32;
      case FLOAT64:
        return TYPE_ARRAY_FLOAT64;
      case NUMERIC:
        return TYPE_ARRAY_NUMERIC;
      case STRING:
        return TYPE_ARRAY_STRING;
      case JSON:
        return TYPE_ARRAY_JSON;
      case BYTES:
        return TYPE_ARRAY_BYTES;
      case TIMESTAMP:
        return TYPE_ARRAY_TIMESTAMP;
      case DATE:
        return TYPE_ARRAY_DATE;
      case UUID:
        return TYPE_ARRAY_UUID;
      default:
        return new Type(Code.ARRAY, elementType, null);
    }
  }

  /** Returns a descriptor for an array of PG {@code elementType}. */
  public static Type pgArray(Type elementType) {
    Preconditions.checkNotNull(elementType);
    switch (elementType.getCode()) {
      case PG_BOOL:
        return TYPE_PG_ARRAY_BOOL;
      case PG_INT8:
        return TYPE_PG_ARRAY_INT8;
      case PG_FLOAT4:
        return TYPE_PG_ARRAY_FLOAT4;
      case PG_FLOAT8:
        return TYPE_PG_ARRAY_FLOAT8;
      case PG_NUMERIC:
        return TYPE_PG_ARRAY_NUMERIC;
      case PG_JSONB:
        return TYPE_PG_ARRAY_JSONB;
      case PG_VARCHAR:
        return TYPE_PG_ARRAY_VARCHAR;
      case PG_TEXT:
        return TYPE_PG_ARRAY_TEXT;
      case PG_BYTEA:
        return TYPE_PG_ARRAY_BYTEA;
      case PG_TIMESTAMPTZ:
        return TYPE_PG_ARRAY_TIMESTAMPTZ;
      case PG_DATE:
        return TYPE_PG_ARRAY_DATE;
      case PG_UUID:
        return TYPE_PG_ARRAY_UUID;
      default:
        throw new IllegalArgumentException("Unknown Array type: Array of " + elementType);
    }
  }

  /**
   * Returns a descriptor for a {@code STRUCT} type: an ordered collection of named and typed
   * fields.
   */
  public static Type struct(Iterable<StructField> fields) {
    return new Type(Code.STRUCT, null, ImmutableList.copyOf(fields));
  }

  /**
   * Returns a descriptor for a {@code STRUCT} type: an ordered collection of named and typed
   * fields.
   */
  public static Type struct(StructField... fields) {
    return new Type(Code.STRUCT, null, ImmutableList.copyOf(fields));
  }

  /** Returns a descriptor for a {@code PROTO} type. */
  public static Type proto(String protoTypeFqn) {
    return new Type(Code.PROTO, null, null, protoTypeFqn);
  }

  /** Returns a descriptor for a {@code PROTO} type. */
  public static Type protoEnum(String enumTypeFqn) {
    return new Type(Code.ENUM, null, null, enumTypeFqn);
  }

  private final Code code;
  private final Type arrayElementType;
  private final ImmutableList<StructField> structFields;
  private final String protoTypeFqn;

  /**
   * Map of field name to field index. Ambiguous names are indexed to {@link #AMBIGUOUS_FIELD}. The
   * map is lazily initialized with a benign race.
   */
  private Map<String, Integer> fieldsByName;

  private Type(
      Code code,
      @Nullable Type arrayElementType,
      @Nullable ImmutableList<StructField> structFields,
      @Nullable String protoTypeFqn) {
    this.code = code;
    this.arrayElementType = arrayElementType;
    this.structFields = structFields;
    this.protoTypeFqn = protoTypeFqn;
  }

  private Type(
      Code code,
      @Nullable Type arrayElementType,
      @Nullable ImmutableList<StructField> structFields) {
    this(code, arrayElementType, structFields, null);
  }

  /** Enumerates the categories of types. */
  public enum Code {
    BOOL("BOOL", Dialect.GOOGLE_STANDARD_SQL),
    INT64("INT64", Dialect.GOOGLE_STANDARD_SQL),
    NUMERIC("NUMERIC", Dialect.GOOGLE_STANDARD_SQL),
    FLOAT32("FLOAT32", Dialect.GOOGLE_STANDARD_SQL),
    FLOAT64("FLOAT64", Dialect.GOOGLE_STANDARD_SQL),
    STRING("STRING", Dialect.GOOGLE_STANDARD_SQL),
    JSON("JSON", Dialect.GOOGLE_STANDARD_SQL),
    BYTES("BYTES", Dialect.GOOGLE_STANDARD_SQL),
    TOKENLIST("TOKENLIST", Dialect.GOOGLE_STANDARD_SQL),
    TIMESTAMP("TIMESTAMP", Dialect.GOOGLE_STANDARD_SQL),
    DATE("DATE", Dialect.GOOGLE_STANDARD_SQL),
    ARRAY("ARRAY", Dialect.GOOGLE_STANDARD_SQL),
    STRUCT("STRUCT", Dialect.GOOGLE_STANDARD_SQL),
    PROTO("PROTO", Dialect.GOOGLE_STANDARD_SQL),
    ENUM("ENUM", Dialect.GOOGLE_STANDARD_SQL),
    UUID("UUID", Dialect.GOOGLE_STANDARD_SQL),
    PG_BOOL("boolean", Dialect.POSTGRESQL),
    PG_INT8("bigint", Dialect.POSTGRESQL),
    PG_FLOAT4("real", Dialect.POSTGRESQL),
    PG_FLOAT8("double precision", Dialect.POSTGRESQL),
    PG_TEXT("text", Dialect.POSTGRESQL),
    PG_VARCHAR("character varying", Dialect.POSTGRESQL),
    PG_NUMERIC("numeric", Dialect.POSTGRESQL),
    PG_JSONB("jsonb", Dialect.POSTGRESQL),
    PG_BYTEA("bytea", Dialect.POSTGRESQL),
    PG_TIMESTAMPTZ("timestamp with time zone", Dialect.POSTGRESQL),
    PG_DATE("date", Dialect.POSTGRESQL),
    PG_SPANNER_COMMIT_TIMESTAMP("spanner.commit_timestamp", Dialect.POSTGRESQL),
<<<<<<< HEAD
    PG_UUID("uuid", Dialect.POSTGRESQL),
=======
    PG_SPANNER_TOKENLIST("spanner.tokenlist", Dialect.POSTGRESQL),
>>>>>>> 2631a1d6
    PG_ARRAY("array", Dialect.POSTGRESQL);

    private final String name;
    private final Dialect dialect;

    Code(String name, Dialect dialect) {
      this.name = name;
      this.dialect = dialect;
    }

    public String getName() {
      return name;
    }

    public Dialect getDialect() {
      return dialect;
    }
  }

  /** Describes an individual field in a {@code STRUCT type}. */
  public static final class StructField implements Serializable {
    private static final long serialVersionUID = 8640511292704408210L;

    private final String name;
    private final Type type;

    public static StructField of(String name, Type type) {
      return new StructField(name, type);
    }

    private StructField(String name, Type type) {
      this.name = Preconditions.checkNotNull(name);
      this.type = Preconditions.checkNotNull(type);
    }

    public String getName() {
      return name;
    }

    public Type getType() {
      return type;
    }

    @Override
    public boolean equals(Object o) {
      if (this == o) {
        return true;
      }
      if (o == null || getClass() != o.getClass()) {
        return false;
      }
      StructField that = (StructField) o;
      return name.equals(that.name) && type.equals(that.type);
    }

    @Override
    public int hashCode() {
      return Objects.hash(name, type);
    }
  }

  /** Returns the type code corresponding to this type. */
  public Code getCode() {
    return code;
  }

  /**
   * Returns the type descriptor for elements of this {@code ARRAY} type.
   *
   * @throws IllegalStateException if {@code code() != Code.ARRAY}
   */
  public Type getArrayElementType() {
    Preconditions.checkState(
        code == Code.ARRAY || code == Code.PG_ARRAY, "Illegal call for non-ARRAY type");
    return arrayElementType;
  }

  /**
   * Returns the fields of this {@code STRUCT} type.
   *
   * @return an immutable list of the fields
   * @throws IllegalStateException if {@code code() != Code.STRUCT}
   */
  public List<StructField> getStructFields() {
    Preconditions.checkState(code == Code.STRUCT, "Illegal call for non-STRUCT type");
    return structFields;
  }

  public String getProtoTypeFqn() {
    Preconditions.checkState(
        code == Code.PROTO || code == Code.ENUM, "Illegal call for non-PROTO/ENUM type");
    return protoTypeFqn;
  }

  /**
   * Returns the index of the field named {@code fieldName} in this {@code STRUCT} type.
   *
   * @throws IllegalArgumentException if there is not exactly one element of {@link
   *     #getStructFields()} with {@link StructField#getName()} equal to {@code fieldName}
   * @throws IllegalStateException if {@code code() != Code.STRUCT}
   */
  public int getFieldIndex(String fieldName) {
    Preconditions.checkState(code == Code.STRUCT, "Illegal call for non-STRUCT type");

    if (fieldsByName == null) {
      Map<String, Integer> tmp = new TreeMap<>();
      for (int i = 0; i < getStructFields().size(); ++i) {
        Type.StructField field = getStructFields().get(i);
        if (tmp.put(field.getName(), i) != null) {
          // Column name appears more than once: mark as ambiguous.
          tmp.put(field.getName(), AMBIGUOUS_FIELD);
        }
      }
      // Benign race: Java's final field semantics mean that if we see a non-null "fieldsByName",
      // we are guaranteed to see it in a fully initialized state.  It is thus important that we
      // use an ImmutableMap here, which necessarily uses final fields or equivalent reasoning.
      // Since all computations of "fieldsByName" produce the same value, there is no risk of
      // inconsistency.
      fieldsByName = ImmutableMap.copyOf(tmp);
    }

    Integer index = fieldsByName.get(fieldName);
    if (index == null) {
      throw new IllegalArgumentException("Field not found: " + fieldName);
    }
    if (index == AMBIGUOUS_FIELD) {
      throw new IllegalArgumentException("Ambiguous field name: " + fieldName);
    }
    return index;
  }

  void toString(StringBuilder b) {
    if (code == Code.ARRAY) {
      b.append("ARRAY<");
      arrayElementType.toString(b);
      b.append('>');
    } else if (code == Code.PG_ARRAY) {
      arrayElementType.toString(b);
      b.append("[]");
    } else if (code == Code.STRUCT) {
      b.append("STRUCT<");
      for (int i = 0; i < structFields.size(); ++i) {
        if (i > 0) {
          b.append(", ");
        }
        StructField f = structFields.get(i);
        b.append(f.getName()).append(' ');
        f.getType().toString(b);
      }
      b.append('>');
    } else if (code == Code.PROTO) {
      b.append("PROTO<");
      b.append(protoTypeFqn);
      b.append(">");
    } else if (code == Code.ENUM) {
      b.append("ENUM<");
      b.append(protoTypeFqn);
      b.append(">");
    } else {
      b.append(code.toString());
    }
  }

  @Override
  public String toString() {
    StringBuilder b = new StringBuilder();
    toString(b);
    return b.toString();
  }

  @Override
  public boolean equals(Object o) {
    if (this == o) {
      return true;
    }
    if (o == null || getClass() != o.getClass()) {
      return false;
    }
    Type that = (Type) o;
    return code == that.code
        && Objects.equals(arrayElementType, that.arrayElementType)
        && Objects.equals(structFields, that.structFields);
  }

  @Override
  public int hashCode() {
    return Objects.hash(code, arrayElementType, structFields);
  }
}<|MERGE_RESOLUTION|>--- conflicted
+++ resolved
@@ -219,13 +219,12 @@
     return TYPE_PG_SPANNER_COMMIT_TIMESTAMP;
   }
 
-<<<<<<< HEAD
   public static Type pgUuid() {
     return TYPE_PG_UUID;
-=======
+  }
+
   public static Type pgSpannerTokenlist() {
     return TYPE_PG_SPANNER_TOKENLIST;
->>>>>>> 2631a1d6
   }
 
   /** Returns a descriptor for an array of {@code elementType}. */
@@ -377,11 +376,8 @@
     PG_TIMESTAMPTZ("timestamp with time zone", Dialect.POSTGRESQL),
     PG_DATE("date", Dialect.POSTGRESQL),
     PG_SPANNER_COMMIT_TIMESTAMP("spanner.commit_timestamp", Dialect.POSTGRESQL),
-<<<<<<< HEAD
     PG_UUID("uuid", Dialect.POSTGRESQL),
-=======
     PG_SPANNER_TOKENLIST("spanner.tokenlist", Dialect.POSTGRESQL),
->>>>>>> 2631a1d6
     PG_ARRAY("array", Dialect.POSTGRESQL);
 
     private final String name;
