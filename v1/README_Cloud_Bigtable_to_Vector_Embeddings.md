
Cloud Bigtable to Vector Embeddings template
---
The Bigtable to Vector Embedding template is a pipeline that reads data from a
Bigtable table and writes it to a Cloud Storage bucket in JSON format, for vector
embeddings.


:memo: This is a Google-provided template! Please
check [Provided templates documentation](https://cloud.google.com/dataflow/docs/guides/templates/provided/bigtable-to-vector-embeddings)
on how to use it without having to build from sources using [Create job from template](https://console.cloud.google.com/dataflow/createjob?template=Cloud_Bigtable_to_Vector_Embeddings).

:bulb: This is a generated documentation based
on [Metadata Annotations](https://github.com/GoogleCloudPlatform/DataflowTemplates#metadata-annotations)
. Do not change this file directly.

## Parameters

### Required parameters

<<<<<<< HEAD
* **bigtableProjectId** : The ID for the Google Cloud project that contains the Bigtable instance that you want to read data from.
* **bigtableInstanceId** : The ID of the Bigtable instance that contains the table.
* **bigtableTableId** : The ID of the Bigtable table to read from.
* **outputDirectory** : The Cloud Storage path where the output JSON files are stored. (Example: gs://your-bucket/your-path/).
* **idColumn** : The fully qualified column name where the ID is stored. In the format cf:col or _key.
* **embeddingColumn** : The fully qualified column name where the embeddings are stored. In the format cf:col or _key.

### Optional parameters

* **filenamePrefix** : The prefix of the JSON filename. For example: "table1-". If no value is provided, defaults to "part".
* **crowdingTagColumn** : The fully qualified column name where the crowding tag is stored. In the format cf:col or _key.
* **embeddingByteSize** : The byte size of each entry in the embeddings array. For float, use the value 4. For double, use the value 8. Defaults to 4.
* **allowRestrictsMappings** : The comma-separated, fully qualified column names for the columns to use as the allow restricts, with their aliases. In the format cf:col->alias.
* **denyRestrictsMappings** : The comma-separated, fully qualified column names for the columns to use as the deny restricts, with their aliases. In the format cf:col->alias.
* **intNumericRestrictsMappings** : The comma-separated, fully qualified column names of the columns to use as integer numeric_restricts, with their aliases. In the format cf:col->alias.
* **floatNumericRestrictsMappings** : The comma-separated, fully qualified column names of the columns to use as float (4 bytes) numeric_restricts, with their aliases. In the format cf:col->alias.
* **doubleNumericRestrictsMappings** : The comma-separated, fully qualified column names of the columns to use as double (8 bytes) numeric_restricts, with their aliases. In the format cf:col->alias.
* **bigtableAppProfileId** : The ID of the Cloud Bigtable app profile to be used for the export. Defaults to: default.
=======
* **bigtableProjectId**: The ID for the Google Cloud project that contains the Bigtable instance that you want to read data from.
* **bigtableInstanceId**: The ID of the Bigtable instance that contains the table.
* **bigtableTableId**: The ID of the Bigtable table to read from.
* **filenamePrefix**: The prefix of the JSON filename. For example: `table1-`. If no value is provided, defaults to `part`.
* **idColumn**: The fully qualified column name where the ID is stored. In the format `cf:col` or `_key`.
* **embeddingColumn**: The fully qualified column name where the embeddings are stored. In the format `cf:col` or `_key`.

### Optional parameters

* **outputDirectory**: The Cloud Storage path where the output JSON files are stored. For example, `gs://your-bucket/your-path/`.
* **crowdingTagColumn**: The fully qualified column name where the crowding tag is stored. In the format `cf:col` or `_key`.
* **embeddingByteSize**: The byte size of each entry in the embeddings array. For float, use the value `4`. For double, use the value `8`. Defaults to `4`.
* **allowRestrictsMappings**: The comma-separated, fully qualified column names for the columns to use as the allow restricts, with their aliases. In the format `cf:col->alias`.
* **denyRestrictsMappings**: The comma-separated, fully qualified column names for the columns to use as the deny restricts, with their aliases. In the format `cf:col->alias`.
* **intNumericRestrictsMappings**: The comma-separated, fully qualified column names of the columns to use as integer numeric_restricts, with their aliases. In the format `cf:col->alias`.
* **floatNumericRestrictsMappings**: The comma-separated, fully qualified column names of the columns to use as float (4 bytes) numeric_restricts, with their aliases. In the format `cf:col->alias`.
* **doubleNumericRestrictsMappings**: The comma-separated, fully qualified column names of the columns to use as double (8 bytes) numeric_restricts, with their aliases. In the format `cf:col->alias`.
* **bigtableAppProfileId**: The ID of the Cloud Bigtable app profile to be used for the export. Defaults to: default.
>>>>>>> 1697ac70



## Getting Started

### Requirements

* Java 11
* Maven
* [gcloud CLI](https://cloud.google.com/sdk/gcloud), and execution of the
  following commands:
  * `gcloud auth login`
  * `gcloud auth application-default login`

:star2: Those dependencies are pre-installed if you use Google Cloud Shell!

[![Open in Cloud Shell](http://gstatic.com/cloudssh/images/open-btn.svg)](https://console.cloud.google.com/cloudshell/editor?cloudshell_git_repo=https%3A%2F%2Fgithub.com%2FGoogleCloudPlatform%2FDataflowTemplates.git&cloudshell_open_in_editor=v1/src/main/java/com/google/cloud/teleport/bigtable/BigtableToVectorEmbeddings.java)

### Templates Plugin

This README provides instructions using
the [Templates Plugin](https://github.com/GoogleCloudPlatform/DataflowTemplates#templates-plugin).

### Building Template

This template is a Classic Template, meaning that the pipeline code will be
executed only once and the pipeline will be saved to Google Cloud Storage for
further reuse. Please check [Creating classic Dataflow templates](https://cloud.google.com/dataflow/docs/guides/templates/creating-templates)
and [Running classic templates](https://cloud.google.com/dataflow/docs/guides/templates/running-templates)
for more information.

#### Staging the Template

If the plan is to just stage the template (i.e., make it available to use) by
the `gcloud` command or Dataflow "Create job from template" UI,
the `-PtemplatesStage` profile should be used:

```shell
export PROJECT=<my-project>
export BUCKET_NAME=<bucket-name>

mvn clean package -PtemplatesStage  \
-DskipTests \
-DprojectId="$PROJECT" \
-DbucketName="$BUCKET_NAME" \
-DstagePrefix="templates" \
-DtemplateName="Cloud_Bigtable_to_Vector_Embeddings" \
-f v1
```

The `-DgcpTempLocation=<temp-bucket-name>` parameter can be specified to set the GCS bucket used by the DataflowRunner to write
temp files to during serialization. The path used will be `gs://<temp-bucket-name>/temp/`.

The command should build and save the template to Google Cloud, and then print
the complete location on Cloud Storage:

```
Classic Template was staged! gs://<bucket-name>/templates/Cloud_Bigtable_to_Vector_Embeddings
```

The specific path should be copied as it will be used in the following steps.

#### Running the Template

**Using the staged template**:

You can use the path above run the template (or share with others for execution).

To start a job with the template at any time using `gcloud`, you are going to
need valid resources for the required parameters.

Provided that, the following command line can be used:

```shell
export PROJECT=<my-project>
export BUCKET_NAME=<bucket-name>
export REGION=us-central1
export TEMPLATE_SPEC_GCSPATH="gs://$BUCKET_NAME/templates/Cloud_Bigtable_to_Vector_Embeddings"

### Required
export BIGTABLE_PROJECT_ID=<bigtableProjectId>
export BIGTABLE_INSTANCE_ID=<bigtableInstanceId>
export BIGTABLE_TABLE_ID=<bigtableTableId>
export OUTPUT_DIRECTORY=<outputDirectory>
export ID_COLUMN=<idColumn>
export EMBEDDING_COLUMN=<embeddingColumn>

### Optional
export FILENAME_PREFIX=part
export CROWDING_TAG_COLUMN=<crowdingTagColumn>
export EMBEDDING_BYTE_SIZE=4
export ALLOW_RESTRICTS_MAPPINGS=<allowRestrictsMappings>
export DENY_RESTRICTS_MAPPINGS=<denyRestrictsMappings>
export INT_NUMERIC_RESTRICTS_MAPPINGS=<intNumericRestrictsMappings>
export FLOAT_NUMERIC_RESTRICTS_MAPPINGS=<floatNumericRestrictsMappings>
export DOUBLE_NUMERIC_RESTRICTS_MAPPINGS=<doubleNumericRestrictsMappings>
export BIGTABLE_APP_PROFILE_ID=default

gcloud dataflow jobs run "cloud-bigtable-to-vector-embeddings-job" \
  --project "$PROJECT" \
  --region "$REGION" \
  --gcs-location "$TEMPLATE_SPEC_GCSPATH" \
  --parameters "bigtableProjectId=$BIGTABLE_PROJECT_ID" \
  --parameters "bigtableInstanceId=$BIGTABLE_INSTANCE_ID" \
  --parameters "bigtableTableId=$BIGTABLE_TABLE_ID" \
  --parameters "outputDirectory=$OUTPUT_DIRECTORY" \
  --parameters "filenamePrefix=$FILENAME_PREFIX" \
  --parameters "idColumn=$ID_COLUMN" \
  --parameters "embeddingColumn=$EMBEDDING_COLUMN" \
  --parameters "crowdingTagColumn=$CROWDING_TAG_COLUMN" \
  --parameters "embeddingByteSize=$EMBEDDING_BYTE_SIZE" \
  --parameters "allowRestrictsMappings=$ALLOW_RESTRICTS_MAPPINGS" \
  --parameters "denyRestrictsMappings=$DENY_RESTRICTS_MAPPINGS" \
  --parameters "intNumericRestrictsMappings=$INT_NUMERIC_RESTRICTS_MAPPINGS" \
  --parameters "floatNumericRestrictsMappings=$FLOAT_NUMERIC_RESTRICTS_MAPPINGS" \
  --parameters "doubleNumericRestrictsMappings=$DOUBLE_NUMERIC_RESTRICTS_MAPPINGS" \
  --parameters "bigtableAppProfileId=$BIGTABLE_APP_PROFILE_ID"
```

For more information about the command, please check:
https://cloud.google.com/sdk/gcloud/reference/dataflow/jobs/run


**Using the plugin**:

Instead of just generating the template in the folder, it is possible to stage
and run the template in a single command. This may be useful for testing when
changing the templates.

```shell
export PROJECT=<my-project>
export BUCKET_NAME=<bucket-name>
export REGION=us-central1

### Required
export BIGTABLE_PROJECT_ID=<bigtableProjectId>
export BIGTABLE_INSTANCE_ID=<bigtableInstanceId>
export BIGTABLE_TABLE_ID=<bigtableTableId>
export OUTPUT_DIRECTORY=<outputDirectory>
export ID_COLUMN=<idColumn>
export EMBEDDING_COLUMN=<embeddingColumn>

### Optional
export FILENAME_PREFIX=part
export CROWDING_TAG_COLUMN=<crowdingTagColumn>
export EMBEDDING_BYTE_SIZE=4
export ALLOW_RESTRICTS_MAPPINGS=<allowRestrictsMappings>
export DENY_RESTRICTS_MAPPINGS=<denyRestrictsMappings>
export INT_NUMERIC_RESTRICTS_MAPPINGS=<intNumericRestrictsMappings>
export FLOAT_NUMERIC_RESTRICTS_MAPPINGS=<floatNumericRestrictsMappings>
export DOUBLE_NUMERIC_RESTRICTS_MAPPINGS=<doubleNumericRestrictsMappings>
export BIGTABLE_APP_PROFILE_ID=default

mvn clean package -PtemplatesRun \
-DskipTests \
-DprojectId="$PROJECT" \
-DbucketName="$BUCKET_NAME" \
-Dregion="$REGION" \
-DjobName="cloud-bigtable-to-vector-embeddings-job" \
-DtemplateName="Cloud_Bigtable_to_Vector_Embeddings" \
-Dparameters="bigtableProjectId=$BIGTABLE_PROJECT_ID,bigtableInstanceId=$BIGTABLE_INSTANCE_ID,bigtableTableId=$BIGTABLE_TABLE_ID,outputDirectory=$OUTPUT_DIRECTORY,filenamePrefix=$FILENAME_PREFIX,idColumn=$ID_COLUMN,embeddingColumn=$EMBEDDING_COLUMN,crowdingTagColumn=$CROWDING_TAG_COLUMN,embeddingByteSize=$EMBEDDING_BYTE_SIZE,allowRestrictsMappings=$ALLOW_RESTRICTS_MAPPINGS,denyRestrictsMappings=$DENY_RESTRICTS_MAPPINGS,intNumericRestrictsMappings=$INT_NUMERIC_RESTRICTS_MAPPINGS,floatNumericRestrictsMappings=$FLOAT_NUMERIC_RESTRICTS_MAPPINGS,doubleNumericRestrictsMappings=$DOUBLE_NUMERIC_RESTRICTS_MAPPINGS,bigtableAppProfileId=$BIGTABLE_APP_PROFILE_ID" \
-f v1
```

## Terraform

Dataflow supports the utilization of Terraform to manage template jobs,
see [dataflow_job](https://registry.terraform.io/providers/hashicorp/google/latest/docs/resources/dataflow_job).

Terraform modules have been generated for most templates in this repository. This includes the relevant parameters
specific to the template. If available, they may be used instead of
[dataflow_job](https://registry.terraform.io/providers/hashicorp/google/latest/docs/resources/dataflow_job)
directly.

To use the autogenerated module, execute the standard
[terraform workflow](https://developer.hashicorp.com/terraform/intro/core-workflow):

```shell
cd v1/terraform/Cloud_Bigtable_to_Vector_Embeddings
terraform init
terraform apply
```

To use
[dataflow_job](https://registry.terraform.io/providers/hashicorp/google/latest/docs/resources/dataflow_job)
directly:

```terraform
provider "google-beta" {
  project = var.project
}
variable "project" {
  default = "<my-project>"
}
variable "region" {
  default = "us-central1"
}

resource "google_dataflow_job" "cloud_bigtable_to_vector_embeddings" {

  provider          = google-beta
  template_gcs_path = "gs://dataflow-templates-${var.region}/latest/Cloud_Bigtable_to_Vector_Embeddings"
  name              = "cloud-bigtable-to-vector-embeddings"
  region            = var.region
  temp_gcs_location = "gs://bucket-name-here/temp"
  parameters        = {
    bigtableProjectId = "<bigtableProjectId>"
    bigtableInstanceId = "<bigtableInstanceId>"
    bigtableTableId = "<bigtableTableId>"
    outputDirectory = "gs://your-bucket/your-path/"
    idColumn = "<idColumn>"
    embeddingColumn = "<embeddingColumn>"
<<<<<<< HEAD
    # filenamePrefix = "part"
=======
    # outputDirectory = "<outputDirectory>"
>>>>>>> 1697ac70
    # crowdingTagColumn = "<crowdingTagColumn>"
    # embeddingByteSize = "4"
    # allowRestrictsMappings = "<allowRestrictsMappings>"
    # denyRestrictsMappings = "<denyRestrictsMappings>"
    # intNumericRestrictsMappings = "<intNumericRestrictsMappings>"
    # floatNumericRestrictsMappings = "<floatNumericRestrictsMappings>"
    # doubleNumericRestrictsMappings = "<doubleNumericRestrictsMappings>"
    # bigtableAppProfileId = "default"
  }
}
```<|MERGE_RESOLUTION|>--- conflicted
+++ resolved
@@ -18,26 +18,6 @@
 
 ### Required parameters
 
-<<<<<<< HEAD
-* **bigtableProjectId** : The ID for the Google Cloud project that contains the Bigtable instance that you want to read data from.
-* **bigtableInstanceId** : The ID of the Bigtable instance that contains the table.
-* **bigtableTableId** : The ID of the Bigtable table to read from.
-* **outputDirectory** : The Cloud Storage path where the output JSON files are stored. (Example: gs://your-bucket/your-path/).
-* **idColumn** : The fully qualified column name where the ID is stored. In the format cf:col or _key.
-* **embeddingColumn** : The fully qualified column name where the embeddings are stored. In the format cf:col or _key.
-
-### Optional parameters
-
-* **filenamePrefix** : The prefix of the JSON filename. For example: "table1-". If no value is provided, defaults to "part".
-* **crowdingTagColumn** : The fully qualified column name where the crowding tag is stored. In the format cf:col or _key.
-* **embeddingByteSize** : The byte size of each entry in the embeddings array. For float, use the value 4. For double, use the value 8. Defaults to 4.
-* **allowRestrictsMappings** : The comma-separated, fully qualified column names for the columns to use as the allow restricts, with their aliases. In the format cf:col->alias.
-* **denyRestrictsMappings** : The comma-separated, fully qualified column names for the columns to use as the deny restricts, with their aliases. In the format cf:col->alias.
-* **intNumericRestrictsMappings** : The comma-separated, fully qualified column names of the columns to use as integer numeric_restricts, with their aliases. In the format cf:col->alias.
-* **floatNumericRestrictsMappings** : The comma-separated, fully qualified column names of the columns to use as float (4 bytes) numeric_restricts, with their aliases. In the format cf:col->alias.
-* **doubleNumericRestrictsMappings** : The comma-separated, fully qualified column names of the columns to use as double (8 bytes) numeric_restricts, with their aliases. In the format cf:col->alias.
-* **bigtableAppProfileId** : The ID of the Cloud Bigtable app profile to be used for the export. Defaults to: default.
-=======
 * **bigtableProjectId**: The ID for the Google Cloud project that contains the Bigtable instance that you want to read data from.
 * **bigtableInstanceId**: The ID of the Bigtable instance that contains the table.
 * **bigtableTableId**: The ID of the Bigtable table to read from.
@@ -56,7 +36,6 @@
 * **floatNumericRestrictsMappings**: The comma-separated, fully qualified column names of the columns to use as float (4 bytes) numeric_restricts, with their aliases. In the format `cf:col->alias`.
 * **doubleNumericRestrictsMappings**: The comma-separated, fully qualified column names of the columns to use as double (8 bytes) numeric_restricts, with their aliases. In the format `cf:col->alias`.
 * **bigtableAppProfileId**: The ID of the Cloud Bigtable app profile to be used for the export. Defaults to: default.
->>>>>>> 1697ac70
 
 
 
@@ -269,11 +248,7 @@
     outputDirectory = "gs://your-bucket/your-path/"
     idColumn = "<idColumn>"
     embeddingColumn = "<embeddingColumn>"
-<<<<<<< HEAD
-    # filenamePrefix = "part"
-=======
     # outputDirectory = "<outputDirectory>"
->>>>>>> 1697ac70
     # crowdingTagColumn = "<crowdingTagColumn>"
     # embeddingByteSize = "4"
     # allowRestrictsMappings = "<allowRestrictsMappings>"
