--- conflicted
+++ resolved
@@ -1,4 +1,4 @@
-#Copyright 2021 Google LLC
+# Copyright 2021 Google LLC
 #
 # Licensed under the Apache License, Version 2.0 (the "License");
 # you may not use this file except in compliance with the License.
@@ -20,21 +20,12 @@
     branches:
       - 'main'
     paths:
-<<<<<<< HEAD
-      - 'v2/sourcedb-to-spanner/**.java'
-      - 'v2/sourcedb-to-spanner/**.xml'
-      - 'v2/sourcedb-to-spanner/**.py'
-      - '.github/actions/setup-env/*'
-      - '.github/workflows/java-pr.yml'
-      - '!v1/**'
-=======
       - 'v2/spanner-to-sourcedb/**.java'
       - 'v2/spanner-to-sourcedb/**.xml'
       - 'v2/spanner-to-sourcedb/**.py'
       - '.github/actions/setup-env/*'
       - '.github/workflows/java-pr.yml'
       - '!v1/**'      
->>>>>>> 77252acb
   schedule:
     - cron: "0 */12 * * *"
   workflow_dispatch:
@@ -73,10 +64,6 @@
         uses: ./.github/actions/setup-env
       - name: Run Checkstyle
         run: ./cicd/run-checkstyle
-<<<<<<< HEAD
-#  java_build:
-#    name: Build
-=======
   java_build:
     name: Build
     timeout-minutes: 60
@@ -94,7 +81,6 @@
 #  java_unit_tests:
 #    name: Unit Tests
 #    needs: [java_build]
->>>>>>> 77252acb
 #    timeout-minutes: 60
 #    runs-on: [self-hosted, it]
 #    steps:
@@ -103,77 +89,6 @@
 #      - name: Setup Environment
 #        id: setup-env
 #        uses: ./.github/actions/setup-env
-<<<<<<< HEAD
-#      - name: Run Build
-#        run: ./cicd/run-build
-#      - name: Cleanup Java Environment
-#        uses: ./.github/actions/cleanup-java-env
-  #  java_unit_tests:
-  #    name: Unit Tests
-  #    needs: [java_build]
-  #    timeout-minutes: 60
-  #    runs-on: [self-hosted, it]
-  #    steps:
-  #      - name: Checkout Code
-  #        uses: actions/checkout@ee0669bd1cc54295c223e0bb666b733df41de1c5 # v2.7.0
-  #      - name: Setup Environment
-  #        id: setup-env
-  #        uses: ./.github/actions/setup-env
-  #      - name: Run Unit Tests
-  #        run: ./cicd/run-unit-tests
-  #        # run: mvn -B clean verify -f pom.xml -e -Dcheckstyle.skip -Djib.skip -DskipShade -Dspotless.check.skip -DskipIntegrationTests -fae -T8 --settings=.mvn/settings.xml -pl v2/spanner-to-sourcedb
-  #      - name: Upload Unit Tests Report
-  #        uses: actions/upload-artifact@v4
-  #        if: always() # always run even if the previous step fails
-  #        with:
-  #          name: surefire-unit-test-results
-  #          path: '**/surefire-reports/TEST-*.xml'
-  #          retention-days: 1
-  #      - name: Upload coverage reports to Codecov
-  #        uses: codecov/codecov-action@v4.0.1
-  #        with:
-  #          token: ${{ secrets.CODECOV_TOKEN }}
-  #          slug: ollionorg/DataflowTemplates-fork
-  #          files: 'target/site/jacoco-aggregate/jacoco.xml'
-  #          # Temp fix for https://github.com/codecov/codecov-action/issues/1487
-  #          version: v0.6.0
-  #      - name: Cleanup Java Environment
-  #        uses: ./.github/actions/cleanup-java-env
-  #        if: always()
-  #  java_integration_smoke_tests_templates:
-  #    name: Dataflow Templates Integration Smoke Tests
-  #    needs: [spotless_check, checkstyle_check, java_build, java_unit_tests]
-  #    timeout-minutes: 60
-  #    # Run on any runner that matches all the specified runs-on values.
-  #    runs-on: [self-hosted, it]
-  #    steps:
-  #      - name: Checkout Code
-  #        uses: actions/checkout@ee0669bd1cc54295c223e0bb666b733df41de1c5 # v2.7.0
-  #      - name: Setup Environment
-  #        id: setup-env
-  #        uses: ./.github/actions/setup-env
-  #      - name: Run Integration Smoke Tests
-  #        run: |
-  #          ./cicd/run-it-smoke-tests \
-  #          --modules-to-build="v2/spanner-to-sourcedb" \
-  #          --it-region="us-central1" \
-  #          --it-project="cloud-teleport-testing" \
-  #          --it-artifact-bucket="cloud-teleport-testing-it-gitactions" \
-  #          --it-private-connectivity="datastream-private-connect-us-central1"
-  #      - name: Upload Smoke Tests Report
-  #        uses: actions/upload-artifact@v4
-  #        if: always() # always run even if the previous step fails
-  #        with:
-  #          name: surefire-smoke-test-results
-  #          path: '**/surefire-reports/TEST-*.xml'
-  #          retention-days: 1
-  #      - name: Cleanup Java Environment
-  #        uses: ./.github/actions/cleanup-java-env
-  #        if: always()
-  java_integration_tests_templates:
-    name: Dataflow Templates Integration Tests
-    needs: [spotless_check, checkstyle_check]
-=======
 #      - name: Run Unit Tests
 #        run: ./cicd/run-unit-tests
 #        # run: mvn -B clean verify -f pom.xml -e -Dcheckstyle.skip -Djib.skip -DskipShade -Dspotless.check.skip -DskipIntegrationTests -fae -T8 --settings=.mvn/settings.xml -pl v2/spanner-to-sourcedb
@@ -228,7 +143,6 @@
   java_integration_tests_templates:
     name: Dataflow Templates Integration Tests
     needs: [spotless_check, checkstyle_check, java_build]
->>>>>>> 77252acb
     timeout-minutes: 240
     # Run on any runner that matches all the specified runs-on values.
     runs-on: [self-hosted, it]
@@ -241,11 +155,7 @@
       - name: Run Integration Tests
         run: |
           ./cicd/run-it-tests \
-<<<<<<< HEAD
-          --modules-to-build="SPANNER" \
-=======
           --modules-to-build="v2/spanner-to-sourcedb" \
->>>>>>> 77252acb
           --it-region="asia-south1" \
           --it-project="daring-fiber-439305-v4" \
           --it-artifact-bucket="ollion-teleport-testing" \
@@ -260,33 +170,6 @@
       - name: Cleanup Java Environment
         uses: ./.github/actions/cleanup-java-env
         if: always()
-<<<<<<< HEAD
-#  java_load_tests_templates:
-#    # if: contains(github.event.pull_request.labels.*.name, 'run-load-tests')
-#    name: Dataflow Templates Load Tests
-#    needs: [spotless_check, checkstyle_check, java_integration_tests_templates]
-#    # needs: [spotless_check, checkstyle_check]
-#    timeout-minutes: 600
-#    # Run on any runner that matches all the specified runs-on values.
-#    runs-on: [self-hosted]
-#    steps:
-#      - name: Checkout Code
-#        uses: actions/checkout@ee0669bd1cc54295c223e0bb666b733df41de1c5 # v2.7.0
-#      - name: Setup Environment
-#        id: setup-env
-#        uses: ./.github/actions/setup-env
-#      - name: Run Load Tests
-#        run: |
-#          ./cicd/run-load-tests \
-#          --it-region="asia-south1" \
-#          --it-project="daring-fiber-439305-v4" \
-#          --it-artifact-bucket="ollion-teleport-testing" \
-#          --it-private-connectivity="datastream-private-connect-asia-south1" \
-#          --modules-to-build="v2/spanner-to-sourcedb"
-#      - name: Cleanup Java Environment
-#        uses: ./.github/actions/cleanup-java-env
-#        if: always()
-=======
   java_load_tests_templates:
     # if: contains(github.event.pull_request.labels.*.name, 'run-load-tests')
     name: Dataflow Templates Load Tests
@@ -311,5 +194,4 @@
         --modules-to-build="v2/spanner-to-sourcedb"
     - name: Cleanup Java Environment
       uses: ./.github/actions/cleanup-java-env
-      if: always()
->>>>>>> 77252acb
+      if: always()