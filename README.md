# Google Cloud Dataflow Template Pipelines

These Dataflow templates are an effort to solve simple, but large, in-Cloud data
tasks, including data import/export/backup/restore and bulk API operations,
without a development environment. The technology under the hood which makes
these operations possible is the
[Google Cloud Dataflow](https://cloud.google.com/dataflow/) service combined
with a set of [Apache Beam](https://beam.apache.org/) SDK templated pipelines.

Google is providing this collection of pre-implemented Dataflow templates as a
reference and to provide easy customization for developers wanting to extend
their functionality.

[![Open in Cloud Shell](http://gstatic.com/cloudssh/images/open-btn.svg)](https://console.cloud.google.com/cloudshell/editor?cloudshell_git_repo=https%3A%2F%2Fgithub.com%2FGoogleCloudPlatform%2FDataflowTemplates.git)

## Note on Default Branch

As of November 18, 2021, our default branch is now named "main". This does not
affect forks. If you would like your fork and its local clone to reflect these
changes you can
follow [GitHub's branch renaming guide](https://docs.github.com/en/repositories/configuring-branches-and-merges-in-your-repository/managing-branches-in-your-repository/renaming-a-branch).

## Building

Maven commands should be run on the parent POM. An example would be:

```
mvn clean package -pl v2/pubsub-binary-to-bigquery -am
```

## Template Pipelines

* [BigQuery to Bigtable](v2/bigquery-to-bigtable/src/main/java/com/google/cloud/teleport/v2/templates/BigQueryToBigtable.java)
* [BigQuery to Datastore](v1/src/main/java/com/google/cloud/teleport/templates/BigQueryToDatastore.java)
* [BigQuery to TFRecords](v1/src/main/java/com/google/cloud/teleport/templates/BigQueryToTFRecord.java)
* [Bigtable to GCS Avro](v1/src/main/java/com/google/cloud/teleport/bigtable/BigtableToAvro.java)
* [Bulk Compressor](v1/src/main/java/com/google/cloud/teleport/templates/BulkCompressor.java)
* [Bulk Decompressor](v1/src/main/java/com/google/cloud/teleport/templates/BulkDecompressor.java)
* [Datastore Bulk Delete](v1/src/main/java/com/google/cloud/teleport/templates/DatastoreToDatastoreDelete.java) *
* [Datastore to BigQuery](v1/src/main/java/com/google/cloud/teleport/templates/DatastoreToBigQuery.java)
* [Datastore to GCS Text](v1/src/main/java/com/google/cloud/teleport/templates/DatastoreToText.java) *
* [Datastore to Pub/Sub](v1/src/main/java/com/google/cloud/teleport/templates/DatastoreToPubsub.java) *
* [Datastore Unique Schema Count](v1/src/main/java/com/google/cloud/teleport/templates/DatastoreSchemasCountToText.java)
* [DLP Text to BigQuery (Streaming)](v1/src/main/java/com/google/cloud/teleport/templates/DLPTextToBigQueryStreaming.java)
* [File Format Conversion](v2/file-format-conversion/src/main/java/com/google/cloud/teleport/v2/templates/FileFormatConversion.java)
* [GCS Avro to Bigtable](v1/src/main/java/com/google/cloud/teleport/bigtable/AvroToBigtable.java)
* [GCS Avro to Spanner](v1/src/main/java/com/google/cloud/teleport/spanner/ImportPipeline.java)
* [GCS Text to Spanner](v1/src/main/java/com/google/cloud/teleport/spanner/TextImportPipeline.java)
* [GCS Text to BigQuery](v1/src/main/java/com/google/cloud/teleport/templates/TextIOToBigQuery.java) *
* [GCS Text to Datastore](v1/src/main/java/com/google/cloud/teleport/templates/TextToDatastore.java)
* [GCS Text to Pub/Sub (Batch)](v1/src/main/java/com/google/cloud/teleport/templates/TextToPubsub.java)
* [GCS Text to Pub/Sub (Streaming)](v1/src/main/java/com/google/cloud/teleport/templates/TextToPubsubStream.java)
* [Jdbc to BigQuery](v1/src/main/java/com/google/cloud/teleport/templates/JdbcToBigQuery.java)
* [Pub/Sub to BigQuery](v1/src/main/java/com/google/cloud/teleport/templates/PubSubToBigQuery.java) *
* [Pub/Sub to Datastore](v1/src/main/java/com/google/cloud/teleport/templates/PubsubToDatastore.java) *
* [Pub/Sub to GCS Avro](v1/src/main/java/com/google/cloud/teleport/templates/PubsubToAvro.java)
* [Pub/Sub to GCS Text](v1/src/main/java/com/google/cloud/teleport/templates/PubsubToText.java)
* [Pub/Sub to Pub/Sub](v1/src/main/java/com/google/cloud/teleport/templates/PubsubToPubsub.java)
* [Pub/Sub to Splunk](v1/src/main/java/com/google/cloud/teleport/templates/PubSubToSplunk.java) *
* [Spanner to GCS Avro](v1/src/main/java/com/google/cloud/teleport/spanner/ExportPipeline.java)
* [Spanner to GCS Text](v1/src/main/java/com/google/cloud/teleport/templates/SpannerToText.java)
* [Word Count](v1/src/main/java/com/google/cloud/teleport/templates/WordCount.java)

\* Supports user-defined functions (UDFs).

For documentation on each template's usage and parameters, please see the
official [docs](https://cloud.google.com/dataflow/docs/templates/provided-templates).

## Getting Started

### Requirements

* Java 11
* Maven 3

### Building the Project

Build the entire project using the maven compile command.

```sh
mvn clean compile
```

### Building/Testing from IntelliJ

IntelliJ, by default, will often skip necessary Maven goals, leading to build
failures. You can fix these in the Maven view by going to
**Module_Name > Plugins > Plugin_Name** where Module_Name and Plugin_Name are
the names of the respective module and plugin with the rule. From there,
right-click the rule and select "Execute Before Build".

The list of known rules that require this are:

* common > Plugins > protobuf > protobuf:compile
* common > Plugins > protobuf > protobuf:test-compile

### Formatting Code

From either the root directory or v2/ directory, run:

```sh
mvn spotless:apply
```

This will format the code and add a license header. To verify that the code is
formatted correctly, run:

```sh
mvn spotless:check
```

### Executing a Template File

Once the template is staged on Google Cloud Storage, it can then be executed
using the
gcloud CLI tool. Please check [Running classic templates](https://cloud.google.com/dataflow/docs/guides/templates/running-templates#using-gcloud)
or [Using Flex Templates](https://cloud.google.com/dataflow/docs/guides/templates/using-flex-templates#run-a-flex-template-pipeline)
for more information.

## Developing/Contributing Templates

### Templates Plugin

Templates plugin was created to make the workflow of creating, testing and
releasing Templates easier.

Before using the plugin, please make sure that
the [gcloud CLI](https://cloud.google.com/sdk/docs/install) is installed and
up-to-date, and that the client is properly authenticated using:

```shell
gcloud init
gcloud auth application-default login
```

After authenticated, install the plugin into your local repository:

```shell
mvn clean install -pl plugins/templates-maven-plugin -am
```

### Staging (Deploying) Templates

To stage a Template, it is necessary to upload the images to Artifact
Registry (for Flex templates) and copy the template to Cloud Storage.

Although there are different steps that depend on the kind of template being
developed. The plugin allows a template to be staged using the following single
command:

```shell
mvn clean package -PtemplatesStage  \
  -DskipTests \
  -DprojectId="{projectId}" \
  -DbucketName="{bucketName}" \
  -DstagePrefix="images/$(date +%Y_%m_%d)_01" \
  -DtemplateName="Cloud_PubSub_to_GCS_Text_Flex" \
  -pl v2/googlecloud-to-googlecloud -am
```

Notes:
- Change `-pl v2/googlecloud-to-googlecloud` and `-DtemplateName` to point to the specific Maven module where your template is located. Even though `-pl` is not required, it allows the command to run considerably faster.
- In case `-DtemplateName` is not specified, all templates for the module will be staged.

### Running a Template

A template can also be executed on Dataflow, directly from the command line. The
command-line is similar to staging a template, but it is required to
specify `-Dparameters` with the parameters that will be used when launching the
template. For example:

```shell
mvn clean package -PtemplatesRun \
  -DskipTests \
  -DprojectId="{projectId}" \
  -DbucketName="{bucketName}" \
  -Dregion="us-central1" \
  -DtemplateName="Cloud_PubSub_to_GCS_Text_Flex" \
  -Dparameters="inputTopic=projects/{projectId}/topics/{topicName},windowDuration=15s,outputDirectory=gs://{outputDirectory}/out,outputFilenamePrefix=output-,outputFilenameSuffix=.txt" \
  -pl v2/googlecloud-to-googlecloud -am

```

Notes:
- When running a template, `-DtemplateName` is mandatory, as `-Dparameters=` are
  different across templates.
- `-PtemplatesRun` is self-contained, i.e., it is not required to run **
  Deploying/Staging Templates** before. In case you want to run a previously
  staged template, the existing path can be provided
  as `-DspecPath=gs://.../path`
- `-DjobName="{name}"` may be informed if a specific name is desirable (
  optional).


### Running Integration Tests

To run integration tests, the developer plugin can be also used to stage template on-demand (in case the parameter `-DspecPath=` is not specified).

For example, to run all the integration tests in a specific module (in the example below, `v2/googlecloud-to-googlecloud`):

```shell
mvn clean verify \
  -PtemplatesIntegrationTests \
  -Dproject="{project}" \
  -DartifactBucket="{bucketName}" \
  -Dregion=us-central1 \
  -pl v2/googlecloud-to-googlecloud -am
```

The parameter `-Dtest=` can be given to test a single class (e.g., `-Dtest=PubsubToTextIT`) or single test case (e.g., `-Dtest=PubsubToTextIT#testTopicToGcs`).

The same happens when the test is executed from an IDE, just make sure to add the parameters `-Dproject=`, `-DartifactBucket=` and `-Dregion=` as program or VM arguments.

## Metadata Annotations

A template requires more information than just a name and description. For
example, in order to be used from the Dataflow UI, parameters need a longer help
text to guide users, as well as proper types and validations to make sure
parameters are being passed correctly.

We introduced annotations to have the source code as a single source of truth,
along with a set of utilities / plugins to generate template-accompanying
artifacts (such as command specs, parameter specs).

#### @Template Annotation

Every template must be annotated with `@Template`. Existing templates can be
used for reference, but the structure is as follows:

```java

@Template(
    name = "BigQuery_to_Elasticsearch",
    category = TemplateCategory.BATCH,
    displayName = "BigQuery to Elasticsearch",
    description = "A pipeline which sends BigQuery records into an Elasticsearch instance as JSON documents.",
    optionsClass = BigQueryToElasticsearchOptions.class,
    flexContainerName = "bigquery-to-elasticsearch")
public class BigQueryToElasticsearch {
```

#### @TemplateParameter Annotation

A set of `@TemplateParameter.{Type}` annotations were created to allow the
definition of options for a template, and the proper rendering in the UI, and
validations by the template launch service. Examples can be found in the
repository, but the general structure is as follows:

```java
@TemplateParameter.Text(
    order = 2,
    optional = false,
    regexes = {"[,a-zA-Z0-9._-]+"},
    description = "Kafka topic(s) to read the input from",
    helpText = "Kafka topic(s) to read the input from.",
    example = "topic1,topic2")
@Validation.Required
String getInputTopics();
```

```java
@TemplateParameter.GcsReadFile(
    order = 1,
    description = "Cloud Storage Input File(s)",
    helpText = "Path of the file pattern glob to read from.",
    example = "gs://your-bucket/path/*.csv")
String getInputFilePattern();
```

```java
@TemplateParameter.Boolean(
    order = 11,
    optional = true,
    description = "Whether to use column alias to map the rows.",
    helpText = "If enabled (set to true) the pipeline will consider column alias (\"AS\") instead of the column name to map the rows to BigQuery.")
@Default.Boolean(false)
Boolean getUseColumnAlias();
```

```java
@TemplateParameter.Enum(
    order = 21,
    enumOptions = {"INDEX", "CREATE"},
    optional = true,
    description = "Build insert method",
    helpText = "Whether to use INDEX (index, allows upsert) or CREATE (create, errors on duplicate _id) with Elasticsearch bulk requests.")
@Default.Enum("CREATE")
BulkInsertMethodOptions getBulkInsertMethod();
```

Note: `order` is relevant for templates that can be used from the UI, and
specify the relative order of parameters.

#### @TemplateIntegrationTest Annotation

This annotation should be used by classes that are used for integration tests of
other templates. This is used to wire a specific `IT` class with a template, and
allows environment preparation / proper template staging before tests are
executed on Dataflow.

Template tests have to follow this general format (please note
the `@TemplateIntegrationTest` annotation and the `TemplateTestBase`
super-class):

```java

@TemplateIntegrationTest(PubsubToText.class)
@RunWith(JUnit4.class)
public final class PubsubToTextIT extends TemplateTestBase {
```

Please refer to `Templates Plugin` to use and validate such annotations.

## Using UDFs

User-defined functions (UDFs) allow you to customize a template's functionality
by providing a short JavaScript function without having to maintain the entire
codebase. This is useful in situations which you'd like to rename fields, filter
values, or even transform data formats before output to the destination. All
UDFs are executed by providing the payload of the element as a string to the
JavaScript function. You can then use JavaScript's in-built JSON parser or other
system functions to transform the data prior to the pipeline's output. The
return statement of a UDF specifies the payload to pass forward in the pipeline.
This should always return a string value. If no value is returned or the
function returns undefined, the incoming record will be filtered from the
output.

### UDF Function Specification

| Template              | UDF Input Type | Input Description                               | UDF Output Type | Output Description                                                            |
|-----------------------|----------------|-------------------------------------------------|-----------------|-------------------------------------------------------------------------------|
| Datastore Bulk Delete | String         | A JSON string of the entity                     | String          | A JSON string of the entity to delete; filter entities by returning undefined |
| Datastore to Pub/Sub  | String         | A JSON string of the entity                     | String          | The payload to publish to Pub/Sub                                             |
| Datastore to GCS Text | String         | A JSON string of the entity                     | String          | A single-line within the output file                                          |
| GCS Text to BigQuery  | String         | A single-line within the input file             | String          | A JSON string which matches the destination table's schema                    |
| Pub/Sub to BigQuery   | String         | A string representation of the incoming payload | String          | A JSON string which matches the destination table's schema                    |
| Pub/Sub to Datastore  | String         | A string representation of the incoming payload | String          | A JSON string of the entity to write to Datastore                             |
| Pub/Sub to Splunk  | String         | A string representation of the incoming payload | String          | The event data to be sent to Splunk HEC events endpoint. Must be a string or a stringified JSON object |

### UDF Examples

For a comprehensive list of samples, please check our [udf-samples](v2/common/src/main/resources/udf-samples) folder.

#### Adding fields

```js
/**
 * A transform which adds a field to the incoming data.
 * @param {string} inJson
 * @return {string} outJson
 */
function transform(inJson) {
  var obj = JSON.parse(inJson);
  obj.dataFeed = "Real-time Transactions";
  obj.dataSource = "POS";
  return JSON.stringify(obj);
}
```

#### Filtering records

```js
/**
 * A transform function which only accepts 42 as the answer to life.
 * @param {string} inJson
 * @return {string} outJson
 */
function transform(inJson) {
  var obj = JSON.parse(inJson);
  // only output objects which have an answer to life of 42.
  if (obj.hasOwnProperty('answerToLife') && obj.answerToLife === 42) {
    return JSON.stringify(obj);
  }
}
```

<<<<<<< HEAD
## Infusionsoft Specific

Dataflow templates may be found in `infusionsoft.dataflow.templates`

Dataflow template metadatas may be found in `resources/infusionsoft/json`

JavaScript transformers may be found in `resources/infusionsoft/js`


## Deployment steps

Clone the [template](https://github.com/infusionsoft/DataflowTemplates/blob/master/src/main/java/com/infusionsoft/dataflow/templates/PubsubToBigQuery.java).

### Integration

Choose the intg project after running the following command:

    gcloud init
    gcloud config set project is-events-dataflow-intg

#### Update template hard-coded properties
In PubsubToBigQuery.java change the following line to set the configured project for the template:
String projectAndDataset = "is-events-dataflow-prod:crm_prod";
To:
String projectAndDataset = "is-events-dataflow-intg:crm_prod";

#### Compile template
    mvn compile exec:java \
    -Dexec.mainClass=com.infusionsoft.dataflow.templates.PubsubToBigQuery \
    -Dexec.cleanupDaemonThreads=false \
    -Dexec.args=" \
    --project=is-events-dataflow-intg \
    --region=us-central1 \
    --workerZone=us-central1-c \
    --stagingLocation=gs://is-events-dataflow-intg/staging \
    --tempLocation=gs://is-events-dataflow-intg/temp \
    --templateLocation=gs://is-events-dataflow-intg/templates/pubsub2BGQ.json \
    --runner=DataflowRunner \
    --defaultWorkerLogLevel=ERROR"

#### Running the job
    gcloud dataflow jobs run pubsub-to-bigquery \
    --gcs-location=gs://is-events-dataflow-intg/templates/pubsub2BGQ.json \
    --region=us-central1 \
    --workerZone=us-central1-c \
    --service-account-email=is-events-dataflow-intg@is-events-dataflow-intg.iam.gserviceaccount.com \
    --parameters=inputTopic=projects/is-flagship-events-intg/topics/v1.segment-events-core

### Prod

Choose the prod project after running the following command:

    gcloud init
    gcloud config set project is-events-dataflow-prod

#### Update template hard-coded properties
In PubsubToBigQuery.java change the following line to set the configured project for the template:
String projectAndDataset = "is-events-dataflow-intg:crm_prod";
To:
String projectAndDataset = "is-events-dataflow-prod:crm_prod";


#### Compile template
    mvn compile exec:java \
    -Dexec.mainClass=com.infusionsoft.dataflow.templates.PubsubToBigQuery \
    -Dexec.cleanupDaemonThreads=false \
    -Dexec.args=" \
    --project=is-events-dataflow-prod \
    --region=us-central1 \
    --workerZone=us-central1-c \
    --stagingLocation=gs://is-events-dataflow-prod/staging \
    --tempLocation=gs://is-events-dataflow-prod/temp \
    --templateLocation=gs://is-events-dataflow-prod/templates/pubsub2BGQ.json \
    --runner=DataflowRunner \
    --defaultWorkerLogLevel=ERROR"

#### Running the job

Execute the following command, replacing {X} with the next version.

    gcloud dataflow jobs run pubsub-to-bigquery-v{X} \
    --gcs-location=gs://is-events-dataflow-prod/templates/pubsub2BGQ.json \
    --region=us-central1 \
    --worker-zone=us-central1-c \
    --service-account-email=is-events-dataflow-prod@is-events-dataflow-prod.iam.gserviceaccount.com \
    --parameters=inputTopic=projects/is-flagship-events-prod/topics/v1.segment-events-core

Once the new job is started, cancel the old job and allow it to drain down on the project [Jobs page](https://console.cloud.google.com/dataflow/jobs?authuser=1&project=is-events-dataflow-prod).
=======
## Release Process

Templates are released in a weekly basis (best-effort) as part of the efforts to
keep [Google-provided Templates](https://cloud.google.com/dataflow/docs/guides/templates/provided-templates) updated with latest fixes and improvements.

In case desired, you can stage and use your own changes using the `Staging (Deploying) Templates` steps.

To execute the release of multiple templates, we provide a single Maven command to release Templates, which is a shortcut to
stage all templates while running additional validations.

```shell
mvn clean package -PtemplatesRelease  \
  -DprojectId="{projectId}" \
  -DbucketName="{bucketName}" \
  -DlibrariesBucketName="{bucketName}-libraries" \
  -DstagePrefix="$(date +%Y_%m_%d)-00_RC00"
```
>>>>>>> d712ae00
<|MERGE_RESOLUTION|>--- conflicted
+++ resolved
@@ -374,96 +374,6 @@
 }
 ```
 
-<<<<<<< HEAD
-## Infusionsoft Specific
-
-Dataflow templates may be found in `infusionsoft.dataflow.templates`
-
-Dataflow template metadatas may be found in `resources/infusionsoft/json`
-
-JavaScript transformers may be found in `resources/infusionsoft/js`
-
-
-## Deployment steps
-
-Clone the [template](https://github.com/infusionsoft/DataflowTemplates/blob/master/src/main/java/com/infusionsoft/dataflow/templates/PubsubToBigQuery.java).
-
-### Integration
-
-Choose the intg project after running the following command:
-
-    gcloud init
-    gcloud config set project is-events-dataflow-intg
-
-#### Update template hard-coded properties
-In PubsubToBigQuery.java change the following line to set the configured project for the template:
-String projectAndDataset = "is-events-dataflow-prod:crm_prod";
-To:
-String projectAndDataset = "is-events-dataflow-intg:crm_prod";
-
-#### Compile template
-    mvn compile exec:java \
-    -Dexec.mainClass=com.infusionsoft.dataflow.templates.PubsubToBigQuery \
-    -Dexec.cleanupDaemonThreads=false \
-    -Dexec.args=" \
-    --project=is-events-dataflow-intg \
-    --region=us-central1 \
-    --workerZone=us-central1-c \
-    --stagingLocation=gs://is-events-dataflow-intg/staging \
-    --tempLocation=gs://is-events-dataflow-intg/temp \
-    --templateLocation=gs://is-events-dataflow-intg/templates/pubsub2BGQ.json \
-    --runner=DataflowRunner \
-    --defaultWorkerLogLevel=ERROR"
-
-#### Running the job
-    gcloud dataflow jobs run pubsub-to-bigquery \
-    --gcs-location=gs://is-events-dataflow-intg/templates/pubsub2BGQ.json \
-    --region=us-central1 \
-    --workerZone=us-central1-c \
-    --service-account-email=is-events-dataflow-intg@is-events-dataflow-intg.iam.gserviceaccount.com \
-    --parameters=inputTopic=projects/is-flagship-events-intg/topics/v1.segment-events-core
-
-### Prod
-
-Choose the prod project after running the following command:
-
-    gcloud init
-    gcloud config set project is-events-dataflow-prod
-
-#### Update template hard-coded properties
-In PubsubToBigQuery.java change the following line to set the configured project for the template:
-String projectAndDataset = "is-events-dataflow-intg:crm_prod";
-To:
-String projectAndDataset = "is-events-dataflow-prod:crm_prod";
-
-
-#### Compile template
-    mvn compile exec:java \
-    -Dexec.mainClass=com.infusionsoft.dataflow.templates.PubsubToBigQuery \
-    -Dexec.cleanupDaemonThreads=false \
-    -Dexec.args=" \
-    --project=is-events-dataflow-prod \
-    --region=us-central1 \
-    --workerZone=us-central1-c \
-    --stagingLocation=gs://is-events-dataflow-prod/staging \
-    --tempLocation=gs://is-events-dataflow-prod/temp \
-    --templateLocation=gs://is-events-dataflow-prod/templates/pubsub2BGQ.json \
-    --runner=DataflowRunner \
-    --defaultWorkerLogLevel=ERROR"
-
-#### Running the job
-
-Execute the following command, replacing {X} with the next version.
-
-    gcloud dataflow jobs run pubsub-to-bigquery-v{X} \
-    --gcs-location=gs://is-events-dataflow-prod/templates/pubsub2BGQ.json \
-    --region=us-central1 \
-    --worker-zone=us-central1-c \
-    --service-account-email=is-events-dataflow-prod@is-events-dataflow-prod.iam.gserviceaccount.com \
-    --parameters=inputTopic=projects/is-flagship-events-prod/topics/v1.segment-events-core
-
-Once the new job is started, cancel the old job and allow it to drain down on the project [Jobs page](https://console.cloud.google.com/dataflow/jobs?authuser=1&project=is-events-dataflow-prod).
-=======
 ## Release Process
 
 Templates are released in a weekly basis (best-effort) as part of the efforts to
@@ -480,5 +390,4 @@
   -DbucketName="{bucketName}" \
   -DlibrariesBucketName="{bucketName}-libraries" \
   -DstagePrefix="$(date +%Y_%m_%d)-00_RC00"
-```
->>>>>>> d712ae00
+```