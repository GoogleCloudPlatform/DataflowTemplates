/*
 * Copyright (C) 2023 Google LLC
 *
 * Licensed under the Apache License, Version 2.0 (the "License"); you may not
 * use this file except in compliance with the License. You may obtain a copy of
 * the License at
 *
 *   http://www.apache.org/licenses/LICENSE-2.0
 *
 * Unless required by applicable law or agreed to in writing, software
 * distributed under the License is distributed on an "AS IS" BASIS, WITHOUT
 * WARRANTIES OR CONDITIONS OF ANY KIND, either express or implied. See the
 * License for the specific language governing permissions and limitations under
 * the License.
 */

package flags

import (
	"flag"
)

// Avoid making these vars public.
var (
	dexportProject string
	dexportDataset string
	dexportTable   string
)

// Registers all common flags. Must be called before flag.Parse().
func RegisterLtFlags() {
	flag.StringVar(&dexportProject, "lt-export-project", "daring-fiber-439305-v4", "The GCP project to export load test metrics")
<<<<<<< HEAD
	flag.StringVar(&dexportDataset, "lt-export-dataset", "df", "The GCP BigQuery dataset to export metrics")
	flag.StringVar(&dexportTable, "lt-export-table", "dataflow", "A GCP BigQuery table to store metrics")
=======
	flag.StringVar(&dexportDataset, "lt-export-dataset", "rr", "The GCP BigQuery dataset to export metrics")
	flag.StringVar(&dexportTable, "lt-export-table", "rr", "A GCP BigQuery table to store metrics")
>>>>>>> 77252acb
}

func ExportProject() string {
	return "-DexportProject=" + dexportProject
}

func ExportDataset() string {
	return "-DexportDataset=" + dexportDataset
}

func ExportTable() string {
	return "-DexportTable=" + dexportTable
}<|MERGE_RESOLUTION|>--- conflicted
+++ resolved
@@ -30,13 +30,8 @@
 // Registers all common flags. Must be called before flag.Parse().
 func RegisterLtFlags() {
 	flag.StringVar(&dexportProject, "lt-export-project", "daring-fiber-439305-v4", "The GCP project to export load test metrics")
-<<<<<<< HEAD
-	flag.StringVar(&dexportDataset, "lt-export-dataset", "df", "The GCP BigQuery dataset to export metrics")
-	flag.StringVar(&dexportTable, "lt-export-table", "dataflow", "A GCP BigQuery table to store metrics")
-=======
 	flag.StringVar(&dexportDataset, "lt-export-dataset", "rr", "The GCP BigQuery dataset to export metrics")
 	flag.StringVar(&dexportTable, "lt-export-table", "rr", "A GCP BigQuery table to store metrics")
->>>>>>> 77252acb
 }
 
 func ExportProject() string {
