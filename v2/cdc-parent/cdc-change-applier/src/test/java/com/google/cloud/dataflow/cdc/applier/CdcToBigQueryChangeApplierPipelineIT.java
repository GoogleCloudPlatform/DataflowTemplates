/*
 * Copyright (C) 2023 Google LLC
 *
 * Licensed under the Apache License, Version 2.0 (the "License"); you may not
 * use this file except in compliance with the License. You may obtain a copy of
 * the License at
 *
 *   http://www.apache.org/licenses/LICENSE-2.0
 *
 * Unless required by applicable law or agreed to in writing, software
 * distributed under the License is distributed on an "AS IS" BASIS, WITHOUT
 * WARRANTIES OR CONDITIONS OF ANY KIND, either express or implied. See the
 * License for the specific language governing permissions and limitations under
 * the License.
 */
package com.google.cloud.dataflow.cdc.applier;

import static com.google.cloud.teleport.it.gcp.bigquery.matchers.BigQueryAsserts.assertThatBigQueryRecords;
import static com.google.cloud.teleport.it.truthmatchers.PipelineAsserts.assertThatPipeline;
import static com.google.cloud.teleport.it.truthmatchers.PipelineAsserts.assertThatResult;
import static org.junit.Assert.assertEquals;

import com.google.cloud.bigquery.TableId;
import com.google.cloud.teleport.it.common.PipelineLauncher;
import com.google.cloud.teleport.it.common.PipelineOperator;
import com.google.cloud.teleport.it.common.utils.IORedirectUtil;
import com.google.cloud.teleport.it.common.utils.ResourceManagerUtils;
import com.google.cloud.teleport.it.gcp.JDBCBaseIT;
import com.google.cloud.teleport.it.gcp.bigquery.BigQueryResourceManager;
import com.google.cloud.teleport.it.gcp.bigquery.conditions.BigQueryRowsCheck;
import com.google.cloud.teleport.it.gcp.pubsub.PubsubResourceManager;
import com.google.cloud.teleport.it.jdbc.JDBCResourceManager;
import com.google.cloud.teleport.it.jdbc.MySQLResourceManager;
import com.google.cloud.teleport.metadata.TemplateIntegrationTest;
import com.google.pubsub.v1.SubscriptionName;
import com.google.pubsub.v1.TopicName;
import java.io.File;
import java.io.IOException;
import java.nio.file.Files;
import java.nio.file.Path;
import java.time.Instant;
import java.time.ZoneId;
import java.time.format.DateTimeFormatter;
import java.util.ArrayList;
import java.util.HashMap;
import java.util.List;
import java.util.Map;
import java.util.Random;
import java.util.concurrent.TimeUnit;
import java.util.regex.Matcher;
import java.util.regex.Pattern;
import java.util.stream.Collectors;
import org.junit.After;
import org.junit.Before;
import org.junit.Rule;
import org.junit.Test;
import org.junit.experimental.categories.Category;
import org.junit.rules.TemporaryFolder;
import org.junit.runner.RunWith;
import org.junit.runners.JUnit4;
import org.slf4j.Logger;
import org.slf4j.LoggerFactory;
import org.testcontainers.shaded.org.apache.commons.lang3.RandomStringUtils;

/** Integration test for {@link CdcToBigQueryChangeApplierPipeline} flex template. */
@Category(TemplateIntegrationTest.class)
@TemplateIntegrationTest(CdcToBigQueryChangeApplierPipeline.class)
@RunWith(JUnit4.class)
public class CdcToBigQueryChangeApplierPipelineIT extends JDBCBaseIT {

  private static final Logger LOG =
      LoggerFactory.getLogger(CdcToBigQueryChangeApplierPipelineIT.class);
  private MySQLResourceManager mySQLResourceManager;
  private PubsubResourceManager pubsubResourceManager;
  private BigQueryResourceManager bigQueryResourceManager;
  private Process exec;

  @Rule public TemporaryFolder tmpFolder = new TemporaryFolder();

  private static final int NUM_RECORDS = 10;
  private static final String PEOPLE = "people";
  private static final String PEOPLE_CHANGELOG = "people_changelog";
  private static final String PETS = "pets";
  private static final String PETS_CHANGELOG = "pets_changelog";
  private static final String ROW_ID = "row_id";
  private static final String NAME = "name";
  private static final String AGE = "age";
  private static final String OWNER = "owner";

  private static final Pattern JDBC_PORT_PATTERN =
      Pattern.compile("^jdbc:mysql://(?<host>.*?):(?<port>[0-9]+).*$");

  @Before
  public void setUp() throws IOException {
    mySQLResourceManager = MySQLResourceManager.builder(testName).build();
    pubsubResourceManager =
        PubsubResourceManager.builder(testName, PROJECT)
            .credentialsProvider(credentialsProvider)
            .build();
    bigQueryResourceManager =
        BigQueryResourceManager.builder(testName, PROJECT).setCredentials(credentials).build();
  }

  @After
  public void cleanUp() {
    ResourceManagerUtils.cleanResources(
        mySQLResourceManager, pubsubResourceManager, bigQueryResourceManager);
    exec.destroy();
  }

  @Test
  public void testDebeziumCdcToBigQueryMultiTopic() throws Exception {
    testDebeziumCdcToBigQuery(false);
  }

  @Test
  public void testDebeziumCdcToBigQuerySingleTopic() throws Exception {
    testDebeziumCdcToBigQuery(true);
  }

  private void testDebeziumCdcToBigQuery(boolean singleTopicMode) throws Exception {
    // Arrange
    HashMap<String, String> peopleColumns = new HashMap<>();
    peopleColumns.put(ROW_ID, "NUMERIC NOT NULL");
    peopleColumns.put(NAME, "VARCHAR(200)");
    peopleColumns.put(AGE, "NUMERIC");
    JDBCResourceManager.JDBCSchema peopleSchema =
        new JDBCResourceManager.JDBCSchema(peopleColumns, ROW_ID);
    mySQLResourceManager.createTable(PEOPLE, peopleSchema);

    List<Map<String, Object>> peopleData = getPeopleJdbcData();
    mySQLResourceManager.write(PEOPLE, peopleData);

    HashMap<String, String> petsColumns = new HashMap<>();
    petsColumns.put(NAME, "VARCHAR(200) NOT NULL");
    petsColumns.put(AGE, "NUMERIC");
    petsColumns.put(OWNER, "VARCHAR(200)");
    JDBCResourceManager.JDBCSchema petsSchema =
        new JDBCResourceManager.JDBCSchema(petsColumns, NAME);
    mySQLResourceManager.createTable(PETS, petsSchema);

    List<Map<String, Object>> petsData = getPetsJdbcData();
    mySQLResourceManager.write(PETS, petsData);

    // Debezium authenticates with MySQL using the sha2_password authentication (pre MySQL 8.0)
    // algorithm, or else it won't connect
    mySQLResourceManager.runSQLUpdate(
        "ALTER USER 'root'@'%' IDENTIFIED WITH mysql_native_password BY '"
            + mySQLResourceManager.getPassword()
            + "';");

    String subscriptionsString;
    String formattedTimestamp =
        DateTimeFormatter.ofPattern("yyyyMMddHHmmssSSS")
            .withZone(ZoneId.of("UTC"))
            .format(Instant.now());
    if (singleTopicMode) {
      String singleTopicName =
          String.format("%s_%s", "debezium_single_topic_test", formattedTimestamp);
      TopicName singleTopic = pubsubResourceManager.createTopicWithoutPrefix(singleTopicName);
      SubscriptionName singleSubscription =
          pubsubResourceManager.createSubscription(singleTopic, "single_topic_subscription");

      subscriptionsString = singleSubscription.getSubscription();
    } else {
      String peopleTopicName =
          String.format("%s.%s.%s", testName, mySQLResourceManager.getDatabaseName(), PEOPLE);
      TopicName peopleTopic = pubsubResourceManager.createTopic(peopleTopicName);
      SubscriptionName peopleSubscription =
          pubsubResourceManager.createSubscription(peopleTopic, "people_subscription");

      String petsTopicName =
          String.format("%s.%s.%s", testName, mySQLResourceManager.getDatabaseName(), PETS);
      TopicName petsTopic = pubsubResourceManager.createTopic(petsTopicName);
      SubscriptionName petsSubscription =
          pubsubResourceManager.createSubscription(petsTopic, "pets_subscription");

      subscriptionsString =
          peopleSubscription.getSubscription() + "," + petsSubscription.getSubscription();
    }

    bigQueryResourceManager.createDataset(REGION);

    Path path = tmpFolder.newFile("property_file_" + singleTopicMode + ".properties").toPath();
    StringBuilder stringBuilder = new StringBuilder();
    stringBuilder.append("databaseName=" + testName + System.lineSeparator());
    stringBuilder.append(
        "databaseUsername=" + mySQLResourceManager.getUsername() + System.lineSeparator());
    stringBuilder.append(
        "databasePassword=" + mySQLResourceManager.getPassword() + System.lineSeparator());
    stringBuilder.append(
        "databaseAddress=" + mySQLResourceManager.getHost() + System.lineSeparator());
    stringBuilder.append(
        "databasePort=" + parseJdbcPort(mySQLResourceManager.getUri()) + System.lineSeparator());
    stringBuilder.append("gcpProject=" + PROJECT + System.lineSeparator());
    stringBuilder.append(
        "gcpPubsubTopicPrefix="
            + (singleTopicMode
                ? String.format("%s_%s", "debezium_single_topic_test", formattedTimestamp)
                : pubsubResourceManager.getTestId() + "-")
            + System.lineSeparator());
    stringBuilder.append("singleTopicMode=" + singleTopicMode + System.lineSeparator());
    stringBuilder.append("inMemoryOffsetStorage=true" + System.lineSeparator());
    stringBuilder.append("debezium.offset.flush.interval.ms=300" + System.lineSeparator());
    String whitelistedTablesValue =
        String.format(
            "%s.%s.%s,%s.%s.%s",
            testName,
            mySQLResourceManager.getDatabaseName(),
            PEOPLE,
            testName,
            mySQLResourceManager.getDatabaseName(),
            PETS);
    stringBuilder.append("whitelistedTables=" + whitelistedTablesValue + System.lineSeparator());
    Files.write(path, stringBuilder.toString().getBytes());

    // Act

    // Start up Debezium connector
    String mavenCmd =
        "mvn compile exec:java -pl cdc-embedded-connector -Dexec.args=\"" + path + "\"";
    try {
      exec = Runtime.getRuntime().exec(mavenCmd, null, new File("../"));
      IORedirectUtil.redirectLinesLog(exec.getInputStream(), LOG);
      IORedirectUtil.redirectLinesLog(exec.getErrorStream(), LOG);

      // If the timeout expires, it means that the connector is still running. This is good, as it
      // has not hit any errors.
      if (exec.waitFor(60, TimeUnit.SECONDS)) {
        throw new RuntimeException("Error running Debezium connector, check Maven logs.");
      }

      LOG.info("Debezium connector successfully started!");

    } catch (Exception e) {
      throw new IllegalArgumentException("Error running Debezium connector", e);
    }

    PipelineLauncher.LaunchConfig.Builder options =
        PipelineLauncher.LaunchConfig.builder(testName, specPath)
            .addParameter("inputSubscriptions", subscriptionsString)
            .addParameter("changeLogDataset", bigQueryResourceManager.getDatasetId())
            .addParameter("replicaDataset", bigQueryResourceManager.getDatasetId())
            .addParameter("useSingleTopic", Boolean.toString(singleTopicMode))
            .addParameter("updateFrequencySecs", "100");

    PipelineLauncher.LaunchInfo info = launchTemplate(options);
    assertThatPipeline(info).isRunning();

    // Add more data to verify additional changes are being captured
    List<Map<String, Object>> additionalPetsData = getPetsJdbcData();
    mySQLResourceManager.write(PETS, additionalPetsData);
    petsData.addAll(additionalPetsData);

    PipelineOperator.Result result =
        pipelineOperator()
            .waitForCondition(
                createConfig(info),
                BigQueryRowsCheck.builder(
                        bigQueryResourceManager,
                        TableId.of(bigQueryResourceManager.getDatasetId(), PEOPLE))
                    .setMinRows(NUM_RECORDS)
                    .build(),
                BigQueryRowsCheck.builder(
                        bigQueryResourceManager,
                        TableId.of(bigQueryResourceManager.getDatasetId(), PETS))
                    .setMinRows(NUM_RECORDS * 2)
                    .build(),
                BigQueryRowsCheck.builder(
                        bigQueryResourceManager,
                        TableId.of(bigQueryResourceManager.getDatasetId(), PEOPLE_CHANGELOG))
                    .setMinRows(NUM_RECORDS)
                    .build(),
                BigQueryRowsCheck.builder(
                        bigQueryResourceManager,
                        TableId.of(bigQueryResourceManager.getDatasetId(), PETS_CHANGELOG))
                    .setMinRows(NUM_RECORDS * 2)
                    .build());

    // Assert
    assertThatResult(result).meetsConditions();

    assertThatBigQueryRecords(bigQueryResourceManager.readTable(PEOPLE))
        .hasRecordsUnorderedCaseInsensitiveColumns(peopleData);
    assertThatBigQueryRecords(bigQueryResourceManager.readTable(PETS))
        .hasRecordsUnorderedCaseInsensitiveColumns(petsData);

    List<String> peopleChangelogData = new ArrayList<>();
    for (Map<String, Object> map : peopleData) {
      peopleChangelogData.addAll(
          map.values().stream().map(value -> value.toString()).collect(Collectors.toList()));
    }

    List<String> petsChangelogData = new ArrayList<>();
    for (Map<String, Object> map : petsData) {
      petsChangelogData.addAll(
          map.values().stream().map(value -> value.toString()).collect(Collectors.toList()));
    }

    assertEquals(bigQueryResourceManager.getRowCount(PEOPLE_CHANGELOG).intValue(), NUM_RECORDS);
    assertThatBigQueryRecords(bigQueryResourceManager.readTable(PEOPLE_CHANGELOG))
        .hasRecordsWithStrings(peopleChangelogData);
    assertEquals(bigQueryResourceManager.getRowCount(PETS_CHANGELOG).intValue(), NUM_RECORDS * 2);
    assertThatBigQueryRecords(bigQueryResourceManager.readTable(PETS_CHANGELOG))
        .hasRecordsWithStrings(petsChangelogData);
  }

  private List<Map<String, Object>> getPeopleJdbcData() {
    List<Map<String, Object>> data = new ArrayList<>();
    for (int i = 0; i < NUM_RECORDS; i++) {
      Map<String, Object> values = new HashMap<>();
      values.put(ROW_ID, i);
      values.put(NAME, RandomStringUtils.randomAlphabetic(20));
      values.put(AGE, new Random().nextInt(100));
      data.add(values);
    }

    return data;
  }

  private List<Map<String, Object>> getPetsJdbcData() {
    List<Map<String, Object>> data = new ArrayList<>();
    for (int i = 0; i < NUM_RECORDS; i++) {
      Map<String, Object> values = new HashMap<>();
      values.put(NAME, RandomStringUtils.randomAlphabetic(20));
      values.put(AGE, new Random().nextInt(100));
      values.put(OWNER, RandomStringUtils.randomAlphabetic(20));
      data.add(values);
    }

    return data;
  }

  private String parseJdbcPort(String jdbcUrl) {
    Matcher match = JDBC_PORT_PATTERN.matcher(jdbcUrl);
    if (!match.matches()) {
      throw new IllegalArgumentException(
          String.format(
<<<<<<< HEAD
              "JDBC URL is not in the expected format ^jdbc:mysql://(.*?):[0-9]+/.*$, given: \"%s\"",
              jdbcUrl));
=======
              "JDBC URL is not in ^jdbc:mysql://(.*):[0-9]+/.*$ format: \"%s\"", jdbcUrl));
>>>>>>> 74cefe32
    }
    return match.group("port");
  }
}<|MERGE_RESOLUTION|>--- conflicted
+++ resolved
@@ -336,12 +336,8 @@
     if (!match.matches()) {
       throw new IllegalArgumentException(
           String.format(
-<<<<<<< HEAD
               "JDBC URL is not in the expected format ^jdbc:mysql://(.*?):[0-9]+/.*$, given: \"%s\"",
               jdbcUrl));
-=======
-              "JDBC URL is not in ^jdbc:mysql://(.*):[0-9]+/.*$ format: \"%s\"", jdbcUrl));
->>>>>>> 74cefe32
     }
     return match.group("port");
   }
