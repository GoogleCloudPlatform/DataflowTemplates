--- conflicted
+++ resolved
@@ -29,30 +29,6 @@
 
 ### Optional parameters
 
-<<<<<<< HEAD
-* **connectionProperties** : The properties string to use for the JDBC connection. The format of the string must be `[propertyName=property;]*`.For more information, see Configuration Properties (https://dev.mysql.com/doc/connector-j/en/connector-j-reference-configuration-properties.html) in the MySQL documentation. (Example: unicode=true;characterEncoding=UTF-8).
-* **username** : The username to use for the JDBC connection. Can be passed in as a string that's encrypted with a Cloud KMS key, or can be a Secret Manager secret in the form projects/{project}/secrets/{secret}/versions/{secret_version}.
-* **password** : The password to use for the JDBC connection. Can be passed in as a string that's encrypted with a Cloud KMS key, or can be a Secret Manager secret in the form projects/{project}/secrets/{secret}/versions/{secret_version}.
-* **query** : The query to run on the source to extract the data. Note that some JDBC SQL and BigQuery types, although sharing the same name, have some differences. Some important SQL -> BigQuery type mappings to keep in mind are:
-DATETIME --> TIMESTAMP
-
-Type casting may be required if your schemas do not match. This parameter can be set to a gs:// path pointing to a file in Cloud Storage to load the query from. The file encoding should be UTF-8. (Example: select * from sampledb.sample_table).
-* **KMSEncryptionKey** : The Cloud KMS encryption key to use to decrypt the username, password, and connection string. If you  pass in a Cloud KMS key, you must also encrypt the username, password, and connection string. (Example: projects/your-project/locations/global/keyRings/your-keyring/cryptoKeys/your-key).
-* **useColumnAlias** : If set to `true`, the pipeline uses the column alias (`AS`) instead of the column name to map the rows to BigQuery. Defaults to `false`.
-* **isTruncate** : If set to `true`, the pipeline truncates before loading data into BigQuery. Defaults to `false`, which causes the pipeline to append data.
-* **partitionColumn** : If this parameter is provided with the name of the `table` defined as an optional parameter, JdbcIO reads the table in parallel by executing multiple instances of the query on the same table (subquery) using ranges. Currently, only supports `Long` partition columns.
-* **table** : The table to read from when using partitions. This parameter also accepts a subquery in parentheses. (Example: (select id, name from Person) as subq).
-* **numPartitions** : The number of partitions. With the lower and upper bound, this value forms partition strides for generated `WHERE` clause expressions that are used to split the partition column evenly. When the input is less than `1`, the number is set to `1`.
-* **lowerBound** : The lower bound to use in the partition scheme. If not provided, this value is automatically inferred by Apache Beam for the supported types.
-* **upperBound** : The upper bound to use in the partition scheme. If not provided, this value is automatically inferred by Apache Beam for the supported types.
-* **fetchSize** : The number of rows to be fetched from database at a time. Not used for partitioned reads. Defaults to: 50000.
-* **createDisposition** : The BigQuery CreateDisposition to use. For example, `CREATE_IF_NEEDED` or `CREATE_NEVER`. Defaults to: CREATE_NEVER.
-* **bigQuerySchemaPath** : The Cloud Storage path for the BigQuery JSON schema. If `createDisposition` is set to CREATE_IF_NEEDED, this parameter must be specified. (Example: gs://your-bucket/your-schema.json).
-* **disabledAlgorithms** : Comma separated algorithms to disable. If this value is set to none, no algorithm is disabled. Use this parameter with caution, because the algorithms disabled by default might have vulnerabilities or performance issues. (Example: SSLv3, RC4).
-* **extraFilesToStage** : Comma separated Cloud Storage paths or Secret Manager secrets for files to stage in the worker. These files are saved in the /extra_files directory in each worker. (Example: gs://<BUCKET>/file.txt,projects/<PROJECT_ID>/secrets/<SECRET_ID>/versions/<VERSION_ID>).
-* **useStorageWriteApi** : If `true`, the pipeline uses the BigQuery Storage Write API (https://cloud.google.com/bigquery/docs/write-api). The default value is `false`. For more information, see Using the Storage Write API (https://beam.apache.org/documentation/io/built-in/google-bigquery/#storage-write-api).
-* **useStorageWriteApiAtLeastOnce** : When using the Storage Write API, specifies the write semantics. To use at-least-once semantics (https://beam.apache.org/documentation/io/built-in/google-bigquery/#at-least-once-semantics), set this parameter to `true`. To use exactly-once semantics, set the parameter to `false`. This parameter applies only when `useStorageWriteApi` is `true`. The default value is `false`.
-=======
 * **connectionProperties**: The properties string to use for the JDBC connection. The format of the string must be `[propertyName=property;]*`.For more information, see Configuration Properties (https://dev.mysql.com/doc/connector-j/8.1/en/connector-j-reference-configuration-properties.html) in the MySQL documentation. For example, `unicode=true;characterEncoding=UTF-8`.
 * **username**: The username to use for the JDBC connection. You can pass in this value as a string that's encrypted with a Cloud KMS key and then Base64-encoded. Remove whitespace characters from the Base64-encoded string.
 * **password**: The password to use for the JDBC connection. You can pass in this value as a string that's encrypted with a Cloud KMS key and then Base64-encoded. Remove whitespace characters from the Base64-encoded string.
@@ -72,7 +48,6 @@
 * **extraFilesToStage**: Comma separated Cloud Storage paths or Secret Manager secrets for files to stage in the worker. These files are saved in the /extra_files directory in each worker. For example, `gs://<BUCKET_NAME>/file.txt,projects/<PROJECT_ID>/secrets/<SECRET_ID>/versions/<VERSION_ID>`.
 * **useStorageWriteApi**: If `true`, the pipeline uses the BigQuery Storage Write API (https://cloud.google.com/bigquery/docs/write-api). The default value is `false`. For more information, see Using the Storage Write API (https://beam.apache.org/documentation/io/built-in/google-bigquery/#storage-write-api).
 * **useStorageWriteApiAtLeastOnce**: When using the Storage Write API, specifies the write semantics. To use at-least-once semantics (https://beam.apache.org/documentation/io/built-in/google-bigquery/#at-least-once-semantics), set this parameter to `true`. To use exactly-once semantics, set the parameter to `false`. This parameter applies only when `useStorageWriteApi` is `true`. The default value is `false`.
->>>>>>> 1697ac70
 
 
 
@@ -314,15 +289,9 @@
     # upperBound = "<upperBound>"
     # fetchSize = "50000"
     # createDisposition = "CREATE_NEVER"
-<<<<<<< HEAD
-    # bigQuerySchemaPath = "gs://your-bucket/your-schema.json"
-    # disabledAlgorithms = "SSLv3, RC4"
-    # extraFilesToStage = "gs://<BUCKET>/file.txt,projects/<PROJECT_ID>/secrets/<SECRET_ID>/versions/<VERSION_ID>"
-=======
     # bigQuerySchemaPath = "<bigQuerySchemaPath>"
     # disabledAlgorithms = "<disabledAlgorithms>"
     # extraFilesToStage = "<extraFilesToStage>"
->>>>>>> 1697ac70
     # useStorageWriteApi = "false"
     # useStorageWriteApiAtLeastOnce = "false"
   }
