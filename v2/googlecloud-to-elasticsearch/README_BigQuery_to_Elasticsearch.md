
BigQuery to Elasticsearch template
---
The BigQuery to Elasticsearch template is a batch pipeline that ingests data from
a BigQuery table into Elasticsearch as documents. The template can either read
the entire table or read specific records using a supplied query.


:memo: This is a Google-provided template! Please
check [Provided templates documentation](https://cloud.google.com/dataflow/docs/guides/templates/provided/bigquery-to-elasticsearch)
on how to use it without having to build from sources using [Create job from template](https://console.cloud.google.com/dataflow/createjob?template=BigQuery_to_Elasticsearch).

:bulb: This is a generated documentation based
on [Metadata Annotations](https://github.com/GoogleCloudPlatform/DataflowTemplates#metadata-annotations)
. Do not change this file directly.

## Parameters

### Required parameters

* **connectionUrl**: The Elasticsearch URL in the format `https://hostname:[port]`. If using Elastic Cloud, specify the CloudID. For example, `https://elasticsearch-host:9200`.
* **apiKey**: The Base64-encoded API key to use for authentication.
* **index**: The Elasticsearch index that the requests are issued to. For example, `my-index`.

### Optional parameters

<<<<<<< HEAD
* **inputTableSpec** : The BigQuery table to read from. Format: `projectId:datasetId.tablename`. If you specify `inputTableSpec`, the template reads the data directly from BigQuery storage by using the BigQuery Storage Read API (https://cloud.google.com/bigquery/docs/reference/storage). For information about limitations in the Storage Read API, see https://cloud.google.com/bigquery/docs/reference/storage#limitations. You must specify either `inputTableSpec` or `query`. If you set both parameters, the template uses the `query` parameter. (Example: bigquery-project:dataset.input_table).
* **outputDeadletterTable** : The BigQuery table for messages that failed to reach the output table, in the format <PROJECT_ID>:<DATASET_NAME>.<DEADLETTER_TABLE>. If a table doesn't exist, is is created during pipeline execution. If not specified, `<outputTableSpec>_error_records` is used. (Example: your-project-id:your-dataset.your-table-name).
* **query** : The SQL query to use to read data from BigQuery. If the BigQuery dataset is in a different project than the Dataflow job, specify the full dataset name in the SQL query, for example: <PROJECT_ID>.<DATASET_NAME>.<TABLE_NAME>. By default, the `query` parameter uses GoogleSQL (https://cloud.google.com/bigquery/docs/introduction-sql), unless `useLegacySql` is `true`. You must specify either `inputTableSpec` or `query`. If you set both parameters, the template uses the `query` parameter. (Example: select * from sampledb.sample_table).
* **useLegacySql** : Set to true to use legacy SQL. This parameter only applies when using the `query` parameter. Defaults to: false.
* **queryLocation** : Needed when reading from an authorized view without underlying table's permission. (Example: US).
* **queryTempDataset** : With this option, you can set an existing dataset to create the temporary table to store the results of the query. (Example: temp_dataset).
* **elasticsearchUsername** : The Elasticsearch username to authenticate with. If specified, the value of 'apiKey' is ignored.
* **elasticsearchPassword** : The Elasticsearch password to authenticate with. If specified, the value of 'apiKey' is ignored.
* **batchSize** : The batch size in number of documents. Defaults to: 1000.
* **batchSizeBytes** : The batch size in number of bytes. Defaults to: 5242880 (5mb).
* **maxRetryAttempts** : The maximum number of retry attempts. Must be greater than zero. Defaults to: no retries.
* **maxRetryDuration** : The maximum retry duration in milliseconds. Must be greater than zero. Defaults to: no retries.
* **propertyAsIndex** : The property in the document being indexed whose value specifies `_index` metadata to include with the document in bulk requests. Takes precedence over an `_index` UDF. Defaults to: none.
* **javaScriptIndexFnGcsPath** : The Cloud Storage path to the JavaScript UDF source for a function that specifies `_index` metadata to include with the document in bulk requests. Defaults to: none.
* **javaScriptIndexFnName** : The name of the UDF JavaScript function that specifies `_index` metadata to include with the document in bulk requests. Defaults to: none.
* **propertyAsId** : A property in the document being indexed whose value specifies `_id` metadata to include with the document in bulk requests. Takes precedence over an `_id` UDF. Defaults to: none.
* **javaScriptIdFnGcsPath** : The Cloud Storage path to the JavaScript UDF source for the function that specifies `_id` metadata to include with the document in bulk requests. Defaults to: none.
* **javaScriptIdFnName** : The name of the UDF JavaScript function that specifies the `_id` metadata to include with the document in bulk requests. Defaults to: none.
* **javaScriptTypeFnGcsPath** : The Cloud Storage path to the JavaScript UDF source for a function that specifies `_type` metadata to include with documents in bulk requests. Default: none.
* **javaScriptTypeFnName** : The name of the UDF JavaScript function that specifies the `_type` metadata to include with the document in bulk requests. Defaults to: none.
* **javaScriptIsDeleteFnGcsPath** : The Cloud Storage path to the JavaScript UDF source for the function that determines whether to delete the document instead of inserting or updating it. The function returns a string value of `true` or `false`. Defaults to: none.
* **javaScriptIsDeleteFnName** : The name of the UDF JavaScript function that determines whether to delete the document instead of inserting or updating it. The function returns a string value of `true` or `false`. Defaults to: none.
* **usePartialUpdate** : Whether to use partial updates (update rather than create or index, allowing partial documents) with Elasticsearch requests. Defaults to: false.
* **bulkInsertMethod** : Whether to use `INDEX` (index, allows upserts) or `CREATE` (create, errors on duplicate _id) with Elasticsearch bulk requests. Defaults to: CREATE.
* **trustSelfSignedCerts** : Whether to trust self-signed certificate or not. An Elasticsearch instance installed might have a self-signed certificate, Enable this to True to by-pass the validation on SSL certificate. (default is False).
* **disableCertificateValidation** : If 'true', trust the self-signed SSL certificate. An Elasticsearch instance might have a self-signed certificate. To bypass validation for the certificate, set this parameter to 'true'. Default: false.
* **apiKeyKMSEncryptionKey** : The Cloud KMS key to decrypt the API key. This parameter must be provided if the apiKeySource is set to KMS. If this parameter is provided, apiKey string should be passed in encrypted. Encrypt parameters using the KMS API encrypt endpoint. The Key should be in the format projects/{gcp_project}/locations/{key_region}/keyRings/{key_ring}/cryptoKeys/{kms_key_name}. See: https://cloud.google.com/kms/docs/reference/rest/v1/projects.locations.keyRings.cryptoKeys/encrypt  (Example: projects/your-project-id/locations/global/keyRings/your-keyring/cryptoKeys/your-key-name).
* **apiKeySecretId** : Secret Manager secret ID for the apiKey. This parameter should be provided if the apiKeySource is set to SECRET_MANAGER. Should be in the format projects/{project}/secrets/{secret}/versions/{secret_version}. (Example: projects/your-project-id/secrets/your-secret/versions/your-secret-version).
* **apiKeySource** : Source of the API key. One of PLAINTEXT, KMS or SECRET_MANAGER. This parameter must be provided if secret manager or KMS is used. If apiKeySource is set to KMS, apiKeyKMSEncryptionKey and encrypted apiKey must be provided. If apiKeySource is set to SECRET_MANAGER, apiKeySecretId must be provided. If apiKeySource is set to PLAINTEXT, apiKey must be provided. Defaults to: PLAINTEXT.
* **socketTimeout** : If set, overwrites the default max retry timeout and default socket timeout (30000ms) in the Elastic RestClient.
* **javascriptTextTransformGcsPath** : The Cloud Storage URI of the .js file that defines the JavaScript user-defined function (UDF) to use. (Example: gs://my-bucket/my-udfs/my_file.js).
* **javascriptTextTransformFunctionName** : The name of the JavaScript user-defined function (UDF) to use. For example, if your JavaScript function code is `myTransform(inJson) { /*...do stuff...*/ }`, then the function name is `myTransform`. For sample JavaScript UDFs, see UDF Examples (https://github.com/GoogleCloudPlatform/DataflowTemplates#udf-examples).
=======
* **inputTableSpec**: The BigQuery table to read from. If you specify `inputTableSpec`, the template reads the data directly from BigQuery storage by using the BigQuery Storage Read API (https://cloud.google.com/bigquery/docs/reference/storage). For information about limitations in the Storage Read API, see https://cloud.google.com/bigquery/docs/reference/storage#limitations. You must specify either `inputTableSpec` or `query`. If you set both parameters, the template uses the `query` parameter. For example, `<BIGQUERY_PROJECT>:<DATASET_NAME>.<INPUT_TABLE>`.
* **outputDeadletterTable**: The BigQuery table for messages that failed to reach the output table. If a table doesn't exist, it is created during pipeline execution. If not specified, `<outputTableSpec>_error_records` is used. For example, `<PROJECT_ID>:<DATASET_NAME>.<DEADLETTER_TABLE>`.
* **query**: The SQL query to use to read data from BigQuery. If the BigQuery dataset is in a different project than the Dataflow job, specify the full dataset name in the SQL query, for example: <PROJECT_ID>.<DATASET_NAME>.<TABLE_NAME>. By default, the `query` parameter uses GoogleSQL (https://cloud.google.com/bigquery/docs/introduction-sql), unless `useLegacySql` is `true`. You must specify either `inputTableSpec` or `query`. If you set both parameters, the template uses the `query` parameter. For example, `select * from sampledb.sample_table`.
* **useLegacySql**: Set to `true` to use legacy SQL. This parameter only applies when using the `query` parameter. Defaults to `false`.
* **queryLocation**: Needed when reading from an authorized view without underlying table's permission. For example, `US`.
* **elasticsearchUsername**: The Elasticsearch username to authenticate with. If specified, the value of `apiKey` is ignored.
* **elasticsearchPassword**: The Elasticsearch password to authenticate with. If specified, the value of `apiKey` is ignored.
* **batchSize**: The batch size in number of documents. Defaults to `1000`.
* **batchSizeBytes**: The batch size in number of bytes. Defaults to `5242880` (5mb).
* **maxRetryAttempts**: The maximum number of retry attempts. Must be greater than zero. Defaults to `no retries`.
* **maxRetryDuration**: The maximum retry duration in milliseconds. Must be greater than zero. Defaults to `no retries`.
* **propertyAsIndex**: The property in the document being indexed whose value specifies `_index` metadata to include with the document in bulk requests. Takes precedence over an `_index` UDF. Defaults to `none`.
* **javaScriptIndexFnGcsPath**: The Cloud Storage path to the JavaScript UDF source for a function that specifies `_index` metadata to include with the document in bulk requests. Defaults to `none`.
* **javaScriptIndexFnName**: The name of the UDF JavaScript function that specifies `_index` metadata to include with the document in bulk requests. Defaults to `none`.
* **propertyAsId**: A property in the document being indexed whose value specifies `_id` metadata to include with the document in bulk requests. Takes precedence over an `_id` UDF. Defaults to `none`.
* **javaScriptIdFnGcsPath**: The Cloud Storage path to the JavaScript UDF source for the function that specifies `_id` metadata to include with the document in bulk requests. Defaults to `none`.
* **javaScriptIdFnName**: The name of the UDF JavaScript function that specifies the `_id` metadata to include with the document in bulk requests. Defaults to `none`.
* **javaScriptTypeFnGcsPath**: The Cloud Storage path to the JavaScript UDF source for a function that specifies `_type` metadata to include with documents in bulk requests. Defaults to `none`.
* **javaScriptTypeFnName**: The name of the UDF JavaScript function that specifies the `_type` metadata to include with the document in bulk requests. Defaults to `none`.
* **javaScriptIsDeleteFnGcsPath**: The Cloud Storage path to the JavaScript UDF source for the function that determines whether to delete the document instead of inserting or updating it. The function returns a string value of `true` or `false`. Defaults to `none`.
* **javaScriptIsDeleteFnName**: The name of the UDF JavaScript function that determines whether to delete the document instead of inserting or updating it. The function returns a string value of `true` or `false`. Defaults to `none`.
* **usePartialUpdate**: Whether to use partial updates (update rather than create or index, allowing partial documents) with Elasticsearch requests. Defaults to `false`.
* **bulkInsertMethod**: Whether to use `INDEX` (index, allows upserts) or `CREATE` (create, errors on duplicate _id) with Elasticsearch bulk requests. Defaults to `CREATE`.
* **trustSelfSignedCerts**: Whether to trust self-signed certificate or not. An Elasticsearch instance installed might have a self-signed certificate, Enable this to true to by-pass the validation on SSL certificate. (Defaults to: `false`).
* **disableCertificateValidation**: If `true`, trust the self-signed SSL certificate. An Elasticsearch instance might have a self-signed certificate. To bypass validation for the certificate, set this parameter to `true`. Defaults to `false`.
* **apiKeyKMSEncryptionKey**: The Cloud KMS key to decrypt the API key. This parameter is required if the `apiKeySource` is set to `KMS`. If this parameter is provided, pass in an encrypted `apiKey` string. Encrypt parameters using the KMS API encrypt endpoint. For the key, use the format `projects/<PROJECT_ID>/locations/<KEY_REGION>/keyRings/<KEY_RING>/cryptoKeys/<KMS_KEY_NAME>`. See: https://cloud.google.com/kms/docs/reference/rest/v1/projects.locations.keyRings.cryptoKeys/encrypt  For example, `projects/your-project-id/locations/global/keyRings/your-keyring/cryptoKeys/your-key-name`.
* **apiKeySecretId**: The Secret Manager secret ID for the apiKey. If the `apiKeySource` is set to `SECRET_MANAGER`, provide this parameter. Use the format `projects/<PROJECT_ID>/secrets/<SECRET_ID>/versions/<SECRET_VERSION>. For example, `projects/your-project-id/secrets/your-secret/versions/your-secret-version`.
* **apiKeySource**: The source of the API key. Allowed values are `PLAINTEXT`, `KMS` orand `SECRET_MANAGER`. This parameter is required when you use Secret Manager or KMS. If `apiKeySource` is set to `KMS`, `apiKeyKMSEncryptionKey` and encrypted apiKey must be provided. If `apiKeySource` is set to `SECRET_MANAGER`, `apiKeySecretId` must be provided. If `apiKeySource` is set to `PLAINTEXT`, `apiKey` must be provided. Defaults to: PLAINTEXT.
* **socketTimeout**: If set, overwrites the default max retry timeout and default socket timeout (30000ms) in the Elastic RestClient.
* **javascriptTextTransformGcsPath**: The Cloud Storage URI of the .js file that defines the JavaScript user-defined function (UDF) to use. For example, `gs://my-bucket/my-udfs/my_file.js`.
* **javascriptTextTransformFunctionName**: The name of the JavaScript user-defined function (UDF) to use. For example, if your JavaScript function code is `myTransform(inJson) { /*...do stuff...*/ }`, then the function name is `myTransform`. For sample JavaScript UDFs, see UDF Examples (https://github.com/GoogleCloudPlatform/DataflowTemplates#udf-examples).
>>>>>>> 1697ac70


## User-Defined functions (UDFs)

The BigQuery to Elasticsearch Template supports User-Defined functions (UDFs).
UDFs allow you to customize functionality by providing a JavaScript function
without having to maintain or build the entire template code.

Check [Create user-defined functions for Dataflow templates](https://cloud.google.com/dataflow/docs/guides/templates/create-template-udf)
and [Using UDFs](https://github.com/GoogleCloudPlatform/DataflowTemplates#using-udfs)
for more information about how to create and test those functions.


## Getting Started

### Requirements

* Java 11
* Maven
* [gcloud CLI](https://cloud.google.com/sdk/gcloud), and execution of the
  following commands:
  * `gcloud auth login`
  * `gcloud auth application-default login`

:star2: Those dependencies are pre-installed if you use Google Cloud Shell!

[![Open in Cloud Shell](http://gstatic.com/cloudssh/images/open-btn.svg)](https://console.cloud.google.com/cloudshell/editor?cloudshell_git_repo=https%3A%2F%2Fgithub.com%2FGoogleCloudPlatform%2FDataflowTemplates.git&cloudshell_open_in_editor=v2/googlecloud-to-elasticsearch/src/main/java/com/google/cloud/teleport/v2/elasticsearch/templates/BigQueryToElasticsearch.java)

### Templates Plugin

This README provides instructions using
the [Templates Plugin](https://github.com/GoogleCloudPlatform/DataflowTemplates#templates-plugin).

### Building Template

This template is a Flex Template, meaning that the pipeline code will be
containerized and the container will be executed on Dataflow. Please
check [Use Flex Templates](https://cloud.google.com/dataflow/docs/guides/templates/using-flex-templates)
and [Configure Flex Templates](https://cloud.google.com/dataflow/docs/guides/templates/configuring-flex-templates)
for more information.

#### Staging the Template

If the plan is to just stage the template (i.e., make it available to use) by
the `gcloud` command or Dataflow "Create job from template" UI,
the `-PtemplatesStage` profile should be used:

```shell
export PROJECT=<my-project>
export BUCKET_NAME=<bucket-name>

mvn clean package -PtemplatesStage  \
-DskipTests \
-DprojectId="$PROJECT" \
-DbucketName="$BUCKET_NAME" \
-DstagePrefix="templates" \
-DtemplateName="BigQuery_to_Elasticsearch" \
-f v2/googlecloud-to-elasticsearch
```


The command should build and save the template to Google Cloud, and then print
the complete location on Cloud Storage:

```
Flex Template was staged! gs://<bucket-name>/templates/flex/BigQuery_to_Elasticsearch
```

The specific path should be copied as it will be used in the following steps.

#### Running the Template

**Using the staged template**:

You can use the path above run the template (or share with others for execution).

To start a job with the template at any time using `gcloud`, you are going to
need valid resources for the required parameters.

Provided that, the following command line can be used:

```shell
export PROJECT=<my-project>
export BUCKET_NAME=<bucket-name>
export REGION=us-central1
export TEMPLATE_SPEC_GCSPATH="gs://$BUCKET_NAME/templates/flex/BigQuery_to_Elasticsearch"

### Required
export CONNECTION_URL=<connectionUrl>
export API_KEY=<apiKey>
export INDEX=<index>

### Optional
export INPUT_TABLE_SPEC=<inputTableSpec>
export OUTPUT_DEADLETTER_TABLE=<outputDeadletterTable>
export QUERY=<query>
export USE_LEGACY_SQL=false
export QUERY_LOCATION=<queryLocation>
export QUERY_TEMP_DATASET=<queryTempDataset>
export ELASTICSEARCH_USERNAME=<elasticsearchUsername>
export ELASTICSEARCH_PASSWORD=<elasticsearchPassword>
export BATCH_SIZE=1000
export BATCH_SIZE_BYTES=5242880
export MAX_RETRY_ATTEMPTS=<maxRetryAttempts>
export MAX_RETRY_DURATION=<maxRetryDuration>
export PROPERTY_AS_INDEX=<propertyAsIndex>
export JAVA_SCRIPT_INDEX_FN_GCS_PATH=<javaScriptIndexFnGcsPath>
export JAVA_SCRIPT_INDEX_FN_NAME=<javaScriptIndexFnName>
export PROPERTY_AS_ID=<propertyAsId>
export JAVA_SCRIPT_ID_FN_GCS_PATH=<javaScriptIdFnGcsPath>
export JAVA_SCRIPT_ID_FN_NAME=<javaScriptIdFnName>
export JAVA_SCRIPT_TYPE_FN_GCS_PATH=<javaScriptTypeFnGcsPath>
export JAVA_SCRIPT_TYPE_FN_NAME=<javaScriptTypeFnName>
export JAVA_SCRIPT_IS_DELETE_FN_GCS_PATH=<javaScriptIsDeleteFnGcsPath>
export JAVA_SCRIPT_IS_DELETE_FN_NAME=<javaScriptIsDeleteFnName>
export USE_PARTIAL_UPDATE=false
export BULK_INSERT_METHOD=CREATE
export TRUST_SELF_SIGNED_CERTS=false
export DISABLE_CERTIFICATE_VALIDATION=false
export API_KEY_KMSENCRYPTION_KEY=<apiKeyKMSEncryptionKey>
export API_KEY_SECRET_ID=<apiKeySecretId>
export API_KEY_SOURCE=PLAINTEXT
export SOCKET_TIMEOUT=<socketTimeout>
export JAVASCRIPT_TEXT_TRANSFORM_GCS_PATH=<javascriptTextTransformGcsPath>
export JAVASCRIPT_TEXT_TRANSFORM_FUNCTION_NAME=<javascriptTextTransformFunctionName>

gcloud dataflow flex-template run "bigquery-to-elasticsearch-job" \
  --project "$PROJECT" \
  --region "$REGION" \
  --template-file-gcs-location "$TEMPLATE_SPEC_GCSPATH" \
  --parameters "inputTableSpec=$INPUT_TABLE_SPEC" \
  --parameters "outputDeadletterTable=$OUTPUT_DEADLETTER_TABLE" \
  --parameters "query=$QUERY" \
  --parameters "useLegacySql=$USE_LEGACY_SQL" \
  --parameters "queryLocation=$QUERY_LOCATION" \
  --parameters "queryTempDataset=$QUERY_TEMP_DATASET" \
  --parameters "connectionUrl=$CONNECTION_URL" \
  --parameters "apiKey=$API_KEY" \
  --parameters "elasticsearchUsername=$ELASTICSEARCH_USERNAME" \
  --parameters "elasticsearchPassword=$ELASTICSEARCH_PASSWORD" \
  --parameters "index=$INDEX" \
  --parameters "batchSize=$BATCH_SIZE" \
  --parameters "batchSizeBytes=$BATCH_SIZE_BYTES" \
  --parameters "maxRetryAttempts=$MAX_RETRY_ATTEMPTS" \
  --parameters "maxRetryDuration=$MAX_RETRY_DURATION" \
  --parameters "propertyAsIndex=$PROPERTY_AS_INDEX" \
  --parameters "javaScriptIndexFnGcsPath=$JAVA_SCRIPT_INDEX_FN_GCS_PATH" \
  --parameters "javaScriptIndexFnName=$JAVA_SCRIPT_INDEX_FN_NAME" \
  --parameters "propertyAsId=$PROPERTY_AS_ID" \
  --parameters "javaScriptIdFnGcsPath=$JAVA_SCRIPT_ID_FN_GCS_PATH" \
  --parameters "javaScriptIdFnName=$JAVA_SCRIPT_ID_FN_NAME" \
  --parameters "javaScriptTypeFnGcsPath=$JAVA_SCRIPT_TYPE_FN_GCS_PATH" \
  --parameters "javaScriptTypeFnName=$JAVA_SCRIPT_TYPE_FN_NAME" \
  --parameters "javaScriptIsDeleteFnGcsPath=$JAVA_SCRIPT_IS_DELETE_FN_GCS_PATH" \
  --parameters "javaScriptIsDeleteFnName=$JAVA_SCRIPT_IS_DELETE_FN_NAME" \
  --parameters "usePartialUpdate=$USE_PARTIAL_UPDATE" \
  --parameters "bulkInsertMethod=$BULK_INSERT_METHOD" \
  --parameters "trustSelfSignedCerts=$TRUST_SELF_SIGNED_CERTS" \
  --parameters "disableCertificateValidation=$DISABLE_CERTIFICATE_VALIDATION" \
  --parameters "apiKeyKMSEncryptionKey=$API_KEY_KMSENCRYPTION_KEY" \
  --parameters "apiKeySecretId=$API_KEY_SECRET_ID" \
  --parameters "apiKeySource=$API_KEY_SOURCE" \
  --parameters "socketTimeout=$SOCKET_TIMEOUT" \
  --parameters "javascriptTextTransformGcsPath=$JAVASCRIPT_TEXT_TRANSFORM_GCS_PATH" \
  --parameters "javascriptTextTransformFunctionName=$JAVASCRIPT_TEXT_TRANSFORM_FUNCTION_NAME"
```

For more information about the command, please check:
https://cloud.google.com/sdk/gcloud/reference/dataflow/flex-template/run


**Using the plugin**:

Instead of just generating the template in the folder, it is possible to stage
and run the template in a single command. This may be useful for testing when
changing the templates.

```shell
export PROJECT=<my-project>
export BUCKET_NAME=<bucket-name>
export REGION=us-central1

### Required
export CONNECTION_URL=<connectionUrl>
export API_KEY=<apiKey>
export INDEX=<index>

### Optional
export INPUT_TABLE_SPEC=<inputTableSpec>
export OUTPUT_DEADLETTER_TABLE=<outputDeadletterTable>
export QUERY=<query>
export USE_LEGACY_SQL=false
export QUERY_LOCATION=<queryLocation>
export QUERY_TEMP_DATASET=<queryTempDataset>
export ELASTICSEARCH_USERNAME=<elasticsearchUsername>
export ELASTICSEARCH_PASSWORD=<elasticsearchPassword>
export BATCH_SIZE=1000
export BATCH_SIZE_BYTES=5242880
export MAX_RETRY_ATTEMPTS=<maxRetryAttempts>
export MAX_RETRY_DURATION=<maxRetryDuration>
export PROPERTY_AS_INDEX=<propertyAsIndex>
export JAVA_SCRIPT_INDEX_FN_GCS_PATH=<javaScriptIndexFnGcsPath>
export JAVA_SCRIPT_INDEX_FN_NAME=<javaScriptIndexFnName>
export PROPERTY_AS_ID=<propertyAsId>
export JAVA_SCRIPT_ID_FN_GCS_PATH=<javaScriptIdFnGcsPath>
export JAVA_SCRIPT_ID_FN_NAME=<javaScriptIdFnName>
export JAVA_SCRIPT_TYPE_FN_GCS_PATH=<javaScriptTypeFnGcsPath>
export JAVA_SCRIPT_TYPE_FN_NAME=<javaScriptTypeFnName>
export JAVA_SCRIPT_IS_DELETE_FN_GCS_PATH=<javaScriptIsDeleteFnGcsPath>
export JAVA_SCRIPT_IS_DELETE_FN_NAME=<javaScriptIsDeleteFnName>
export USE_PARTIAL_UPDATE=false
export BULK_INSERT_METHOD=CREATE
export TRUST_SELF_SIGNED_CERTS=false
export DISABLE_CERTIFICATE_VALIDATION=false
export API_KEY_KMSENCRYPTION_KEY=<apiKeyKMSEncryptionKey>
export API_KEY_SECRET_ID=<apiKeySecretId>
export API_KEY_SOURCE=PLAINTEXT
export SOCKET_TIMEOUT=<socketTimeout>
export JAVASCRIPT_TEXT_TRANSFORM_GCS_PATH=<javascriptTextTransformGcsPath>
export JAVASCRIPT_TEXT_TRANSFORM_FUNCTION_NAME=<javascriptTextTransformFunctionName>

mvn clean package -PtemplatesRun \
-DskipTests \
-DprojectId="$PROJECT" \
-DbucketName="$BUCKET_NAME" \
-Dregion="$REGION" \
-DjobName="bigquery-to-elasticsearch-job" \
-DtemplateName="BigQuery_to_Elasticsearch" \
<<<<<<< HEAD
-Dparameters="inputTableSpec=$INPUT_TABLE_SPEC,outputDeadletterTable=$OUTPUT_DEADLETTER_TABLE,query=$QUERY,useLegacySql=$USE_LEGACY_SQL,queryLocation=$QUERY_LOCATION,queryTempDataset=$QUERY_TEMP_DATASET,connectionUrl=$CONNECTION_URL,apiKey=$API_KEY,elasticsearchUsername=$ELASTICSEARCH_USERNAME,elasticsearchPassword=$ELASTICSEARCH_PASSWORD,index=$INDEX,batchSize=$BATCH_SIZE,batchSizeBytes=$BATCH_SIZE_BYTES,maxRetryAttempts=$MAX_RETRY_ATTEMPTS,maxRetryDuration=$MAX_RETRY_DURATION,propertyAsIndex=$PROPERTY_AS_INDEX,javaScriptIndexFnGcsPath=$JAVA_SCRIPT_INDEX_FN_GCS_PATH,javaScriptIndexFnName=$JAVA_SCRIPT_INDEX_FN_NAME,propertyAsId=$PROPERTY_AS_ID,javaScriptIdFnGcsPath=$JAVA_SCRIPT_ID_FN_GCS_PATH,javaScriptIdFnName=$JAVA_SCRIPT_ID_FN_NAME,javaScriptTypeFnGcsPath=$JAVA_SCRIPT_TYPE_FN_GCS_PATH,javaScriptTypeFnName=$JAVA_SCRIPT_TYPE_FN_NAME,javaScriptIsDeleteFnGcsPath=$JAVA_SCRIPT_IS_DELETE_FN_GCS_PATH,javaScriptIsDeleteFnName=$JAVA_SCRIPT_IS_DELETE_FN_NAME,usePartialUpdate=$USE_PARTIAL_UPDATE,bulkInsertMethod=$BULK_INSERT_METHOD,trustSelfSignedCerts=$TRUST_SELF_SIGNED_CERTS,disableCertificateValidation=$DISABLE_CERTIFICATE_VALIDATION,apiKeyKMSEncryptionKey=$API_KEY_KMSENCRYPTION_KEY,apiKeySecretId=$API_KEY_SECRET_ID,apiKeySource=$API_KEY_SOURCE,socketTimeout=$SOCKET_TIMEOUT,javascriptTextTransformGcsPath=$JAVASCRIPT_TEXT_TRANSFORM_GCS_PATH,javascriptTextTransformFunctionName=$JAVASCRIPT_TEXT_TRANSFORM_FUNCTION_NAME" \
=======
-Dparameters="inputTableSpec=$INPUT_TABLE_SPEC,outputDeadletterTable=$OUTPUT_DEADLETTER_TABLE,query=$QUERY,useLegacySql=$USE_LEGACY_SQL,queryLocation=$QUERY_LOCATION,connectionUrl=$CONNECTION_URL,apiKey=$API_KEY,elasticsearchUsername=$ELASTICSEARCH_USERNAME,elasticsearchPassword=$ELASTICSEARCH_PASSWORD,index=$INDEX,batchSize=$BATCH_SIZE,batchSizeBytes=$BATCH_SIZE_BYTES,maxRetryAttempts=$MAX_RETRY_ATTEMPTS,maxRetryDuration=$MAX_RETRY_DURATION,propertyAsIndex=$PROPERTY_AS_INDEX,javaScriptIndexFnGcsPath=$JAVA_SCRIPT_INDEX_FN_GCS_PATH,javaScriptIndexFnName=$JAVA_SCRIPT_INDEX_FN_NAME,propertyAsId=$PROPERTY_AS_ID,javaScriptIdFnGcsPath=$JAVA_SCRIPT_ID_FN_GCS_PATH,javaScriptIdFnName=$JAVA_SCRIPT_ID_FN_NAME,javaScriptTypeFnGcsPath=$JAVA_SCRIPT_TYPE_FN_GCS_PATH,javaScriptTypeFnName=$JAVA_SCRIPT_TYPE_FN_NAME,javaScriptIsDeleteFnGcsPath=$JAVA_SCRIPT_IS_DELETE_FN_GCS_PATH,javaScriptIsDeleteFnName=$JAVA_SCRIPT_IS_DELETE_FN_NAME,usePartialUpdate=$USE_PARTIAL_UPDATE,bulkInsertMethod=$BULK_INSERT_METHOD,trustSelfSignedCerts=$TRUST_SELF_SIGNED_CERTS,disableCertificateValidation=$DISABLE_CERTIFICATE_VALIDATION,apiKeyKMSEncryptionKey=$API_KEY_KMSENCRYPTION_KEY,apiKeySecretId=$API_KEY_SECRET_ID,apiKeySource=$API_KEY_SOURCE,socketTimeout=$SOCKET_TIMEOUT,javascriptTextTransformGcsPath=$JAVASCRIPT_TEXT_TRANSFORM_GCS_PATH,javascriptTextTransformFunctionName=$JAVASCRIPT_TEXT_TRANSFORM_FUNCTION_NAME" \
>>>>>>> 1697ac70
-f v2/googlecloud-to-elasticsearch
```

## Terraform

Dataflow supports the utilization of Terraform to manage template jobs,
see [dataflow_flex_template_job](https://registry.terraform.io/providers/hashicorp/google/latest/docs/resources/dataflow_flex_template_job).

Terraform modules have been generated for most templates in this repository. This includes the relevant parameters
specific to the template. If available, they may be used instead of
[dataflow_flex_template_job](https://registry.terraform.io/providers/hashicorp/google/latest/docs/resources/dataflow_flex_template_job)
directly.

To use the autogenerated module, execute the standard
[terraform workflow](https://developer.hashicorp.com/terraform/intro/core-workflow):

```shell
cd v2/googlecloud-to-elasticsearch/terraform/BigQuery_to_Elasticsearch
terraform init
terraform apply
```

To use
[dataflow_flex_template_job](https://registry.terraform.io/providers/hashicorp/google/latest/docs/resources/dataflow_flex_template_job)
directly:

```terraform
provider "google-beta" {
  project = var.project
}
variable "project" {
  default = "<my-project>"
}
variable "region" {
  default = "us-central1"
}

resource "google_dataflow_flex_template_job" "bigquery_to_elasticsearch" {

  provider          = google-beta
  container_spec_gcs_path = "gs://dataflow-templates-${var.region}/latest/flex/BigQuery_to_Elasticsearch"
  name              = "bigquery-to-elasticsearch"
  region            = var.region
  parameters        = {
    connectionUrl = "<connectionUrl>"
    apiKey = "<apiKey>"
    index = "<index>"
    # inputTableSpec = "<inputTableSpec>"
    # outputDeadletterTable = "<outputDeadletterTable>"
    # query = "<query>"
    # useLegacySql = "false"
<<<<<<< HEAD
    # queryLocation = "US"
    # queryTempDataset = "temp_dataset"
=======
    # queryLocation = "<queryLocation>"
>>>>>>> 1697ac70
    # elasticsearchUsername = "<elasticsearchUsername>"
    # elasticsearchPassword = "<elasticsearchPassword>"
    # batchSize = "1000"
    # batchSizeBytes = "5242880"
    # maxRetryAttempts = "<maxRetryAttempts>"
    # maxRetryDuration = "<maxRetryDuration>"
    # propertyAsIndex = "<propertyAsIndex>"
    # javaScriptIndexFnGcsPath = "<javaScriptIndexFnGcsPath>"
    # javaScriptIndexFnName = "<javaScriptIndexFnName>"
    # propertyAsId = "<propertyAsId>"
    # javaScriptIdFnGcsPath = "<javaScriptIdFnGcsPath>"
    # javaScriptIdFnName = "<javaScriptIdFnName>"
    # javaScriptTypeFnGcsPath = "<javaScriptTypeFnGcsPath>"
    # javaScriptTypeFnName = "<javaScriptTypeFnName>"
    # javaScriptIsDeleteFnGcsPath = "<javaScriptIsDeleteFnGcsPath>"
    # javaScriptIsDeleteFnName = "<javaScriptIsDeleteFnName>"
    # usePartialUpdate = "false"
    # bulkInsertMethod = "CREATE"
    # trustSelfSignedCerts = "false"
    # disableCertificateValidation = "false"
    # apiKeyKMSEncryptionKey = "<apiKeyKMSEncryptionKey>"
    # apiKeySecretId = "<apiKeySecretId>"
    # apiKeySource = "PLAINTEXT"
    # socketTimeout = "<socketTimeout>"
<<<<<<< HEAD
    # javascriptTextTransformGcsPath = "gs://my-bucket/my-udfs/my_file.js"
=======
    # javascriptTextTransformGcsPath = "<javascriptTextTransformGcsPath>"
>>>>>>> 1697ac70
    # javascriptTextTransformFunctionName = "<javascriptTextTransformFunctionName>"
  }
}
```<|MERGE_RESOLUTION|>--- conflicted
+++ resolved
@@ -24,40 +24,6 @@
 
 ### Optional parameters
 
-<<<<<<< HEAD
-* **inputTableSpec** : The BigQuery table to read from. Format: `projectId:datasetId.tablename`. If you specify `inputTableSpec`, the template reads the data directly from BigQuery storage by using the BigQuery Storage Read API (https://cloud.google.com/bigquery/docs/reference/storage). For information about limitations in the Storage Read API, see https://cloud.google.com/bigquery/docs/reference/storage#limitations. You must specify either `inputTableSpec` or `query`. If you set both parameters, the template uses the `query` parameter. (Example: bigquery-project:dataset.input_table).
-* **outputDeadletterTable** : The BigQuery table for messages that failed to reach the output table, in the format <PROJECT_ID>:<DATASET_NAME>.<DEADLETTER_TABLE>. If a table doesn't exist, is is created during pipeline execution. If not specified, `<outputTableSpec>_error_records` is used. (Example: your-project-id:your-dataset.your-table-name).
-* **query** : The SQL query to use to read data from BigQuery. If the BigQuery dataset is in a different project than the Dataflow job, specify the full dataset name in the SQL query, for example: <PROJECT_ID>.<DATASET_NAME>.<TABLE_NAME>. By default, the `query` parameter uses GoogleSQL (https://cloud.google.com/bigquery/docs/introduction-sql), unless `useLegacySql` is `true`. You must specify either `inputTableSpec` or `query`. If you set both parameters, the template uses the `query` parameter. (Example: select * from sampledb.sample_table).
-* **useLegacySql** : Set to true to use legacy SQL. This parameter only applies when using the `query` parameter. Defaults to: false.
-* **queryLocation** : Needed when reading from an authorized view without underlying table's permission. (Example: US).
-* **queryTempDataset** : With this option, you can set an existing dataset to create the temporary table to store the results of the query. (Example: temp_dataset).
-* **elasticsearchUsername** : The Elasticsearch username to authenticate with. If specified, the value of 'apiKey' is ignored.
-* **elasticsearchPassword** : The Elasticsearch password to authenticate with. If specified, the value of 'apiKey' is ignored.
-* **batchSize** : The batch size in number of documents. Defaults to: 1000.
-* **batchSizeBytes** : The batch size in number of bytes. Defaults to: 5242880 (5mb).
-* **maxRetryAttempts** : The maximum number of retry attempts. Must be greater than zero. Defaults to: no retries.
-* **maxRetryDuration** : The maximum retry duration in milliseconds. Must be greater than zero. Defaults to: no retries.
-* **propertyAsIndex** : The property in the document being indexed whose value specifies `_index` metadata to include with the document in bulk requests. Takes precedence over an `_index` UDF. Defaults to: none.
-* **javaScriptIndexFnGcsPath** : The Cloud Storage path to the JavaScript UDF source for a function that specifies `_index` metadata to include with the document in bulk requests. Defaults to: none.
-* **javaScriptIndexFnName** : The name of the UDF JavaScript function that specifies `_index` metadata to include with the document in bulk requests. Defaults to: none.
-* **propertyAsId** : A property in the document being indexed whose value specifies `_id` metadata to include with the document in bulk requests. Takes precedence over an `_id` UDF. Defaults to: none.
-* **javaScriptIdFnGcsPath** : The Cloud Storage path to the JavaScript UDF source for the function that specifies `_id` metadata to include with the document in bulk requests. Defaults to: none.
-* **javaScriptIdFnName** : The name of the UDF JavaScript function that specifies the `_id` metadata to include with the document in bulk requests. Defaults to: none.
-* **javaScriptTypeFnGcsPath** : The Cloud Storage path to the JavaScript UDF source for a function that specifies `_type` metadata to include with documents in bulk requests. Default: none.
-* **javaScriptTypeFnName** : The name of the UDF JavaScript function that specifies the `_type` metadata to include with the document in bulk requests. Defaults to: none.
-* **javaScriptIsDeleteFnGcsPath** : The Cloud Storage path to the JavaScript UDF source for the function that determines whether to delete the document instead of inserting or updating it. The function returns a string value of `true` or `false`. Defaults to: none.
-* **javaScriptIsDeleteFnName** : The name of the UDF JavaScript function that determines whether to delete the document instead of inserting or updating it. The function returns a string value of `true` or `false`. Defaults to: none.
-* **usePartialUpdate** : Whether to use partial updates (update rather than create or index, allowing partial documents) with Elasticsearch requests. Defaults to: false.
-* **bulkInsertMethod** : Whether to use `INDEX` (index, allows upserts) or `CREATE` (create, errors on duplicate _id) with Elasticsearch bulk requests. Defaults to: CREATE.
-* **trustSelfSignedCerts** : Whether to trust self-signed certificate or not. An Elasticsearch instance installed might have a self-signed certificate, Enable this to True to by-pass the validation on SSL certificate. (default is False).
-* **disableCertificateValidation** : If 'true', trust the self-signed SSL certificate. An Elasticsearch instance might have a self-signed certificate. To bypass validation for the certificate, set this parameter to 'true'. Default: false.
-* **apiKeyKMSEncryptionKey** : The Cloud KMS key to decrypt the API key. This parameter must be provided if the apiKeySource is set to KMS. If this parameter is provided, apiKey string should be passed in encrypted. Encrypt parameters using the KMS API encrypt endpoint. The Key should be in the format projects/{gcp_project}/locations/{key_region}/keyRings/{key_ring}/cryptoKeys/{kms_key_name}. See: https://cloud.google.com/kms/docs/reference/rest/v1/projects.locations.keyRings.cryptoKeys/encrypt  (Example: projects/your-project-id/locations/global/keyRings/your-keyring/cryptoKeys/your-key-name).
-* **apiKeySecretId** : Secret Manager secret ID for the apiKey. This parameter should be provided if the apiKeySource is set to SECRET_MANAGER. Should be in the format projects/{project}/secrets/{secret}/versions/{secret_version}. (Example: projects/your-project-id/secrets/your-secret/versions/your-secret-version).
-* **apiKeySource** : Source of the API key. One of PLAINTEXT, KMS or SECRET_MANAGER. This parameter must be provided if secret manager or KMS is used. If apiKeySource is set to KMS, apiKeyKMSEncryptionKey and encrypted apiKey must be provided. If apiKeySource is set to SECRET_MANAGER, apiKeySecretId must be provided. If apiKeySource is set to PLAINTEXT, apiKey must be provided. Defaults to: PLAINTEXT.
-* **socketTimeout** : If set, overwrites the default max retry timeout and default socket timeout (30000ms) in the Elastic RestClient.
-* **javascriptTextTransformGcsPath** : The Cloud Storage URI of the .js file that defines the JavaScript user-defined function (UDF) to use. (Example: gs://my-bucket/my-udfs/my_file.js).
-* **javascriptTextTransformFunctionName** : The name of the JavaScript user-defined function (UDF) to use. For example, if your JavaScript function code is `myTransform(inJson) { /*...do stuff...*/ }`, then the function name is `myTransform`. For sample JavaScript UDFs, see UDF Examples (https://github.com/GoogleCloudPlatform/DataflowTemplates#udf-examples).
-=======
 * **inputTableSpec**: The BigQuery table to read from. If you specify `inputTableSpec`, the template reads the data directly from BigQuery storage by using the BigQuery Storage Read API (https://cloud.google.com/bigquery/docs/reference/storage). For information about limitations in the Storage Read API, see https://cloud.google.com/bigquery/docs/reference/storage#limitations. You must specify either `inputTableSpec` or `query`. If you set both parameters, the template uses the `query` parameter. For example, `<BIGQUERY_PROJECT>:<DATASET_NAME>.<INPUT_TABLE>`.
 * **outputDeadletterTable**: The BigQuery table for messages that failed to reach the output table. If a table doesn't exist, it is created during pipeline execution. If not specified, `<outputTableSpec>_error_records` is used. For example, `<PROJECT_ID>:<DATASET_NAME>.<DEADLETTER_TABLE>`.
 * **query**: The SQL query to use to read data from BigQuery. If the BigQuery dataset is in a different project than the Dataflow job, specify the full dataset name in the SQL query, for example: <PROJECT_ID>.<DATASET_NAME>.<TABLE_NAME>. By default, the `query` parameter uses GoogleSQL (https://cloud.google.com/bigquery/docs/introduction-sql), unless `useLegacySql` is `true`. You must specify either `inputTableSpec` or `query`. If you set both parameters, the template uses the `query` parameter. For example, `select * from sampledb.sample_table`.
@@ -89,7 +55,6 @@
 * **socketTimeout**: If set, overwrites the default max retry timeout and default socket timeout (30000ms) in the Elastic RestClient.
 * **javascriptTextTransformGcsPath**: The Cloud Storage URI of the .js file that defines the JavaScript user-defined function (UDF) to use. For example, `gs://my-bucket/my-udfs/my_file.js`.
 * **javascriptTextTransformFunctionName**: The name of the JavaScript user-defined function (UDF) to use. For example, if your JavaScript function code is `myTransform(inJson) { /*...do stuff...*/ }`, then the function name is `myTransform`. For sample JavaScript UDFs, see UDF Examples (https://github.com/GoogleCloudPlatform/DataflowTemplates#udf-examples).
->>>>>>> 1697ac70
 
 
 ## User-Defined functions (UDFs)
@@ -318,11 +283,7 @@
 -Dregion="$REGION" \
 -DjobName="bigquery-to-elasticsearch-job" \
 -DtemplateName="BigQuery_to_Elasticsearch" \
-<<<<<<< HEAD
--Dparameters="inputTableSpec=$INPUT_TABLE_SPEC,outputDeadletterTable=$OUTPUT_DEADLETTER_TABLE,query=$QUERY,useLegacySql=$USE_LEGACY_SQL,queryLocation=$QUERY_LOCATION,queryTempDataset=$QUERY_TEMP_DATASET,connectionUrl=$CONNECTION_URL,apiKey=$API_KEY,elasticsearchUsername=$ELASTICSEARCH_USERNAME,elasticsearchPassword=$ELASTICSEARCH_PASSWORD,index=$INDEX,batchSize=$BATCH_SIZE,batchSizeBytes=$BATCH_SIZE_BYTES,maxRetryAttempts=$MAX_RETRY_ATTEMPTS,maxRetryDuration=$MAX_RETRY_DURATION,propertyAsIndex=$PROPERTY_AS_INDEX,javaScriptIndexFnGcsPath=$JAVA_SCRIPT_INDEX_FN_GCS_PATH,javaScriptIndexFnName=$JAVA_SCRIPT_INDEX_FN_NAME,propertyAsId=$PROPERTY_AS_ID,javaScriptIdFnGcsPath=$JAVA_SCRIPT_ID_FN_GCS_PATH,javaScriptIdFnName=$JAVA_SCRIPT_ID_FN_NAME,javaScriptTypeFnGcsPath=$JAVA_SCRIPT_TYPE_FN_GCS_PATH,javaScriptTypeFnName=$JAVA_SCRIPT_TYPE_FN_NAME,javaScriptIsDeleteFnGcsPath=$JAVA_SCRIPT_IS_DELETE_FN_GCS_PATH,javaScriptIsDeleteFnName=$JAVA_SCRIPT_IS_DELETE_FN_NAME,usePartialUpdate=$USE_PARTIAL_UPDATE,bulkInsertMethod=$BULK_INSERT_METHOD,trustSelfSignedCerts=$TRUST_SELF_SIGNED_CERTS,disableCertificateValidation=$DISABLE_CERTIFICATE_VALIDATION,apiKeyKMSEncryptionKey=$API_KEY_KMSENCRYPTION_KEY,apiKeySecretId=$API_KEY_SECRET_ID,apiKeySource=$API_KEY_SOURCE,socketTimeout=$SOCKET_TIMEOUT,javascriptTextTransformGcsPath=$JAVASCRIPT_TEXT_TRANSFORM_GCS_PATH,javascriptTextTransformFunctionName=$JAVASCRIPT_TEXT_TRANSFORM_FUNCTION_NAME" \
-=======
 -Dparameters="inputTableSpec=$INPUT_TABLE_SPEC,outputDeadletterTable=$OUTPUT_DEADLETTER_TABLE,query=$QUERY,useLegacySql=$USE_LEGACY_SQL,queryLocation=$QUERY_LOCATION,connectionUrl=$CONNECTION_URL,apiKey=$API_KEY,elasticsearchUsername=$ELASTICSEARCH_USERNAME,elasticsearchPassword=$ELASTICSEARCH_PASSWORD,index=$INDEX,batchSize=$BATCH_SIZE,batchSizeBytes=$BATCH_SIZE_BYTES,maxRetryAttempts=$MAX_RETRY_ATTEMPTS,maxRetryDuration=$MAX_RETRY_DURATION,propertyAsIndex=$PROPERTY_AS_INDEX,javaScriptIndexFnGcsPath=$JAVA_SCRIPT_INDEX_FN_GCS_PATH,javaScriptIndexFnName=$JAVA_SCRIPT_INDEX_FN_NAME,propertyAsId=$PROPERTY_AS_ID,javaScriptIdFnGcsPath=$JAVA_SCRIPT_ID_FN_GCS_PATH,javaScriptIdFnName=$JAVA_SCRIPT_ID_FN_NAME,javaScriptTypeFnGcsPath=$JAVA_SCRIPT_TYPE_FN_GCS_PATH,javaScriptTypeFnName=$JAVA_SCRIPT_TYPE_FN_NAME,javaScriptIsDeleteFnGcsPath=$JAVA_SCRIPT_IS_DELETE_FN_GCS_PATH,javaScriptIsDeleteFnName=$JAVA_SCRIPT_IS_DELETE_FN_NAME,usePartialUpdate=$USE_PARTIAL_UPDATE,bulkInsertMethod=$BULK_INSERT_METHOD,trustSelfSignedCerts=$TRUST_SELF_SIGNED_CERTS,disableCertificateValidation=$DISABLE_CERTIFICATE_VALIDATION,apiKeyKMSEncryptionKey=$API_KEY_KMSENCRYPTION_KEY,apiKeySecretId=$API_KEY_SECRET_ID,apiKeySource=$API_KEY_SOURCE,socketTimeout=$SOCKET_TIMEOUT,javascriptTextTransformGcsPath=$JAVASCRIPT_TEXT_TRANSFORM_GCS_PATH,javascriptTextTransformFunctionName=$JAVASCRIPT_TEXT_TRANSFORM_FUNCTION_NAME" \
->>>>>>> 1697ac70
 -f v2/googlecloud-to-elasticsearch
 ```
 
@@ -374,12 +335,7 @@
     # outputDeadletterTable = "<outputDeadletterTable>"
     # query = "<query>"
     # useLegacySql = "false"
-<<<<<<< HEAD
-    # queryLocation = "US"
-    # queryTempDataset = "temp_dataset"
-=======
     # queryLocation = "<queryLocation>"
->>>>>>> 1697ac70
     # elasticsearchUsername = "<elasticsearchUsername>"
     # elasticsearchPassword = "<elasticsearchPassword>"
     # batchSize = "1000"
@@ -404,11 +360,7 @@
     # apiKeySecretId = "<apiKeySecretId>"
     # apiKeySource = "PLAINTEXT"
     # socketTimeout = "<socketTimeout>"
-<<<<<<< HEAD
-    # javascriptTextTransformGcsPath = "gs://my-bucket/my-udfs/my_file.js"
-=======
     # javascriptTextTransformGcsPath = "<javascriptTextTransformGcsPath>"
->>>>>>> 1697ac70
     # javascriptTextTransformFunctionName = "<javascriptTextTransformFunctionName>"
   }
 }
