
Cloud Storage to Elasticsearch template
---
The Cloud Storage to Elasticsearch template is a batch pipeline that reads data
from CSV files stored in a Cloud Storage bucket and writes the data into
Elasticsearch as JSON documents.

If the CSV files contain headers, set the <code>containsHeaders</code> template
parameter to <code>true</code>.
Otherwise, create a JSON schema file that describes the data. Specify the Cloud
Storage URI of the schema file in the jsonSchemaPath template parameter. The
following example shows a JSON schema:
<code>[{"name":"id", "type":"text"}, {"name":"age", "type":"integer"}]</code>
Alternatively, you can provide a Javascript user-defined function (UDF) that
parses the CSV text and outputs Elasticsearch documents.


:memo: This is a Google-provided template! Please
check [Provided templates documentation](https://cloud.google.com/dataflow/docs/guides/templates/provided/cloud-storage-to-elasticsearch)
on how to use it without having to build from sources using [Create job from template](https://console.cloud.google.com/dataflow/createjob?template=GCS_to_Elasticsearch).

:bulb: This is a generated documentation based
on [Metadata Annotations](https://github.com/GoogleCloudPlatform/DataflowTemplates#metadata-annotations)
. Do not change this file directly.

## Parameters

### Required parameters

* **deadletterTable**: The BigQuery dead-letter table to send failed inserts to. For example, `your-project:your-dataset.your-table-name`.
* **inputFileSpec**: The Cloud Storage file pattern to search for CSV files. For example, `gs://mybucket/test-*.csv`.
* **connectionUrl**: The Elasticsearch URL in the format `https://hostname:[port]`. If using Elastic Cloud, specify the CloudID. For example, `https://elasticsearch-host:9200`.
* **apiKey**: The Base64-encoded API key to use for authentication.
* **index**: The Elasticsearch index that the requests are issued to. For example, `my-index`.

### Optional parameters

<<<<<<< HEAD
* **inputFormat** : Input file format. Default is: CSV.
* **containsHeaders** : Input CSV files contain a header record (true/false). Only required if reading CSV files. Defaults to: false.
* **delimiter** : The column delimiter of the input text files. Default: use delimiter provided in csvFormat (Example: ,).
* **csvFormat** : CSV format specification to use for parsing records. Default is: Default. See https://commons.apache.org/proper/commons-csv/apidocs/org/apache/commons/csv/CSVFormat.html for more details. Must match format names exactly found at: https://commons.apache.org/proper/commons-csv/apidocs/org/apache/commons/csv/CSVFormat.Predefined.html.
* **jsonSchemaPath** : The path to the JSON schema. Defaults to: null. (Example: gs://path/to/schema).
* **largeNumFiles** : Set to true if number of files is in the tens of thousands. Defaults to: false.
* **csvFileEncoding** : The CSV file character encoding format. Allowed Values are US-ASCII, ISO-8859-1, UTF-8, and UTF-16. Defaults to: UTF-8.
* **logDetailedCsvConversionErrors** : Set to true to enable detailed error logging when CSV parsing fails. Note that this may expose sensitive data in the logs (e.g., if the CSV file contains passwords). Default: false.
* **elasticsearchUsername** : The Elasticsearch username to authenticate with. If specified, the value of 'apiKey' is ignored.
* **elasticsearchPassword** : The Elasticsearch password to authenticate with. If specified, the value of 'apiKey' is ignored.
* **batchSize** : The batch size in number of documents. Defaults to: 1000.
* **batchSizeBytes** : The batch size in number of bytes. Defaults to: 5242880 (5mb).
* **maxRetryAttempts** : The maximum number of retry attempts. Must be greater than zero. Defaults to: no retries.
* **maxRetryDuration** : The maximum retry duration in milliseconds. Must be greater than zero. Defaults to: no retries.
* **propertyAsIndex** : The property in the document being indexed whose value specifies `_index` metadata to include with the document in bulk requests. Takes precedence over an `_index` UDF. Defaults to: none.
* **javaScriptIndexFnGcsPath** : The Cloud Storage path to the JavaScript UDF source for a function that specifies `_index` metadata to include with the document in bulk requests. Defaults to: none.
* **javaScriptIndexFnName** : The name of the UDF JavaScript function that specifies `_index` metadata to include with the document in bulk requests. Defaults to: none.
* **propertyAsId** : A property in the document being indexed whose value specifies `_id` metadata to include with the document in bulk requests. Takes precedence over an `_id` UDF. Defaults to: none.
* **javaScriptIdFnGcsPath** : The Cloud Storage path to the JavaScript UDF source for the function that specifies `_id` metadata to include with the document in bulk requests. Defaults to: none.
* **javaScriptIdFnName** : The name of the UDF JavaScript function that specifies the `_id` metadata to include with the document in bulk requests. Defaults to: none.
* **javaScriptTypeFnGcsPath** : The Cloud Storage path to the JavaScript UDF source for a function that specifies `_type` metadata to include with documents in bulk requests. Default: none.
* **javaScriptTypeFnName** : The name of the UDF JavaScript function that specifies the `_type` metadata to include with the document in bulk requests. Defaults to: none.
* **javaScriptIsDeleteFnGcsPath** : The Cloud Storage path to the JavaScript UDF source for the function that determines whether to delete the document instead of inserting or updating it. The function returns a string value of `true` or `false`. Defaults to: none.
* **javaScriptIsDeleteFnName** : The name of the UDF JavaScript function that determines whether to delete the document instead of inserting or updating it. The function returns a string value of `true` or `false`. Defaults to: none.
* **usePartialUpdate** : Whether to use partial updates (update rather than create or index, allowing partial documents) with Elasticsearch requests. Defaults to: false.
* **bulkInsertMethod** : Whether to use `INDEX` (index, allows upserts) or `CREATE` (create, errors on duplicate _id) with Elasticsearch bulk requests. Defaults to: CREATE.
* **trustSelfSignedCerts** : Whether to trust self-signed certificate or not. An Elasticsearch instance installed might have a self-signed certificate, Enable this to True to by-pass the validation on SSL certificate. (default is False).
* **disableCertificateValidation** : If 'true', trust the self-signed SSL certificate. An Elasticsearch instance might have a self-signed certificate. To bypass validation for the certificate, set this parameter to 'true'. Default: false.
* **apiKeyKMSEncryptionKey** : The Cloud KMS key to decrypt the API key. This parameter must be provided if the apiKeySource is set to KMS. If this parameter is provided, apiKey string should be passed in encrypted. Encrypt parameters using the KMS API encrypt endpoint. The Key should be in the format projects/{gcp_project}/locations/{key_region}/keyRings/{key_ring}/cryptoKeys/{kms_key_name}. See: https://cloud.google.com/kms/docs/reference/rest/v1/projects.locations.keyRings.cryptoKeys/encrypt  (Example: projects/your-project-id/locations/global/keyRings/your-keyring/cryptoKeys/your-key-name).
* **apiKeySecretId** : Secret Manager secret ID for the apiKey. This parameter should be provided if the apiKeySource is set to SECRET_MANAGER. Should be in the format projects/{project}/secrets/{secret}/versions/{secret_version}. (Example: projects/your-project-id/secrets/your-secret/versions/your-secret-version).
* **apiKeySource** : Source of the API key. One of PLAINTEXT, KMS or SECRET_MANAGER. This parameter must be provided if secret manager or KMS is used. If apiKeySource is set to KMS, apiKeyKMSEncryptionKey and encrypted apiKey must be provided. If apiKeySource is set to SECRET_MANAGER, apiKeySecretId must be provided. If apiKeySource is set to PLAINTEXT, apiKey must be provided. Defaults to: PLAINTEXT.
* **socketTimeout** : If set, overwrites the default max retry timeout and default socket timeout (30000ms) in the Elastic RestClient.
* **javascriptTextTransformGcsPath** : The Cloud Storage URI of the .js file that defines the JavaScript user-defined function (UDF) to use. (Example: gs://my-bucket/my-udfs/my_file.js).
* **javascriptTextTransformFunctionName** : The name of the JavaScript user-defined function (UDF) to use. For example, if your JavaScript function code is `myTransform(inJson) { /*...do stuff...*/ }`, then the function name is `myTransform`. For sample JavaScript UDFs, see UDF Examples (https://github.com/GoogleCloudPlatform/DataflowTemplates#udf-examples).
=======
* **inputFormat**: The input file format. Defaults to `CSV`.
* **containsHeaders**: Input CSV files contain a header record (true/false). Only required if reading CSV files. Defaults to: false.
* **delimiter**: The column delimiter of the input text files. Default: `,` For example, `,`.
* **csvFormat**: CSV format specification to use for parsing records. Default is: `Default`. See https://commons.apache.org/proper/commons-csv/apidocs/org/apache/commons/csv/CSVFormat.html for more details. Must match format names exactly found at: https://commons.apache.org/proper/commons-csv/apidocs/org/apache/commons/csv/CSVFormat.Predefined.html.
* **jsonSchemaPath**: The path to the JSON schema. Defaults to `null`. For example, `gs://path/to/schema`.
* **largeNumFiles**: Set to true if number of files is in the tens of thousands. Defaults to `false`.
* **csvFileEncoding**: The CSV file character encoding format. Allowed values are `US-ASCII`, `ISO-8859-1`, `UTF-8`, and `UTF-16`. Defaults to: UTF-8.
* **logDetailedCsvConversionErrors**: Set to `true` to enable detailed error logging when CSV parsing fails. Note that this may expose sensitive data in the logs (e.g., if the CSV file contains passwords). Default: `false`.
* **elasticsearchUsername**: The Elasticsearch username to authenticate with. If specified, the value of `apiKey` is ignored.
* **elasticsearchPassword**: The Elasticsearch password to authenticate with. If specified, the value of `apiKey` is ignored.
* **batchSize**: The batch size in number of documents. Defaults to `1000`.
* **batchSizeBytes**: The batch size in number of bytes. Defaults to `5242880` (5mb).
* **maxRetryAttempts**: The maximum number of retry attempts. Must be greater than zero. Defaults to `no retries`.
* **maxRetryDuration**: The maximum retry duration in milliseconds. Must be greater than zero. Defaults to `no retries`.
* **propertyAsIndex**: The property in the document being indexed whose value specifies `_index` metadata to include with the document in bulk requests. Takes precedence over an `_index` UDF. Defaults to `none`.
* **javaScriptIndexFnGcsPath**: The Cloud Storage path to the JavaScript UDF source for a function that specifies `_index` metadata to include with the document in bulk requests. Defaults to `none`.
* **javaScriptIndexFnName**: The name of the UDF JavaScript function that specifies `_index` metadata to include with the document in bulk requests. Defaults to `none`.
* **propertyAsId**: A property in the document being indexed whose value specifies `_id` metadata to include with the document in bulk requests. Takes precedence over an `_id` UDF. Defaults to `none`.
* **javaScriptIdFnGcsPath**: The Cloud Storage path to the JavaScript UDF source for the function that specifies `_id` metadata to include with the document in bulk requests. Defaults to `none`.
* **javaScriptIdFnName**: The name of the UDF JavaScript function that specifies the `_id` metadata to include with the document in bulk requests. Defaults to `none`.
* **javaScriptTypeFnGcsPath**: The Cloud Storage path to the JavaScript UDF source for a function that specifies `_type` metadata to include with documents in bulk requests. Defaults to `none`.
* **javaScriptTypeFnName**: The name of the UDF JavaScript function that specifies the `_type` metadata to include with the document in bulk requests. Defaults to `none`.
* **javaScriptIsDeleteFnGcsPath**: The Cloud Storage path to the JavaScript UDF source for the function that determines whether to delete the document instead of inserting or updating it. The function returns a string value of `true` or `false`. Defaults to `none`.
* **javaScriptIsDeleteFnName**: The name of the UDF JavaScript function that determines whether to delete the document instead of inserting or updating it. The function returns a string value of `true` or `false`. Defaults to `none`.
* **usePartialUpdate**: Whether to use partial updates (update rather than create or index, allowing partial documents) with Elasticsearch requests. Defaults to `false`.
* **bulkInsertMethod**: Whether to use `INDEX` (index, allows upserts) or `CREATE` (create, errors on duplicate _id) with Elasticsearch bulk requests. Defaults to `CREATE`.
* **trustSelfSignedCerts**: Whether to trust self-signed certificate or not. An Elasticsearch instance installed might have a self-signed certificate, Enable this to true to by-pass the validation on SSL certificate. (Defaults to: `false`).
* **disableCertificateValidation**: If `true`, trust the self-signed SSL certificate. An Elasticsearch instance might have a self-signed certificate. To bypass validation for the certificate, set this parameter to `true`. Defaults to `false`.
* **apiKeyKMSEncryptionKey**: The Cloud KMS key to decrypt the API key. This parameter is required if the `apiKeySource` is set to `KMS`. If this parameter is provided, pass in an encrypted `apiKey` string. Encrypt parameters using the KMS API encrypt endpoint. For the key, use the format `projects/<PROJECT_ID>/locations/<KEY_REGION>/keyRings/<KEY_RING>/cryptoKeys/<KMS_KEY_NAME>`. See: https://cloud.google.com/kms/docs/reference/rest/v1/projects.locations.keyRings.cryptoKeys/encrypt  For example, `projects/your-project-id/locations/global/keyRings/your-keyring/cryptoKeys/your-key-name`.
* **apiKeySecretId**: The Secret Manager secret ID for the apiKey. If the `apiKeySource` is set to `SECRET_MANAGER`, provide this parameter. Use the format `projects/<PROJECT_ID>/secrets/<SECRET_ID>/versions/<SECRET_VERSION>. For example, `projects/your-project-id/secrets/your-secret/versions/your-secret-version`.
* **apiKeySource**: The source of the API key. Allowed values are `PLAINTEXT`, `KMS` orand `SECRET_MANAGER`. This parameter is required when you use Secret Manager or KMS. If `apiKeySource` is set to `KMS`, `apiKeyKMSEncryptionKey` and encrypted apiKey must be provided. If `apiKeySource` is set to `SECRET_MANAGER`, `apiKeySecretId` must be provided. If `apiKeySource` is set to `PLAINTEXT`, `apiKey` must be provided. Defaults to: PLAINTEXT.
* **socketTimeout**: If set, overwrites the default max retry timeout and default socket timeout (30000ms) in the Elastic RestClient.
* **javascriptTextTransformGcsPath**: The Cloud Storage URI of the .js file that defines the JavaScript user-defined function (UDF) to use. For example, `gs://my-bucket/my-udfs/my_file.js`.
* **javascriptTextTransformFunctionName**: The name of the JavaScript user-defined function (UDF) to use. For example, if your JavaScript function code is `myTransform(inJson) { /*...do stuff...*/ }`, then the function name is `myTransform`. For sample JavaScript UDFs, see UDF Examples (https://github.com/GoogleCloudPlatform/DataflowTemplates#udf-examples).
>>>>>>> 1697ac70


## User-Defined functions (UDFs)

The Cloud Storage to Elasticsearch Template supports User-Defined functions (UDFs).
UDFs allow you to customize functionality by providing a JavaScript function
without having to maintain or build the entire template code.

Check [Create user-defined functions for Dataflow templates](https://cloud.google.com/dataflow/docs/guides/templates/create-template-udf)
and [Using UDFs](https://github.com/GoogleCloudPlatform/DataflowTemplates#using-udfs)
for more information about how to create and test those functions.


## Getting Started

### Requirements

* Java 11
* Maven
* [gcloud CLI](https://cloud.google.com/sdk/gcloud), and execution of the
  following commands:
  * `gcloud auth login`
  * `gcloud auth application-default login`

:star2: Those dependencies are pre-installed if you use Google Cloud Shell!

[![Open in Cloud Shell](http://gstatic.com/cloudssh/images/open-btn.svg)](https://console.cloud.google.com/cloudshell/editor?cloudshell_git_repo=https%3A%2F%2Fgithub.com%2FGoogleCloudPlatform%2FDataflowTemplates.git&cloudshell_open_in_editor=v2/googlecloud-to-elasticsearch/src/main/java/com/google/cloud/teleport/v2/elasticsearch/templates/GCSToElasticsearch.java)

### Templates Plugin

This README provides instructions using
the [Templates Plugin](https://github.com/GoogleCloudPlatform/DataflowTemplates#templates-plugin).

### Building Template

This template is a Flex Template, meaning that the pipeline code will be
containerized and the container will be executed on Dataflow. Please
check [Use Flex Templates](https://cloud.google.com/dataflow/docs/guides/templates/using-flex-templates)
and [Configure Flex Templates](https://cloud.google.com/dataflow/docs/guides/templates/configuring-flex-templates)
for more information.

#### Staging the Template

If the plan is to just stage the template (i.e., make it available to use) by
the `gcloud` command or Dataflow "Create job from template" UI,
the `-PtemplatesStage` profile should be used:

```shell
export PROJECT=<my-project>
export BUCKET_NAME=<bucket-name>

mvn clean package -PtemplatesStage  \
-DskipTests \
-DprojectId="$PROJECT" \
-DbucketName="$BUCKET_NAME" \
-DstagePrefix="templates" \
-DtemplateName="GCS_to_Elasticsearch" \
-f v2/googlecloud-to-elasticsearch
```


The command should build and save the template to Google Cloud, and then print
the complete location on Cloud Storage:

```
Flex Template was staged! gs://<bucket-name>/templates/flex/GCS_to_Elasticsearch
```

The specific path should be copied as it will be used in the following steps.

#### Running the Template

**Using the staged template**:

You can use the path above run the template (or share with others for execution).

To start a job with the template at any time using `gcloud`, you are going to
need valid resources for the required parameters.

Provided that, the following command line can be used:

```shell
export PROJECT=<my-project>
export BUCKET_NAME=<bucket-name>
export REGION=us-central1
export TEMPLATE_SPEC_GCSPATH="gs://$BUCKET_NAME/templates/flex/GCS_to_Elasticsearch"

### Required
export DEADLETTER_TABLE=<deadletterTable>
export INPUT_FILE_SPEC=<inputFileSpec>
export CONNECTION_URL=<connectionUrl>
export API_KEY=<apiKey>
export INDEX=<index>

### Optional
export INPUT_FORMAT=csv
export CONTAINS_HEADERS=false
export DELIMITER=<delimiter>
export CSV_FORMAT=Default
export JSON_SCHEMA_PATH=<jsonSchemaPath>
export LARGE_NUM_FILES=false
export CSV_FILE_ENCODING=UTF-8
export LOG_DETAILED_CSV_CONVERSION_ERRORS=false
export ELASTICSEARCH_USERNAME=<elasticsearchUsername>
export ELASTICSEARCH_PASSWORD=<elasticsearchPassword>
export BATCH_SIZE=1000
export BATCH_SIZE_BYTES=5242880
export MAX_RETRY_ATTEMPTS=<maxRetryAttempts>
export MAX_RETRY_DURATION=<maxRetryDuration>
export PROPERTY_AS_INDEX=<propertyAsIndex>
export JAVA_SCRIPT_INDEX_FN_GCS_PATH=<javaScriptIndexFnGcsPath>
export JAVA_SCRIPT_INDEX_FN_NAME=<javaScriptIndexFnName>
export PROPERTY_AS_ID=<propertyAsId>
export JAVA_SCRIPT_ID_FN_GCS_PATH=<javaScriptIdFnGcsPath>
export JAVA_SCRIPT_ID_FN_NAME=<javaScriptIdFnName>
export JAVA_SCRIPT_TYPE_FN_GCS_PATH=<javaScriptTypeFnGcsPath>
export JAVA_SCRIPT_TYPE_FN_NAME=<javaScriptTypeFnName>
export JAVA_SCRIPT_IS_DELETE_FN_GCS_PATH=<javaScriptIsDeleteFnGcsPath>
export JAVA_SCRIPT_IS_DELETE_FN_NAME=<javaScriptIsDeleteFnName>
export USE_PARTIAL_UPDATE=false
export BULK_INSERT_METHOD=CREATE
export TRUST_SELF_SIGNED_CERTS=false
export DISABLE_CERTIFICATE_VALIDATION=false
export API_KEY_KMSENCRYPTION_KEY=<apiKeyKMSEncryptionKey>
export API_KEY_SECRET_ID=<apiKeySecretId>
export API_KEY_SOURCE=PLAINTEXT
export SOCKET_TIMEOUT=<socketTimeout>
export JAVASCRIPT_TEXT_TRANSFORM_GCS_PATH=<javascriptTextTransformGcsPath>
export JAVASCRIPT_TEXT_TRANSFORM_FUNCTION_NAME=<javascriptTextTransformFunctionName>

gcloud dataflow flex-template run "gcs-to-elasticsearch-job" \
  --project "$PROJECT" \
  --region "$REGION" \
  --template-file-gcs-location "$TEMPLATE_SPEC_GCSPATH" \
  --parameters "deadletterTable=$DEADLETTER_TABLE" \
  --parameters "inputFormat=$INPUT_FORMAT" \
  --parameters "inputFileSpec=$INPUT_FILE_SPEC" \
  --parameters "containsHeaders=$CONTAINS_HEADERS" \
  --parameters "delimiter=$DELIMITER" \
  --parameters "csvFormat=$CSV_FORMAT" \
  --parameters "jsonSchemaPath=$JSON_SCHEMA_PATH" \
  --parameters "largeNumFiles=$LARGE_NUM_FILES" \
  --parameters "csvFileEncoding=$CSV_FILE_ENCODING" \
  --parameters "logDetailedCsvConversionErrors=$LOG_DETAILED_CSV_CONVERSION_ERRORS" \
  --parameters "connectionUrl=$CONNECTION_URL" \
  --parameters "apiKey=$API_KEY" \
  --parameters "elasticsearchUsername=$ELASTICSEARCH_USERNAME" \
  --parameters "elasticsearchPassword=$ELASTICSEARCH_PASSWORD" \
  --parameters "index=$INDEX" \
  --parameters "batchSize=$BATCH_SIZE" \
  --parameters "batchSizeBytes=$BATCH_SIZE_BYTES" \
  --parameters "maxRetryAttempts=$MAX_RETRY_ATTEMPTS" \
  --parameters "maxRetryDuration=$MAX_RETRY_DURATION" \
  --parameters "propertyAsIndex=$PROPERTY_AS_INDEX" \
  --parameters "javaScriptIndexFnGcsPath=$JAVA_SCRIPT_INDEX_FN_GCS_PATH" \
  --parameters "javaScriptIndexFnName=$JAVA_SCRIPT_INDEX_FN_NAME" \
  --parameters "propertyAsId=$PROPERTY_AS_ID" \
  --parameters "javaScriptIdFnGcsPath=$JAVA_SCRIPT_ID_FN_GCS_PATH" \
  --parameters "javaScriptIdFnName=$JAVA_SCRIPT_ID_FN_NAME" \
  --parameters "javaScriptTypeFnGcsPath=$JAVA_SCRIPT_TYPE_FN_GCS_PATH" \
  --parameters "javaScriptTypeFnName=$JAVA_SCRIPT_TYPE_FN_NAME" \
  --parameters "javaScriptIsDeleteFnGcsPath=$JAVA_SCRIPT_IS_DELETE_FN_GCS_PATH" \
  --parameters "javaScriptIsDeleteFnName=$JAVA_SCRIPT_IS_DELETE_FN_NAME" \
  --parameters "usePartialUpdate=$USE_PARTIAL_UPDATE" \
  --parameters "bulkInsertMethod=$BULK_INSERT_METHOD" \
  --parameters "trustSelfSignedCerts=$TRUST_SELF_SIGNED_CERTS" \
  --parameters "disableCertificateValidation=$DISABLE_CERTIFICATE_VALIDATION" \
  --parameters "apiKeyKMSEncryptionKey=$API_KEY_KMSENCRYPTION_KEY" \
  --parameters "apiKeySecretId=$API_KEY_SECRET_ID" \
  --parameters "apiKeySource=$API_KEY_SOURCE" \
  --parameters "socketTimeout=$SOCKET_TIMEOUT" \
  --parameters "javascriptTextTransformGcsPath=$JAVASCRIPT_TEXT_TRANSFORM_GCS_PATH" \
  --parameters "javascriptTextTransformFunctionName=$JAVASCRIPT_TEXT_TRANSFORM_FUNCTION_NAME"
```

For more information about the command, please check:
https://cloud.google.com/sdk/gcloud/reference/dataflow/flex-template/run


**Using the plugin**:

Instead of just generating the template in the folder, it is possible to stage
and run the template in a single command. This may be useful for testing when
changing the templates.

```shell
export PROJECT=<my-project>
export BUCKET_NAME=<bucket-name>
export REGION=us-central1

### Required
export DEADLETTER_TABLE=<deadletterTable>
export INPUT_FILE_SPEC=<inputFileSpec>
export CONNECTION_URL=<connectionUrl>
export API_KEY=<apiKey>
export INDEX=<index>

### Optional
export INPUT_FORMAT=csv
export CONTAINS_HEADERS=false
export DELIMITER=<delimiter>
export CSV_FORMAT=Default
export JSON_SCHEMA_PATH=<jsonSchemaPath>
export LARGE_NUM_FILES=false
export CSV_FILE_ENCODING=UTF-8
export LOG_DETAILED_CSV_CONVERSION_ERRORS=false
export ELASTICSEARCH_USERNAME=<elasticsearchUsername>
export ELASTICSEARCH_PASSWORD=<elasticsearchPassword>
export BATCH_SIZE=1000
export BATCH_SIZE_BYTES=5242880
export MAX_RETRY_ATTEMPTS=<maxRetryAttempts>
export MAX_RETRY_DURATION=<maxRetryDuration>
export PROPERTY_AS_INDEX=<propertyAsIndex>
export JAVA_SCRIPT_INDEX_FN_GCS_PATH=<javaScriptIndexFnGcsPath>
export JAVA_SCRIPT_INDEX_FN_NAME=<javaScriptIndexFnName>
export PROPERTY_AS_ID=<propertyAsId>
export JAVA_SCRIPT_ID_FN_GCS_PATH=<javaScriptIdFnGcsPath>
export JAVA_SCRIPT_ID_FN_NAME=<javaScriptIdFnName>
export JAVA_SCRIPT_TYPE_FN_GCS_PATH=<javaScriptTypeFnGcsPath>
export JAVA_SCRIPT_TYPE_FN_NAME=<javaScriptTypeFnName>
export JAVA_SCRIPT_IS_DELETE_FN_GCS_PATH=<javaScriptIsDeleteFnGcsPath>
export JAVA_SCRIPT_IS_DELETE_FN_NAME=<javaScriptIsDeleteFnName>
export USE_PARTIAL_UPDATE=false
export BULK_INSERT_METHOD=CREATE
export TRUST_SELF_SIGNED_CERTS=false
export DISABLE_CERTIFICATE_VALIDATION=false
export API_KEY_KMSENCRYPTION_KEY=<apiKeyKMSEncryptionKey>
export API_KEY_SECRET_ID=<apiKeySecretId>
export API_KEY_SOURCE=PLAINTEXT
export SOCKET_TIMEOUT=<socketTimeout>
export JAVASCRIPT_TEXT_TRANSFORM_GCS_PATH=<javascriptTextTransformGcsPath>
export JAVASCRIPT_TEXT_TRANSFORM_FUNCTION_NAME=<javascriptTextTransformFunctionName>

mvn clean package -PtemplatesRun \
-DskipTests \
-DprojectId="$PROJECT" \
-DbucketName="$BUCKET_NAME" \
-Dregion="$REGION" \
-DjobName="gcs-to-elasticsearch-job" \
-DtemplateName="GCS_to_Elasticsearch" \
-Dparameters="deadletterTable=$DEADLETTER_TABLE,inputFormat=$INPUT_FORMAT,inputFileSpec=$INPUT_FILE_SPEC,containsHeaders=$CONTAINS_HEADERS,delimiter=$DELIMITER,csvFormat=$CSV_FORMAT,jsonSchemaPath=$JSON_SCHEMA_PATH,largeNumFiles=$LARGE_NUM_FILES,csvFileEncoding=$CSV_FILE_ENCODING,logDetailedCsvConversionErrors=$LOG_DETAILED_CSV_CONVERSION_ERRORS,connectionUrl=$CONNECTION_URL,apiKey=$API_KEY,elasticsearchUsername=$ELASTICSEARCH_USERNAME,elasticsearchPassword=$ELASTICSEARCH_PASSWORD,index=$INDEX,batchSize=$BATCH_SIZE,batchSizeBytes=$BATCH_SIZE_BYTES,maxRetryAttempts=$MAX_RETRY_ATTEMPTS,maxRetryDuration=$MAX_RETRY_DURATION,propertyAsIndex=$PROPERTY_AS_INDEX,javaScriptIndexFnGcsPath=$JAVA_SCRIPT_INDEX_FN_GCS_PATH,javaScriptIndexFnName=$JAVA_SCRIPT_INDEX_FN_NAME,propertyAsId=$PROPERTY_AS_ID,javaScriptIdFnGcsPath=$JAVA_SCRIPT_ID_FN_GCS_PATH,javaScriptIdFnName=$JAVA_SCRIPT_ID_FN_NAME,javaScriptTypeFnGcsPath=$JAVA_SCRIPT_TYPE_FN_GCS_PATH,javaScriptTypeFnName=$JAVA_SCRIPT_TYPE_FN_NAME,javaScriptIsDeleteFnGcsPath=$JAVA_SCRIPT_IS_DELETE_FN_GCS_PATH,javaScriptIsDeleteFnName=$JAVA_SCRIPT_IS_DELETE_FN_NAME,usePartialUpdate=$USE_PARTIAL_UPDATE,bulkInsertMethod=$BULK_INSERT_METHOD,trustSelfSignedCerts=$TRUST_SELF_SIGNED_CERTS,disableCertificateValidation=$DISABLE_CERTIFICATE_VALIDATION,apiKeyKMSEncryptionKey=$API_KEY_KMSENCRYPTION_KEY,apiKeySecretId=$API_KEY_SECRET_ID,apiKeySource=$API_KEY_SOURCE,socketTimeout=$SOCKET_TIMEOUT,javascriptTextTransformGcsPath=$JAVASCRIPT_TEXT_TRANSFORM_GCS_PATH,javascriptTextTransformFunctionName=$JAVASCRIPT_TEXT_TRANSFORM_FUNCTION_NAME" \
-f v2/googlecloud-to-elasticsearch
```

## Terraform

Dataflow supports the utilization of Terraform to manage template jobs,
see [dataflow_flex_template_job](https://registry.terraform.io/providers/hashicorp/google/latest/docs/resources/dataflow_flex_template_job).

Terraform modules have been generated for most templates in this repository. This includes the relevant parameters
specific to the template. If available, they may be used instead of
[dataflow_flex_template_job](https://registry.terraform.io/providers/hashicorp/google/latest/docs/resources/dataflow_flex_template_job)
directly.

To use the autogenerated module, execute the standard
[terraform workflow](https://developer.hashicorp.com/terraform/intro/core-workflow):

```shell
cd v2/googlecloud-to-elasticsearch/terraform/GCS_to_Elasticsearch
terraform init
terraform apply
```

To use
[dataflow_flex_template_job](https://registry.terraform.io/providers/hashicorp/google/latest/docs/resources/dataflow_flex_template_job)
directly:

```terraform
provider "google-beta" {
  project = var.project
}
variable "project" {
  default = "<my-project>"
}
variable "region" {
  default = "us-central1"
}

resource "google_dataflow_flex_template_job" "gcs_to_elasticsearch" {

  provider          = google-beta
  container_spec_gcs_path = "gs://dataflow-templates-${var.region}/latest/flex/GCS_to_Elasticsearch"
  name              = "gcs-to-elasticsearch"
  region            = var.region
  parameters        = {
    deadletterTable = "<deadletterTable>"
    inputFileSpec = "<inputFileSpec>"
    connectionUrl = "<connectionUrl>"
    apiKey = "<apiKey>"
    index = "<index>"
    # inputFormat = "csv"
    # containsHeaders = "false"
    # delimiter = "<delimiter>"
    # csvFormat = "Default"
    # jsonSchemaPath = "<jsonSchemaPath>"
    # largeNumFiles = "false"
    # csvFileEncoding = "UTF-8"
    # logDetailedCsvConversionErrors = "false"
    # elasticsearchUsername = "<elasticsearchUsername>"
    # elasticsearchPassword = "<elasticsearchPassword>"
    # batchSize = "1000"
    # batchSizeBytes = "5242880"
    # maxRetryAttempts = "<maxRetryAttempts>"
    # maxRetryDuration = "<maxRetryDuration>"
    # propertyAsIndex = "<propertyAsIndex>"
    # javaScriptIndexFnGcsPath = "<javaScriptIndexFnGcsPath>"
    # javaScriptIndexFnName = "<javaScriptIndexFnName>"
    # propertyAsId = "<propertyAsId>"
    # javaScriptIdFnGcsPath = "<javaScriptIdFnGcsPath>"
    # javaScriptIdFnName = "<javaScriptIdFnName>"
    # javaScriptTypeFnGcsPath = "<javaScriptTypeFnGcsPath>"
    # javaScriptTypeFnName = "<javaScriptTypeFnName>"
    # javaScriptIsDeleteFnGcsPath = "<javaScriptIsDeleteFnGcsPath>"
    # javaScriptIsDeleteFnName = "<javaScriptIsDeleteFnName>"
    # usePartialUpdate = "false"
    # bulkInsertMethod = "CREATE"
    # trustSelfSignedCerts = "false"
    # disableCertificateValidation = "false"
    # apiKeyKMSEncryptionKey = "<apiKeyKMSEncryptionKey>"
    # apiKeySecretId = "<apiKeySecretId>"
    # apiKeySource = "PLAINTEXT"
    # socketTimeout = "<socketTimeout>"
<<<<<<< HEAD
    # javascriptTextTransformGcsPath = "gs://my-bucket/my-udfs/my_file.js"
=======
    # javascriptTextTransformGcsPath = "<javascriptTextTransformGcsPath>"
>>>>>>> 1697ac70
    # javascriptTextTransformFunctionName = "<javascriptTextTransformFunctionName>"
  }
}
```<|MERGE_RESOLUTION|>--- conflicted
+++ resolved
@@ -35,42 +35,6 @@
 
 ### Optional parameters
 
-<<<<<<< HEAD
-* **inputFormat** : Input file format. Default is: CSV.
-* **containsHeaders** : Input CSV files contain a header record (true/false). Only required if reading CSV files. Defaults to: false.
-* **delimiter** : The column delimiter of the input text files. Default: use delimiter provided in csvFormat (Example: ,).
-* **csvFormat** : CSV format specification to use for parsing records. Default is: Default. See https://commons.apache.org/proper/commons-csv/apidocs/org/apache/commons/csv/CSVFormat.html for more details. Must match format names exactly found at: https://commons.apache.org/proper/commons-csv/apidocs/org/apache/commons/csv/CSVFormat.Predefined.html.
-* **jsonSchemaPath** : The path to the JSON schema. Defaults to: null. (Example: gs://path/to/schema).
-* **largeNumFiles** : Set to true if number of files is in the tens of thousands. Defaults to: false.
-* **csvFileEncoding** : The CSV file character encoding format. Allowed Values are US-ASCII, ISO-8859-1, UTF-8, and UTF-16. Defaults to: UTF-8.
-* **logDetailedCsvConversionErrors** : Set to true to enable detailed error logging when CSV parsing fails. Note that this may expose sensitive data in the logs (e.g., if the CSV file contains passwords). Default: false.
-* **elasticsearchUsername** : The Elasticsearch username to authenticate with. If specified, the value of 'apiKey' is ignored.
-* **elasticsearchPassword** : The Elasticsearch password to authenticate with. If specified, the value of 'apiKey' is ignored.
-* **batchSize** : The batch size in number of documents. Defaults to: 1000.
-* **batchSizeBytes** : The batch size in number of bytes. Defaults to: 5242880 (5mb).
-* **maxRetryAttempts** : The maximum number of retry attempts. Must be greater than zero. Defaults to: no retries.
-* **maxRetryDuration** : The maximum retry duration in milliseconds. Must be greater than zero. Defaults to: no retries.
-* **propertyAsIndex** : The property in the document being indexed whose value specifies `_index` metadata to include with the document in bulk requests. Takes precedence over an `_index` UDF. Defaults to: none.
-* **javaScriptIndexFnGcsPath** : The Cloud Storage path to the JavaScript UDF source for a function that specifies `_index` metadata to include with the document in bulk requests. Defaults to: none.
-* **javaScriptIndexFnName** : The name of the UDF JavaScript function that specifies `_index` metadata to include with the document in bulk requests. Defaults to: none.
-* **propertyAsId** : A property in the document being indexed whose value specifies `_id` metadata to include with the document in bulk requests. Takes precedence over an `_id` UDF. Defaults to: none.
-* **javaScriptIdFnGcsPath** : The Cloud Storage path to the JavaScript UDF source for the function that specifies `_id` metadata to include with the document in bulk requests. Defaults to: none.
-* **javaScriptIdFnName** : The name of the UDF JavaScript function that specifies the `_id` metadata to include with the document in bulk requests. Defaults to: none.
-* **javaScriptTypeFnGcsPath** : The Cloud Storage path to the JavaScript UDF source for a function that specifies `_type` metadata to include with documents in bulk requests. Default: none.
-* **javaScriptTypeFnName** : The name of the UDF JavaScript function that specifies the `_type` metadata to include with the document in bulk requests. Defaults to: none.
-* **javaScriptIsDeleteFnGcsPath** : The Cloud Storage path to the JavaScript UDF source for the function that determines whether to delete the document instead of inserting or updating it. The function returns a string value of `true` or `false`. Defaults to: none.
-* **javaScriptIsDeleteFnName** : The name of the UDF JavaScript function that determines whether to delete the document instead of inserting or updating it. The function returns a string value of `true` or `false`. Defaults to: none.
-* **usePartialUpdate** : Whether to use partial updates (update rather than create or index, allowing partial documents) with Elasticsearch requests. Defaults to: false.
-* **bulkInsertMethod** : Whether to use `INDEX` (index, allows upserts) or `CREATE` (create, errors on duplicate _id) with Elasticsearch bulk requests. Defaults to: CREATE.
-* **trustSelfSignedCerts** : Whether to trust self-signed certificate or not. An Elasticsearch instance installed might have a self-signed certificate, Enable this to True to by-pass the validation on SSL certificate. (default is False).
-* **disableCertificateValidation** : If 'true', trust the self-signed SSL certificate. An Elasticsearch instance might have a self-signed certificate. To bypass validation for the certificate, set this parameter to 'true'. Default: false.
-* **apiKeyKMSEncryptionKey** : The Cloud KMS key to decrypt the API key. This parameter must be provided if the apiKeySource is set to KMS. If this parameter is provided, apiKey string should be passed in encrypted. Encrypt parameters using the KMS API encrypt endpoint. The Key should be in the format projects/{gcp_project}/locations/{key_region}/keyRings/{key_ring}/cryptoKeys/{kms_key_name}. See: https://cloud.google.com/kms/docs/reference/rest/v1/projects.locations.keyRings.cryptoKeys/encrypt  (Example: projects/your-project-id/locations/global/keyRings/your-keyring/cryptoKeys/your-key-name).
-* **apiKeySecretId** : Secret Manager secret ID for the apiKey. This parameter should be provided if the apiKeySource is set to SECRET_MANAGER. Should be in the format projects/{project}/secrets/{secret}/versions/{secret_version}. (Example: projects/your-project-id/secrets/your-secret/versions/your-secret-version).
-* **apiKeySource** : Source of the API key. One of PLAINTEXT, KMS or SECRET_MANAGER. This parameter must be provided if secret manager or KMS is used. If apiKeySource is set to KMS, apiKeyKMSEncryptionKey and encrypted apiKey must be provided. If apiKeySource is set to SECRET_MANAGER, apiKeySecretId must be provided. If apiKeySource is set to PLAINTEXT, apiKey must be provided. Defaults to: PLAINTEXT.
-* **socketTimeout** : If set, overwrites the default max retry timeout and default socket timeout (30000ms) in the Elastic RestClient.
-* **javascriptTextTransformGcsPath** : The Cloud Storage URI of the .js file that defines the JavaScript user-defined function (UDF) to use. (Example: gs://my-bucket/my-udfs/my_file.js).
-* **javascriptTextTransformFunctionName** : The name of the JavaScript user-defined function (UDF) to use. For example, if your JavaScript function code is `myTransform(inJson) { /*...do stuff...*/ }`, then the function name is `myTransform`. For sample JavaScript UDFs, see UDF Examples (https://github.com/GoogleCloudPlatform/DataflowTemplates#udf-examples).
-=======
 * **inputFormat**: The input file format. Defaults to `CSV`.
 * **containsHeaders**: Input CSV files contain a header record (true/false). Only required if reading CSV files. Defaults to: false.
 * **delimiter**: The column delimiter of the input text files. Default: `,` For example, `,`.
@@ -105,7 +69,6 @@
 * **socketTimeout**: If set, overwrites the default max retry timeout and default socket timeout (30000ms) in the Elastic RestClient.
 * **javascriptTextTransformGcsPath**: The Cloud Storage URI of the .js file that defines the JavaScript user-defined function (UDF) to use. For example, `gs://my-bucket/my-udfs/my_file.js`.
 * **javascriptTextTransformFunctionName**: The name of the JavaScript user-defined function (UDF) to use. For example, if your JavaScript function code is `myTransform(inJson) { /*...do stuff...*/ }`, then the function name is `myTransform`. For sample JavaScript UDFs, see UDF Examples (https://github.com/GoogleCloudPlatform/DataflowTemplates#udf-examples).
->>>>>>> 1697ac70
 
 
 ## User-Defined functions (UDFs)
@@ -428,11 +391,7 @@
     # apiKeySecretId = "<apiKeySecretId>"
     # apiKeySource = "PLAINTEXT"
     # socketTimeout = "<socketTimeout>"
-<<<<<<< HEAD
-    # javascriptTextTransformGcsPath = "gs://my-bucket/my-udfs/my_file.js"
-=======
     # javascriptTextTransformGcsPath = "<javascriptTextTransformGcsPath>"
->>>>>>> 1697ac70
     # javascriptTextTransformFunctionName = "<javascriptTextTransformFunctionName>"
   }
 }
