
JDBC to Pub/Sub template
---
The Java Database Connectivity (JDBC) to Pub/Sub template is a batch pipeline
that ingests data from JDBC source and writes the resulting records to a
pre-existing Pub/Sub topic as a JSON string.


:memo: This is a Google-provided template! Please
check [Provided templates documentation](https://cloud.google.com/dataflow/docs/guides/templates/provided/jdbc-to-pubsub)
on how to use it without having to build from sources using [Create job from template](https://console.cloud.google.com/dataflow/createjob?template=Jdbc_to_PubSub).

:bulb: This is a generated documentation based
on [Metadata Annotations](https://github.com/GoogleCloudPlatform/DataflowTemplates#metadata-annotations)
. Do not change this file directly.

## Parameters

### Required parameters

<<<<<<< HEAD
* **driverClassName** : The JDBC driver class name. (Example: com.mysql.jdbc.Driver).
* **connectionUrl** : The JDBC connection URL string. You can pass in this value as a string that's encrypted with a Cloud KMS key and then Base64-encoded. For example: 'echo -n "jdbc:mysql://some-host:3306/sampledb" | gcloud kms encrypt --location=<location> --keyring=<keyring> --key=<key> --plaintext-file=- --ciphertext-file=- | base64' (Example: jdbc:mysql://some-host:3306/sampledb).
* **driverJars** : Comma-separated Cloud Storage paths for JDBC drivers. (Example: gs://your-bucket/driver_jar1.jar,gs://your-bucket/driver_jar2.jar).
* **query** : The query to run on the source to extract the data. (Example: select * from sampledb.sample_table).
* **outputTopic** : The Pub/Sub topic to publish to, in the format projects/<PROJECT_ID>/topics/<TOPIC_NAME>. (Example: projects/your-project-id/topics/your-topic-name).

### Optional parameters

* **username** : The username to use for the JDBC connection. You can pass in this value as a string that's encrypted with a Cloud KMS key and then Base64-encoded. For example, `echo -n 'some_username' | glcloud kms encrypt --location=my_location --keyring=mykeyring --key=mykey --plaintext-file=- --ciphertext-file=- | base64`.
* **password** : The password to use for the JDBC connection. You can pass in this value as a string that's encrypted with a Cloud KMS key and then Base64-encoded. For example, `echo -n 'some_password' | glcloud kms encrypt --location=my_location --keyring=mykeyring --key=mykey --plaintext-file=- --ciphertext-file=- | base64`.
* **connectionProperties** : The properties string to use for the JDBC connection. The format of the string must be `[propertyName=property;]*`.  (Example: unicode=true;characterEncoding=UTF-8).
* **KMSEncryptionKey** : The Cloud KMS Encryption Key to use to decrypt the username, password, and connection string. If a Cloud KMS key is passed in, the username, password, and connection string must all be passed in encrypted and base64 encoded. (Example: projects/your-project/locations/global/keyRings/your-keyring/cryptoKeys/your-key).
* **disabledAlgorithms** : Comma separated algorithms to disable. If this value is set to none, no algorithm is disabled. Use this parameter with caution, because the algorithms disabled by default might have vulnerabilities or performance issues. (Example: SSLv3, RC4).
* **extraFilesToStage** : Comma separated Cloud Storage paths or Secret Manager secrets for files to stage in the worker. These files are saved in the /extra_files directory in each worker. (Example: gs://<BUCKET>/file.txt,projects/<PROJECT_ID>/secrets/<SECRET_ID>/versions/<VERSION_ID>).
=======
* **driverClassName**: The JDBC driver class name. For example, `com.mysql.jdbc.Driver`.
* **connectionUrl**: The JDBC connection URL string. You can pass in this value as a string that's encrypted with a Cloud KMS key and then Base64-encoded. For example: 'echo -n "jdbc:mysql://some-host:3306/sampledb" | gcloud kms encrypt --location=<location> --keyring=<keyring> --key=<key> --plaintext-file=- --ciphertext-file=- | base64' For example, `jdbc:mysql://some-host:3306/sampledb`.
* **driverJars**: Comma-separated Cloud Storage paths for JDBC drivers. For example, `gs://your-bucket/driver_jar1.jar,gs://your-bucket/driver_jar2.jar`.
* **query**: The query to run on the source to extract the data. For example, `select * from sampledb.sample_table`.
* **outputTopic**: The Pub/Sub topic to publish to. For example, `projects/<PROJECT_ID>/topics/<TOPIC_NAME>`.

### Optional parameters

* **username**: The username to use for the JDBC connection. You can pass in this value as a string that's encrypted with a Cloud KMS key and then Base64-encoded. For example, `echo -n 'some_username' | glcloud kms encrypt --location=my_location --keyring=mykeyring --key=mykey --plaintext-file=- --ciphertext-file=- | base64`.
* **password**: The password to use for the JDBC connection. You can pass in this value as a string that's encrypted with a Cloud KMS key and then Base64-encoded. For example, `echo -n 'some_password' | glcloud kms encrypt --location=my_location --keyring=mykeyring --key=mykey --plaintext-file=- --ciphertext-file=- | base64`.
* **connectionProperties**: The properties string to use for the JDBC connection. The format of the string must be `[propertyName=property;]*`.  For example, `unicode=true;characterEncoding=UTF-8`.
* **KMSEncryptionKey**: The Cloud KMS Encryption Key to use to decrypt the username, password, and connection string. If a Cloud KMS key is passed in, the username, password, and connection string must all be passed in encrypted and base64 encoded. For example, `projects/your-project/locations/global/keyRings/your-keyring/cryptoKeys/your-key`.
* **disabledAlgorithms**: Comma separated algorithms to disable. If this value is set to `none`, no algorithm is disabled. Use this parameter with caution, because the algorithms disabled by default might have vulnerabilities or performance issues. For example, `SSLv3, RC4`.
* **extraFilesToStage**: Comma separated Cloud Storage paths or Secret Manager secrets for files to stage in the worker. These files are saved in the /extra_files directory in each worker. For example, `gs://<BUCKET_NAME>/file.txt,projects/<PROJECT_ID>/secrets/<SECRET_ID>/versions/<VERSION_ID>`.
>>>>>>> 1697ac70



## Getting Started

### Requirements

* Java 11
* Maven
* [gcloud CLI](https://cloud.google.com/sdk/gcloud), and execution of the
  following commands:
  * `gcloud auth login`
  * `gcloud auth application-default login`

:star2: Those dependencies are pre-installed if you use Google Cloud Shell!

[![Open in Cloud Shell](http://gstatic.com/cloudssh/images/open-btn.svg)](https://console.cloud.google.com/cloudshell/editor?cloudshell_git_repo=https%3A%2F%2Fgithub.com%2FGoogleCloudPlatform%2FDataflowTemplates.git&cloudshell_open_in_editor=v2/jdbc-to-googlecloud/src/main/java/com/google/cloud/teleport/v2/templates/JdbcToPubsub.java)

### Templates Plugin

This README provides instructions using
the [Templates Plugin](https://github.com/GoogleCloudPlatform/DataflowTemplates#templates-plugin).

### Building Template

This template is a Flex Template, meaning that the pipeline code will be
containerized and the container will be executed on Dataflow. Please
check [Use Flex Templates](https://cloud.google.com/dataflow/docs/guides/templates/using-flex-templates)
and [Configure Flex Templates](https://cloud.google.com/dataflow/docs/guides/templates/configuring-flex-templates)
for more information.

#### Staging the Template

If the plan is to just stage the template (i.e., make it available to use) by
the `gcloud` command or Dataflow "Create job from template" UI,
the `-PtemplatesStage` profile should be used:

```shell
export PROJECT=<my-project>
export BUCKET_NAME=<bucket-name>

mvn clean package -PtemplatesStage  \
-DskipTests \
-DprojectId="$PROJECT" \
-DbucketName="$BUCKET_NAME" \
-DstagePrefix="templates" \
-DtemplateName="Jdbc_to_PubSub" \
-f v2/jdbc-to-googlecloud
```


The command should build and save the template to Google Cloud, and then print
the complete location on Cloud Storage:

```
Flex Template was staged! gs://<bucket-name>/templates/flex/Jdbc_to_PubSub
```

The specific path should be copied as it will be used in the following steps.

#### Running the Template

**Using the staged template**:

You can use the path above run the template (or share with others for execution).

To start a job with the template at any time using `gcloud`, you are going to
need valid resources for the required parameters.

Provided that, the following command line can be used:

```shell
export PROJECT=<my-project>
export BUCKET_NAME=<bucket-name>
export REGION=us-central1
export TEMPLATE_SPEC_GCSPATH="gs://$BUCKET_NAME/templates/flex/Jdbc_to_PubSub"

### Required
export DRIVER_CLASS_NAME=<driverClassName>
export CONNECTION_URL=<connectionUrl>
export DRIVER_JARS=<driverJars>
export QUERY=<query>
export OUTPUT_TOPIC=<outputTopic>

### Optional
export USERNAME=<username>
export PASSWORD=<password>
export CONNECTION_PROPERTIES=<connectionProperties>
export KMSENCRYPTION_KEY=<KMSEncryptionKey>
export DISABLED_ALGORITHMS=<disabledAlgorithms>
export EXTRA_FILES_TO_STAGE=<extraFilesToStage>

gcloud dataflow flex-template run "jdbc-to-pubsub-job" \
  --project "$PROJECT" \
  --region "$REGION" \
  --template-file-gcs-location "$TEMPLATE_SPEC_GCSPATH" \
  --parameters "driverClassName=$DRIVER_CLASS_NAME" \
  --parameters "connectionUrl=$CONNECTION_URL" \
  --parameters "username=$USERNAME" \
  --parameters "password=$PASSWORD" \
  --parameters "driverJars=$DRIVER_JARS" \
  --parameters "connectionProperties=$CONNECTION_PROPERTIES" \
  --parameters "query=$QUERY" \
  --parameters "outputTopic=$OUTPUT_TOPIC" \
  --parameters "KMSEncryptionKey=$KMSENCRYPTION_KEY" \
  --parameters "disabledAlgorithms=$DISABLED_ALGORITHMS" \
  --parameters "extraFilesToStage=$EXTRA_FILES_TO_STAGE"
```

For more information about the command, please check:
https://cloud.google.com/sdk/gcloud/reference/dataflow/flex-template/run


**Using the plugin**:

Instead of just generating the template in the folder, it is possible to stage
and run the template in a single command. This may be useful for testing when
changing the templates.

```shell
export PROJECT=<my-project>
export BUCKET_NAME=<bucket-name>
export REGION=us-central1

### Required
export DRIVER_CLASS_NAME=<driverClassName>
export CONNECTION_URL=<connectionUrl>
export DRIVER_JARS=<driverJars>
export QUERY=<query>
export OUTPUT_TOPIC=<outputTopic>

### Optional
export USERNAME=<username>
export PASSWORD=<password>
export CONNECTION_PROPERTIES=<connectionProperties>
export KMSENCRYPTION_KEY=<KMSEncryptionKey>
export DISABLED_ALGORITHMS=<disabledAlgorithms>
export EXTRA_FILES_TO_STAGE=<extraFilesToStage>

mvn clean package -PtemplatesRun \
-DskipTests \
-DprojectId="$PROJECT" \
-DbucketName="$BUCKET_NAME" \
-Dregion="$REGION" \
-DjobName="jdbc-to-pubsub-job" \
-DtemplateName="Jdbc_to_PubSub" \
-Dparameters="driverClassName=$DRIVER_CLASS_NAME,connectionUrl=$CONNECTION_URL,username=$USERNAME,password=$PASSWORD,driverJars=$DRIVER_JARS,connectionProperties=$CONNECTION_PROPERTIES,query=$QUERY,outputTopic=$OUTPUT_TOPIC,KMSEncryptionKey=$KMSENCRYPTION_KEY,disabledAlgorithms=$DISABLED_ALGORITHMS,extraFilesToStage=$EXTRA_FILES_TO_STAGE" \
-f v2/jdbc-to-googlecloud
```

## Terraform

Dataflow supports the utilization of Terraform to manage template jobs,
see [dataflow_flex_template_job](https://registry.terraform.io/providers/hashicorp/google/latest/docs/resources/dataflow_flex_template_job).

Terraform modules have been generated for most templates in this repository. This includes the relevant parameters
specific to the template. If available, they may be used instead of
[dataflow_flex_template_job](https://registry.terraform.io/providers/hashicorp/google/latest/docs/resources/dataflow_flex_template_job)
directly.

To use the autogenerated module, execute the standard
[terraform workflow](https://developer.hashicorp.com/terraform/intro/core-workflow):

```shell
cd v2/jdbc-to-googlecloud/terraform/Jdbc_to_PubSub
terraform init
terraform apply
```

To use
[dataflow_flex_template_job](https://registry.terraform.io/providers/hashicorp/google/latest/docs/resources/dataflow_flex_template_job)
directly:

```terraform
provider "google-beta" {
  project = var.project
}
variable "project" {
  default = "<my-project>"
}
variable "region" {
  default = "us-central1"
}

resource "google_dataflow_flex_template_job" "jdbc_to_pubsub" {

  provider          = google-beta
  container_spec_gcs_path = "gs://dataflow-templates-${var.region}/latest/flex/Jdbc_to_PubSub"
  name              = "jdbc-to-pubsub"
  region            = var.region
  parameters        = {
    driverClassName = "<driverClassName>"
    connectionUrl = "<connectionUrl>"
    driverJars = "<driverJars>"
    query = "<query>"
    outputTopic = "<outputTopic>"
    # username = "<username>"
    # password = "<password>"
<<<<<<< HEAD
    # connectionProperties = "unicode=true;characterEncoding=UTF-8"
    # KMSEncryptionKey = "projects/your-project/locations/global/keyRings/your-keyring/cryptoKeys/your-key"
    # disabledAlgorithms = "SSLv3, RC4"
    # extraFilesToStage = "gs://<BUCKET>/file.txt,projects/<PROJECT_ID>/secrets/<SECRET_ID>/versions/<VERSION_ID>"
=======
    # connectionProperties = "<connectionProperties>"
    # KMSEncryptionKey = "<KMSEncryptionKey>"
    # disabledAlgorithms = "<disabledAlgorithms>"
    # extraFilesToStage = "<extraFilesToStage>"
>>>>>>> 1697ac70
  }
}
```<|MERGE_RESOLUTION|>--- conflicted
+++ resolved
@@ -18,22 +18,6 @@
 
 ### Required parameters
 
-<<<<<<< HEAD
-* **driverClassName** : The JDBC driver class name. (Example: com.mysql.jdbc.Driver).
-* **connectionUrl** : The JDBC connection URL string. You can pass in this value as a string that's encrypted with a Cloud KMS key and then Base64-encoded. For example: 'echo -n "jdbc:mysql://some-host:3306/sampledb" | gcloud kms encrypt --location=<location> --keyring=<keyring> --key=<key> --plaintext-file=- --ciphertext-file=- | base64' (Example: jdbc:mysql://some-host:3306/sampledb).
-* **driverJars** : Comma-separated Cloud Storage paths for JDBC drivers. (Example: gs://your-bucket/driver_jar1.jar,gs://your-bucket/driver_jar2.jar).
-* **query** : The query to run on the source to extract the data. (Example: select * from sampledb.sample_table).
-* **outputTopic** : The Pub/Sub topic to publish to, in the format projects/<PROJECT_ID>/topics/<TOPIC_NAME>. (Example: projects/your-project-id/topics/your-topic-name).
-
-### Optional parameters
-
-* **username** : The username to use for the JDBC connection. You can pass in this value as a string that's encrypted with a Cloud KMS key and then Base64-encoded. For example, `echo -n 'some_username' | glcloud kms encrypt --location=my_location --keyring=mykeyring --key=mykey --plaintext-file=- --ciphertext-file=- | base64`.
-* **password** : The password to use for the JDBC connection. You can pass in this value as a string that's encrypted with a Cloud KMS key and then Base64-encoded. For example, `echo -n 'some_password' | glcloud kms encrypt --location=my_location --keyring=mykeyring --key=mykey --plaintext-file=- --ciphertext-file=- | base64`.
-* **connectionProperties** : The properties string to use for the JDBC connection. The format of the string must be `[propertyName=property;]*`.  (Example: unicode=true;characterEncoding=UTF-8).
-* **KMSEncryptionKey** : The Cloud KMS Encryption Key to use to decrypt the username, password, and connection string. If a Cloud KMS key is passed in, the username, password, and connection string must all be passed in encrypted and base64 encoded. (Example: projects/your-project/locations/global/keyRings/your-keyring/cryptoKeys/your-key).
-* **disabledAlgorithms** : Comma separated algorithms to disable. If this value is set to none, no algorithm is disabled. Use this parameter with caution, because the algorithms disabled by default might have vulnerabilities or performance issues. (Example: SSLv3, RC4).
-* **extraFilesToStage** : Comma separated Cloud Storage paths or Secret Manager secrets for files to stage in the worker. These files are saved in the /extra_files directory in each worker. (Example: gs://<BUCKET>/file.txt,projects/<PROJECT_ID>/secrets/<SECRET_ID>/versions/<VERSION_ID>).
-=======
 * **driverClassName**: The JDBC driver class name. For example, `com.mysql.jdbc.Driver`.
 * **connectionUrl**: The JDBC connection URL string. You can pass in this value as a string that's encrypted with a Cloud KMS key and then Base64-encoded. For example: 'echo -n "jdbc:mysql://some-host:3306/sampledb" | gcloud kms encrypt --location=<location> --keyring=<keyring> --key=<key> --plaintext-file=- --ciphertext-file=- | base64' For example, `jdbc:mysql://some-host:3306/sampledb`.
 * **driverJars**: Comma-separated Cloud Storage paths for JDBC drivers. For example, `gs://your-bucket/driver_jar1.jar,gs://your-bucket/driver_jar2.jar`.
@@ -48,7 +32,6 @@
 * **KMSEncryptionKey**: The Cloud KMS Encryption Key to use to decrypt the username, password, and connection string. If a Cloud KMS key is passed in, the username, password, and connection string must all be passed in encrypted and base64 encoded. For example, `projects/your-project/locations/global/keyRings/your-keyring/cryptoKeys/your-key`.
 * **disabledAlgorithms**: Comma separated algorithms to disable. If this value is set to `none`, no algorithm is disabled. Use this parameter with caution, because the algorithms disabled by default might have vulnerabilities or performance issues. For example, `SSLv3, RC4`.
 * **extraFilesToStage**: Comma separated Cloud Storage paths or Secret Manager secrets for files to stage in the worker. These files are saved in the /extra_files directory in each worker. For example, `gs://<BUCKET_NAME>/file.txt,projects/<PROJECT_ID>/secrets/<SECRET_ID>/versions/<VERSION_ID>`.
->>>>>>> 1697ac70
 
 
 
@@ -247,17 +230,10 @@
     outputTopic = "<outputTopic>"
     # username = "<username>"
     # password = "<password>"
-<<<<<<< HEAD
-    # connectionProperties = "unicode=true;characterEncoding=UTF-8"
-    # KMSEncryptionKey = "projects/your-project/locations/global/keyRings/your-keyring/cryptoKeys/your-key"
-    # disabledAlgorithms = "SSLv3, RC4"
-    # extraFilesToStage = "gs://<BUCKET>/file.txt,projects/<PROJECT_ID>/secrets/<SECRET_ID>/versions/<VERSION_ID>"
-=======
     # connectionProperties = "<connectionProperties>"
     # KMSEncryptionKey = "<KMSEncryptionKey>"
     # disabledAlgorithms = "<disabledAlgorithms>"
     # extraFilesToStage = "<extraFilesToStage>"
->>>>>>> 1697ac70
   }
 }
 ```