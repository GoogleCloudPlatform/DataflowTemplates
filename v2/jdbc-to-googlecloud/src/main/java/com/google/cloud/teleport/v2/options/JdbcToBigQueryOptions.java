/*
 * Copyright (C) 2022 Google LLC
 *
 * Licensed under the Apache License, Version 2.0 (the "License"); you may not
 * use this file except in compliance with the License. You may obtain a copy of
 * the License at
 *
 *   http://www.apache.org/licenses/LICENSE-2.0
 *
 * Unless required by applicable law or agreed to in writing, software
 * distributed under the License is distributed on an "AS IS" BASIS, WITHOUT
 * WARRANTIES OR CONDITIONS OF ANY KIND, either express or implied. See the
 * License for the specific language governing permissions and limitations under
 * the License.
 */
package com.google.cloud.teleport.v2.options;

import com.google.cloud.teleport.metadata.TemplateParameter;
import org.apache.beam.sdk.options.Default;

/** Interface used by the JdbcToBigQuery pipeline to accept user input. */
public interface JdbcToBigQueryOptions
    extends CommonTemplateOptions, BigQueryStorageApiBatchOptions {

  @TemplateParameter.Text(
      order = 1,
      optional = false,
      regexes = {"^.+$"},
      groupName = "Source",
      description = "Comma-separated Cloud Storage path(s) of the JDBC driver(s)",
      helpText = "The comma-separated list of driver JAR files.",
      example = "gs://your-bucket/driver_jar1.jar,gs://your-bucket/driver_jar2.jar")
  String getDriverJars();

  void setDriverJars(String driverJar);

  @TemplateParameter.Text(
      order = 2,
      optional = false,
      regexes = {"^.+$"},
      groupName = "Source",
      description = "JDBC driver class name",
      helpText = "The JDBC driver class name.",
      example = "com.mysql.jdbc.Driver")
  String getDriverClassName();

  void setDriverClassName(String driverClassName);

  @TemplateParameter.Text(
      order = 3,
      optional = false,
      regexes = {
        "(^jdbc:[a-zA-Z0-9/:@.?_+!*=&-;]+$)|(^([A-Za-z0-9+/]{4}){1,}([A-Za-z0-9+/]{0,3})={0,3})"
      },
      groupName = "Source",
      description = "JDBC connection URL string.",
      helpText =
<<<<<<< HEAD
          "The JDBC connection URL string. For example, `jdbc:mysql://some-host:3306/sampledb`. You can pass in this value as a string that's encrypted with a Cloud KMS key and then Base64-encoded. Remove whitespace characters from the Base64-encoded string. Note the difference between an Oracle non-RAC database connection string (`jdbc:oracle:thin:@some-host:<port>:<sid>`) and an Oracle RAC database connection string (`jdbc:oracle:thin:@//some-host[:<port>]/<service_name>`).",
=======
          "The JDBC connection URL string. You can pass in this "
              + "value as a string that's encrypted with a Cloud KMS key and then Base64-encoded. "
              + "Remove whitespace characters from the Base64-encoded string.",
>>>>>>> af7707bd
      example = "jdbc:mysql://some-host:3306/sampledb")
  String getConnectionURL();

  void setConnectionURL(String connectionURL);

  @TemplateParameter.Text(
      order = 4,
      optional = true,
      regexes = {"^[a-zA-Z0-9_;!*&=@#-:\\/]+$"},
      groupName = "Source",
      description = "JDBC connection property string.",
      helpText =
<<<<<<< HEAD
          "The properties string to use for the JDBC connection. Use the string format `[propertyName=property;]*.`",
=======
          "Optional: The properties string to use for the JDBC connection. The format of the string must "
              + "be `[propertyName=property;]*`."
              + "For more information, see "
              + "Configuration Properties (https://dev.mysql.com/doc/connector-j/8.1/en/connector-j-reference-configuration-properties.html) "
              + "in the MySQL documentation.",
>>>>>>> af7707bd
      example = "unicode=true;characterEncoding=UTF-8")
  String getConnectionProperties();

  void setConnectionProperties(String connectionProperties);

  @TemplateParameter.Text(
      order = 5,
      optional = true,
      regexes = {"^.+$"},
      groupName = "Source",
      description = "JDBC connection username.",
      helpText =
<<<<<<< HEAD
          "The username to use for the JDBC connection. You can pass in this value as a string that's encrypted with a Cloud KMS key and then Base64-encoded. Remove whitespace characters from the Base64-encoded string.")
=======
          "The username to use for the JDBC connection. You can pass in this value as a string that's encrypted with a Cloud KMS "
              + "key and then Base64-encoded.")
>>>>>>> af7707bd
  String getUsername();

  void setUsername(String username);

  @TemplateParameter.Password(
      order = 6,
      optional = true,
      groupName = "Source",
      description = "JDBC connection password.",
      helpText =
<<<<<<< HEAD
          "The password to use for the JDBC connection. You can pass in this value as a string that's encrypted with a Cloud KMS key and then Base64-encoded. Remove whitespace characters from the Base64-encoded string.")
=======
          "The password to use for the JDBC connection. You can pass in this value as a string that's encrypted with a Cloud KMS "
              + "key and then Base64-encoded.")
>>>>>>> af7707bd
  String getPassword();

  void setPassword(String password);

  @TemplateParameter.Text(
      order = 7,
      optional = true,
      regexes = {"^.+$"},
      groupName = "Source",
      description = "JDBC source SQL query",
      helpText =
<<<<<<< HEAD
          "The query to run on the source to extract the data.",
=======
          "The query to run on the source to extract the data."
              + "Required when not using partitions.",
>>>>>>> af7707bd
      example = "select * from sampledb.sample_table")
  String getQuery();

  void setQuery(String query);

  void setOutputTable(String value);

  @TemplateParameter.BigQueryTable(
      order = 8,
      groupName = "Target",
      description = "BigQuery output table",
      helpText =
          "The BigQuery output table location, in the format <PROJECT_ID>:<DATASET_NAME>.<TABLE_NAME>.",
      example = "<my-project>:<my-dataset>.<my-table>")
  String getOutputTable();

  @TemplateParameter.GcsWriteFolder(
      order = 9,
      optional = false,
      groupName = "Target",
      description = "Temporary directory for BigQuery loading process",
      helpText = "The temporary directory for the BigQuery loading process.",
<<<<<<< HEAD
      example = "gs://your-bucket/your-files/temp_dir")
=======
      example = "gs://<BUCKET>/my-files/temp_dir")
>>>>>>> af7707bd
  String getBigQueryLoadingTemporaryDirectory();

  void setBigQueryLoadingTemporaryDirectory(String directory);

  @TemplateParameter.KmsEncryptionKey(
      order = 10,
      optional = true,
      groupName = "Source",
      description = "Google Cloud KMS key",
      helpText =
<<<<<<< HEAD
          "The Cloud KMS encryption key to use decrypt the username, password, and connection string. If you pass in a Cloud KMS key, the username, password, and connection string must all be passed in encrypted.",
      example = "projects/your-project/locations/global/keyRings/your-keyring/cryptoKeys/your-key")
=======
          "The Cloud KMS encryption key to use to decrypt the username, password, and connection string. If you pass "
              + "in a Cloud KMS key, you must also encrypt the username, password, and connection string.")
>>>>>>> af7707bd
  String getKMSEncryptionKey();

  void setKMSEncryptionKey(String keyName);

  @TemplateParameter.Boolean(
      order = 11,
      optional = true,
      groupName = "Source",
      description = "Whether to use column alias to map the rows.",
      helpText =
<<<<<<< HEAD
          "If set to `true`, the pipeline uses the column alias ("AS") instead of the column name to map the rows to BigQuery. Defaults to `false`.")
=======
          "If enabled (set to true) the pipeline uses the column alias (\"AS\") instead of the"
              + " column name to map the rows to BigQuery. Defaults to false.",
      example = "projects/your-project/locations/global/keyRings/your-keyring/cryptoKeys/your-key")
>>>>>>> af7707bd
  @Default.Boolean(false)
  Boolean getUseColumnAlias();

  void setUseColumnAlias(Boolean useColumnAlias);

  @TemplateParameter.Boolean(
      order = 12,
      optional = true,
      groupName = "Target",
      description = "Whether to truncate data before writing",
      helpText =
          "If set to `true`, the pipeline truncates before loading data into BigQuery. Defaults to `false`, which causes the pipeline to append data.")
  @Default.Boolean(false)
  Boolean getIsTruncate();

  void setIsTruncate(Boolean isTruncate);

  @TemplateParameter.Text(
      order = 13,
      optional = true,
      groupName = "Source",
      description = "The name of a column of numeric type that will be used for partitioning.",
      helpText =
<<<<<<< HEAD
          "If this parameter is provided with `table`, JdbcIO reads the table in parallel by executing multiple instances of the query on the same table (subquery) using ranges. Currently, only supports `Long` partition columns.")
=======
          "The name of a column to use for partitioning. Only numeric columns are supported. "
              + "Required when using partitions.")
>>>>>>> af7707bd
  String getPartitionColumn();

  void setPartitionColumn(String partitionColumn);

  @TemplateParameter.Text(
      order = 14,
      optional = true,
      groupName = "Source",
      description = "Name of the table in the external database.",
      helpText =
<<<<<<< HEAD
          "The table to read from when using partitions. This parameter also accepts a subquery in parentheses.",
      example = "(select id, name from Person) as subq")
=======
          "The table to extract the data from. This parameter also accepts a subquery in parentheses. "
              + "Required when using partitions.",
      example = "Person or (select id, name from Person) as subq")
>>>>>>> af7707bd
  String getTable();

  void setTable(String table);

  @TemplateParameter.Integer(
      order = 15,
      optional = true,
      groupName = "Source",
      description = "The number of partitions.",
      helpText =
<<<<<<< HEAD
          "The number of partitions. With the lower and upper bound, this value forms partition strides for generated `WHERE` clause expressions that are used to split the partition column evenly. When the input is less than `1`, the number is set to `1`.")
=======
          "The number of partitions to use. If not specified, the worker uses a conservative number of partitions.")
>>>>>>> af7707bd
  Integer getNumPartitions();

  void setNumPartitions(Integer numPartitions);

  @TemplateParameter.Long(
      order = 16,
      optional = true,
      groupName = "Source",
      description = "Lower bound of partition column.",
      helpText =
          "The lower bound to use in the partition scheme. If not provided, this value is automatically inferred by Apache Beam for the supported types.")
  Long getLowerBound();

  void setLowerBound(Long lowerBound);

  @TemplateParameter.Long(
      order = 17,
      optional = true,
      groupName = "Source",
      description = "Upper bound of partition column",
      helpText =
          "The upper bound to use in the partition scheme. If not provided, this value is automatically inferred by Apache Beam for the supported types.")
  Long getUpperBound();

  void setUpperBound(Long lowerBound);

  @TemplateParameter.Integer(
      order = 18,
      optional = true,
      groupName = "Source",
      description = "Fetch Size",
      // TODO: remove the "Not used for partitioned reads" once
      // https://github.com/apache/beam/pull/28999 is released.
      helpText =
          "The number of rows to be fetched from database at a time. Not used for partitioned reads.")
  @Default.Integer(50000)
  Integer getFetchSize();

  void setFetchSize(Integer fetchSize);

  @TemplateParameter.Enum(
      order = 19,
      enumOptions = {
        @TemplateParameter.TemplateEnumOption("CREATE_IF_NEEDED"),
        @TemplateParameter.TemplateEnumOption("CREATE_NEVER")
      },
      optional = true,
      description = "Create Disposition to use for BigQuery",
      helpText = "The BigQuery CreateDisposition to use. For example, `CREATE_IF_NEEDED` or `CREATE_NEVER`.")
  @Default.String("CREATE_NEVER")
  String getCreateDisposition();

  void setCreateDisposition(String createDisposition);

  @TemplateParameter.GcsReadFile(
      order = 20,
      optional = true,
      description = "Cloud Storage path to BigQuery JSON schema",
      helpText =
          "The Cloud Storage path for the BigQuery JSON schema. If `createDisposition` is set to CREATE_IF_NEEDED, this parameter must be specified.",
      example = "gs://your-bucket/your-schema.json")
  String getBigQuerySchemaPath();

  void setBigQuerySchemaPath(String path);
}<|MERGE_RESOLUTION|>--- conflicted
+++ resolved
@@ -55,13 +55,9 @@
       groupName = "Source",
       description = "JDBC connection URL string.",
       helpText =
-<<<<<<< HEAD
-          "The JDBC connection URL string. For example, `jdbc:mysql://some-host:3306/sampledb`. You can pass in this value as a string that's encrypted with a Cloud KMS key and then Base64-encoded. Remove whitespace characters from the Base64-encoded string. Note the difference between an Oracle non-RAC database connection string (`jdbc:oracle:thin:@some-host:<port>:<sid>`) and an Oracle RAC database connection string (`jdbc:oracle:thin:@//some-host[:<port>]/<service_name>`).",
-=======
           "The JDBC connection URL string. You can pass in this "
               + "value as a string that's encrypted with a Cloud KMS key and then Base64-encoded. "
               + "Remove whitespace characters from the Base64-encoded string.",
->>>>>>> af7707bd
       example = "jdbc:mysql://some-host:3306/sampledb")
   String getConnectionURL();
 
@@ -74,15 +70,11 @@
       groupName = "Source",
       description = "JDBC connection property string.",
       helpText =
-<<<<<<< HEAD
-          "The properties string to use for the JDBC connection. Use the string format `[propertyName=property;]*.`",
-=======
           "Optional: The properties string to use for the JDBC connection. The format of the string must "
               + "be `[propertyName=property;]*`."
               + "For more information, see "
               + "Configuration Properties (https://dev.mysql.com/doc/connector-j/8.1/en/connector-j-reference-configuration-properties.html) "
               + "in the MySQL documentation.",
->>>>>>> af7707bd
       example = "unicode=true;characterEncoding=UTF-8")
   String getConnectionProperties();
 
@@ -95,12 +87,8 @@
       groupName = "Source",
       description = "JDBC connection username.",
       helpText =
-<<<<<<< HEAD
-          "The username to use for the JDBC connection. You can pass in this value as a string that's encrypted with a Cloud KMS key and then Base64-encoded. Remove whitespace characters from the Base64-encoded string.")
-=======
           "The username to use for the JDBC connection. You can pass in this value as a string that's encrypted with a Cloud KMS "
               + "key and then Base64-encoded.")
->>>>>>> af7707bd
   String getUsername();
 
   void setUsername(String username);
@@ -111,12 +99,8 @@
       groupName = "Source",
       description = "JDBC connection password.",
       helpText =
-<<<<<<< HEAD
-          "The password to use for the JDBC connection. You can pass in this value as a string that's encrypted with a Cloud KMS key and then Base64-encoded. Remove whitespace characters from the Base64-encoded string.")
-=======
           "The password to use for the JDBC connection. You can pass in this value as a string that's encrypted with a Cloud KMS "
               + "key and then Base64-encoded.")
->>>>>>> af7707bd
   String getPassword();
 
   void setPassword(String password);
@@ -128,12 +112,8 @@
       groupName = "Source",
       description = "JDBC source SQL query",
       helpText =
-<<<<<<< HEAD
-          "The query to run on the source to extract the data.",
-=======
           "The query to run on the source to extract the data."
               + "Required when not using partitions.",
->>>>>>> af7707bd
       example = "select * from sampledb.sample_table")
   String getQuery();
 
@@ -156,11 +136,7 @@
       groupName = "Target",
       description = "Temporary directory for BigQuery loading process",
       helpText = "The temporary directory for the BigQuery loading process.",
-<<<<<<< HEAD
-      example = "gs://your-bucket/your-files/temp_dir")
-=======
       example = "gs://<BUCKET>/my-files/temp_dir")
->>>>>>> af7707bd
   String getBigQueryLoadingTemporaryDirectory();
 
   void setBigQueryLoadingTemporaryDirectory(String directory);
@@ -171,13 +147,8 @@
       groupName = "Source",
       description = "Google Cloud KMS key",
       helpText =
-<<<<<<< HEAD
-          "The Cloud KMS encryption key to use decrypt the username, password, and connection string. If you pass in a Cloud KMS key, the username, password, and connection string must all be passed in encrypted.",
-      example = "projects/your-project/locations/global/keyRings/your-keyring/cryptoKeys/your-key")
-=======
           "The Cloud KMS encryption key to use to decrypt the username, password, and connection string. If you pass "
               + "in a Cloud KMS key, you must also encrypt the username, password, and connection string.")
->>>>>>> af7707bd
   String getKMSEncryptionKey();
 
   void setKMSEncryptionKey(String keyName);
@@ -188,13 +159,9 @@
       groupName = "Source",
       description = "Whether to use column alias to map the rows.",
       helpText =
-<<<<<<< HEAD
-          "If set to `true`, the pipeline uses the column alias ("AS") instead of the column name to map the rows to BigQuery. Defaults to `false`.")
-=======
           "If enabled (set to true) the pipeline uses the column alias (\"AS\") instead of the"
               + " column name to map the rows to BigQuery. Defaults to false.",
       example = "projects/your-project/locations/global/keyRings/your-keyring/cryptoKeys/your-key")
->>>>>>> af7707bd
   @Default.Boolean(false)
   Boolean getUseColumnAlias();
 
@@ -218,12 +185,8 @@
       groupName = "Source",
       description = "The name of a column of numeric type that will be used for partitioning.",
       helpText =
-<<<<<<< HEAD
-          "If this parameter is provided with `table`, JdbcIO reads the table in parallel by executing multiple instances of the query on the same table (subquery) using ranges. Currently, only supports `Long` partition columns.")
-=======
           "The name of a column to use for partitioning. Only numeric columns are supported. "
               + "Required when using partitions.")
->>>>>>> af7707bd
   String getPartitionColumn();
 
   void setPartitionColumn(String partitionColumn);
@@ -234,14 +197,9 @@
       groupName = "Source",
       description = "Name of the table in the external database.",
       helpText =
-<<<<<<< HEAD
-          "The table to read from when using partitions. This parameter also accepts a subquery in parentheses.",
-      example = "(select id, name from Person) as subq")
-=======
           "The table to extract the data from. This parameter also accepts a subquery in parentheses. "
               + "Required when using partitions.",
       example = "Person or (select id, name from Person) as subq")
->>>>>>> af7707bd
   String getTable();
 
   void setTable(String table);
@@ -252,11 +210,7 @@
       groupName = "Source",
       description = "The number of partitions.",
       helpText =
-<<<<<<< HEAD
-          "The number of partitions. With the lower and upper bound, this value forms partition strides for generated `WHERE` clause expressions that are used to split the partition column evenly. When the input is less than `1`, the number is set to `1`.")
-=======
           "The number of partitions to use. If not specified, the worker uses a conservative number of partitions.")
->>>>>>> af7707bd
   Integer getNumPartitions();
 
   void setNumPartitions(Integer numPartitions);
