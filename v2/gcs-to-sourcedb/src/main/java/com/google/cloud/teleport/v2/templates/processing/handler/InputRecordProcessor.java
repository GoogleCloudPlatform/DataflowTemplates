--- conflicted
+++ resolved
@@ -90,16 +90,12 @@
           LOG.info("transformation request" + mapRequest);
           MigrationTransformationRequest migrationTransformationRequest =
               new MigrationTransformationRequest(tableName, mapRequest, shardId, modType);
-<<<<<<< HEAD
-          MigrationTransformationResponse migrationTransformationResponse =
-              spannerToSourceTransformer.toSourceRow(migrationTransformationRequest);
+          MigrationTransformationResponse migrationTransformationResponse = null;
           LOG.info(
               "transformation response"
                   + migrationTransformationResponse.getResponseRow()
                   + "is filtered"
                   + migrationTransformationResponse.isEventFiltered());
-=======
-          MigrationTransformationResponse migrationTransformationResponse = null;
           try {
             migrationTransformationResponse =
                 spannerToSourceTransformer.toSourceRow(migrationTransformationRequest);
@@ -109,7 +105,6 @@
           org.joda.time.Instant endTimestamp = org.joda.time.Instant.now();
           applyCustomTransformationResponseTimeMetric.update(
               new Duration(startTimestamp, endTimestamp).getMillis());
->>>>>>> ca15c0e7
           if (migrationTransformationResponse.isEventFiltered()) {
             filteredEvents.add(chrec);
             Metrics.counter(InputRecordProcessor.class, "filtered_events_" + shardId).inc();
