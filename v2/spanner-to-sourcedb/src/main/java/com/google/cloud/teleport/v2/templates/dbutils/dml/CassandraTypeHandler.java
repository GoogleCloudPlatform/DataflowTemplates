/*
 * Copyright (C) 2024 Google LLC
 *
 * Licensed under the Apache License, Version 2.0 (the "License"); you may not
 * use this file except in compliance with the License. You may obtain a copy of
 * the License at
 *
 *   http://www.apache.org/licenses/LICENSE-2.0
 *
 * Unless required by applicable law or agreed to in writing, software
 * distributed under the License is distributed on an "AS IS" BASIS, WITHOUT
 * WARRANTIES OR CONDITIONS OF ANY KIND, either express or implied. See the
 * License for the specific language governing permissions and limitations under
 * the License.
 */
package com.google.cloud.teleport.v2.templates.dbutils.dml;

import com.datastax.oss.driver.api.core.data.CqlDuration;
import com.google.cloud.teleport.v2.spanner.migrations.schema.SourceColumnDefinition;
import com.google.cloud.teleport.v2.spanner.migrations.schema.SpannerColumnDefinition;
import com.google.cloud.teleport.v2.templates.models.PreparedStatementValueObject;
import com.google.common.net.InetAddresses;
import java.math.BigDecimal;
import java.math.BigInteger;
import java.net.InetAddress;
import java.nio.ByteBuffer;
import java.time.Instant;
import java.time.LocalDate;
import java.time.LocalTime;
import java.time.ZoneId;
import java.time.ZoneOffset;
import java.time.ZonedDateTime;
import java.time.format.DateTimeFormatter;
import java.time.format.DateTimeParseException;
import java.time.temporal.ChronoField;
import java.time.temporal.TemporalAccessor;
import java.util.ArrayList;
import java.util.Arrays;
import java.util.Collections;
import java.util.HashMap;
import java.util.HashSet;
import java.util.List;
import java.util.Map;
import java.util.Objects;
import java.util.Set;
import java.util.UUID;
import org.apache.commons.lang3.BooleanUtils;
import org.json.JSONArray;
import org.json.JSONObject;
import org.slf4j.Logger;
import org.slf4j.LoggerFactory;

public class CassandraTypeHandler {
  private static final Logger LOG = LoggerFactory.getLogger(CassandraTypeHandler.class);

  /**
   * A singleton class representing a null or empty state.
   *
   * <p>This class cannot be instantiated directly, and its single instance is accessed via the
   * {@link #INSTANCE} field. It provides a custom {@link #toString()} implementation that returns
   * the string representation "NULL_CLASS". This can be used to signify a special state where an
   * object is not present or explicitly set to null.
   */
  public static final class NullClass {

    /**
     * Private constructor to prevent instantiation of the NULL_CLASS.
     *
     * <p>This ensures that only one instance of the NULL_CLASS exists, following the singleton
     * pattern.
     */
    private NullClass() {}

    /**
     * The singleton instance of the NULL_CLASS.
     *
     * <p>This instance can be accessed statically via this field to represent a "null" or empty
     * value in various contexts.
     */
    public static final NullClass INSTANCE = new NullClass();

    /**
     * Returns the string representation of the NULL_CLASS instance.
     *
     * @return the string "NULL_CLASS"
     */
    @Override
    public String toString() {
      return "NULL_CLASS";
    }
  }

  @FunctionalInterface
  private interface HandlerSupplier<T> {

    /**
     * Supplies a value of type {@code T}.
     *
     * @return A value of type {@code T}.
     * @throws Exception If an error occurs while supplying the value.
     */
    T get() throws Exception;
  }

  /**
   * Converts the provided {@link Object} value to a {@link BigInteger} representing a Cassandra
   * varint.
   *
   * <p>This method checks the type of the provided {@code value}. If it is a string, it tries to
   * convert it to a {@link BigInteger}. If it is a byte array, it interprets it as a varint and
   * converts it to a {@link BigInteger}. If the value is a {@link ByteBuffer}, it converts the
   * content of the buffer to a byte array and then to a {@link BigInteger}. If the value is neither
   * a valid number string, byte array, nor a {@link ByteBuffer}, it throws an {@link
   * IllegalArgumentException}.
   *
   * @param value The value to be converted to a {@link BigInteger}. This could either be a string
   *     representing a number, a byte array representing a varint, or a {@link ByteBuffer}.
   * @return A {@link BigInteger} object representing the varint value.
   * @throws IllegalArgumentException If the value is neither a valid number string, byte array, nor
   *     a valid {@link ByteBuffer} for varint representation.
   */
  private static BigInteger handleCassandraVarintType(Object value) {
    if (value instanceof byte[]) {
      return new BigInteger((byte[]) value);
    } else if (value instanceof ByteBuffer) {
      return new BigInteger(((ByteBuffer) value).array());
    }
    return new BigInteger(value.toString());
  }

  /**
   * Generates a {@link CqlDuration} based on the provided {@link CassandraTypeHandler}.
   *
   * <p>This method fetches a string value from the provided {@code valuesJson} object using the
   * column name {@code colName}, and converts it into a {@link CqlDuration} object. The string
   * value should be in the ISO-8601 duration format (e.g., "PT20.345S").
   *
   * @param durationString - The column value used to fetched from {@code valuesJson}.
   * @return A {@link CqlDuration} object representing the duration value from the Cassandra data.
   * @throws IllegalArgumentException if the value is not a valid duration string.
   */
  private static CqlDuration handleCassandraDurationType(String durationString) {
    try {
      return CqlDuration.from(durationString);
    } catch (Exception e) {
      throw new IllegalArgumentException("Invalid duration format for: " + durationString, e);
    }
  }

  /**
   * Generates a Type based on the provided {@link CassandraTypeHandler}.
   *
   * @param inetString - which is used to generate InetAddress.
   * @return a {@link InetAddress} object containing InetAddress as value represented in cassandra
   *     type.
   */
  private static InetAddress handleCassandraInetAddressType(String inetString) {
    try {
      return InetAddresses.forString(inetString);
    } catch (IllegalArgumentException e) {
      throw new IllegalArgumentException("Invalid IP address format for: " + inetString, e);
    }
  }

  /**
   * Generates a Type based on the provided {@link CassandraTypeHandler}.
   *
   * @param colValue - contains all the key value for current incoming stream.
   * @return a {@link ByteBuffer} object containing the value represented in cassandra type.
   */
  private static ByteBuffer parseBlobType(Object colValue) {
    if (colValue instanceof byte[]) {
      return ByteBuffer.wrap((byte[]) colValue);
    } else if (colValue instanceof ByteBuffer) {
      return (ByteBuffer) colValue;
    } else {
      return ByteBuffer.wrap(java.util.Base64.getDecoder().decode((String) colValue));
    }
  }

  /**
   * Parses a timestamp value from a JSON object and returns it as an {@link Instant} in UTC.
   *
   * <p>This method extracts a timestamp value associated with the given column name from the
   * provided {@link JSONObject}. The timestamp is expected to be in an ISO-8601 compatible format
   * (e.g., "yyyy-MM-dd'T'HH:mm:ss.SSSZ"). The method ensures that the returned {@link Instant} is
   * always in UTC, regardless of the time zone present in the input.
   *
   * <p>If the input timestamp cannot be parsed directly as an {@link Instant}, the method attempts
   * to parse it as a {@link ZonedDateTime} and normalizes it to UTC before converting it to an
   * {@link Instant}. If parsing fails, an {@link IllegalArgumentException} is thrown.
   *
   * <p>This method is particularly useful for processing timestamp data stored in Cassandra, where
   * timestamps are often stored as ISO-8601 strings.
   *
   * @param timestampValue the used to parse the Instant.
   * @return an {@link Instant} representing the parsed timestamp value in UTC.
   * @throws IllegalArgumentException if the column value is missing, empty, or cannot be parsed as
   *     a valid timestamp.
   */
  private static Instant handleCassandraTimestampType(String timestampValue) {
    if (timestampValue == null || timestampValue.isEmpty()) {
      throw new IllegalArgumentException(
          "Timestamp value for " + timestampValue + " is null or empty.");
    }
    return convertToCassandraTimestamp(timestampValue);
  }

  /**
   * Generates a Type based on the provided {@link CassandraTypeHandler}.
   *
   * @param uuidString - which is used to parsed and return UUID.
   * @return a {@link UUID} object containing UUID as value represented in cassandra type.
   */
  private static UUID handleCassandraUuidType(String uuidString) {
    if (uuidString == null) {
      return null;
    }
    return UUID.fromString(uuidString);
  }

  private static Instant convertToCassandraTimestamp(String timestampValue) {
    if (timestampValue == null || timestampValue.trim().isEmpty()) {
      throw new IllegalArgumentException("Timestamp value cannot be null or empty");
    }

    List<DateTimeFormatter> formatters =
        Arrays.asList(
            DateTimeFormatter.ISO_INSTANT,
            DateTimeFormatter.ISO_DATE_TIME,
            DateTimeFormatter.ISO_LOCAL_DATE,
            DateTimeFormatter.ISO_TIME,
            DateTimeFormatter.ofPattern("yyyy-MM-dd HH:mm:ss"),
            DateTimeFormatter.ofPattern("MM/dd/yyyy"),
            DateTimeFormatter.ofPattern("yyyy/MM/dd"),
            DateTimeFormatter.ofPattern("dd-MM-yyyy"),
            DateTimeFormatter.ofPattern("dd/MM/yyyy"),
            DateTimeFormatter.ofPattern("MM-dd-yyyy"),
            DateTimeFormatter.ofPattern("dd MMM yyyy"));

    for (DateTimeFormatter formatter : formatters) {
      try {
        TemporalAccessor temporal = formatter.parse(timestampValue);

        if (temporal.isSupported(ChronoField.INSTANT_SECONDS)) {
          return Instant.from(temporal);
        }

        if (temporal.isSupported(ChronoField.EPOCH_DAY)) {
          return LocalDate.from(temporal).atStartOfDay(ZoneOffset.UTC).toInstant();
        }

        if (temporal.isSupported(ChronoField.SECOND_OF_DAY)) {
          return LocalTime.from(temporal)
              .atDate(LocalDate.now(ZoneOffset.UTC))
              .atZone(ZoneOffset.UTC)
              .toInstant();
        }
      } catch (DateTimeParseException ex) {
        LOG.debug("Formatter failed: {}, Exception: {}", formatter, ex.getMessage());
      }
    }

    throw new IllegalArgumentException("Failed to parse timestamp value: " + timestampValue);
  }

  /**
   * Safely executes a handler method, catching exceptions and rethrowing them as
   * IllegalArgumentException exceptions.
   *
   * <p>This method provides exception safety by wrapping the execution of a supplier function.
   *
   * @param <T> The return type of the handler.
   * @param supplier A functional interface providing the value.
   * @return The result of the supplier function.
   * @throws IllegalArgumentException If an exception occurs during the supplier execution.
   */
  private static <T> T safeHandle(HandlerSupplier<T> supplier) {
    try {
      return supplier.get();
    } catch (Exception e) {
      LOG.error(e.getMessage());
      throw new IllegalArgumentException("Error handling type: " + e.getMessage(), e);
    }
  }

  /**
   * Handles the conversion of a Spanner column type to an appropriate value.
   *
   * <p>This method attempts to retrieve the value for the specified column from the provided JSON
   * object and return it as a string. If the value is not found or an error occurs, it handles the
   * exception and returns null or throws an exception accordingly.
   *
   * @param spannerType The type of the Spanner column (currently unused in the method, but might be
   *     used for further expansion).
   * @param columnName The name of the column whose value is to be retrieved.
   * @param valuesJson The JSON object containing the values of the columns.
   * @return The value of the column as a string, or null if the value is not found.
   * @throws IllegalArgumentException If an error occurs during the processing of the value.
   */
  private static Object handleSpannerColumnType(
      String spannerType, String columnName, JSONObject valuesJson) {
    try {
      if (spannerType.contains("string")) {
        return valuesJson.optString(columnName, null);
      } else if (spannerType.contains("bytes")) {
        if (valuesJson.isNull(columnName)) {
          return null;
        }
        String hexEncodedString = valuesJson.optString(columnName);
        if (hexEncodedString.isEmpty()) {
          return null;
        }
        return safeHandle(() -> parseBlobType(hexEncodedString));
      } else {
        return valuesJson.isNull(columnName) ? null : valuesJson.opt(columnName);
      }
    } catch (Exception e) {
      throw new IllegalArgumentException(
          "Exception Caught During parsing for Spanner column type: " + spannerType);
    }
  }

  /**
   * Parses a column value based on its Cassandra column type and wraps it into {@link
   * PreparedStatementValueObject}.
   *
   * <p>This method processes basic Cassandra types (e.g., text, bigint, boolean, timestamp) and
   * special types such as {@link Instant}, {@link UUID}, {@link BigInteger}, and {@link
   * CqlDuration}.
   *
   * @param columnType The Cassandra column type (e.g., "text", "timestamp").
   * @param colValue The column value to parse and wrap.
   * @return A {@link PreparedStatementValueObject} containing the parsed column value.
   * @throws IllegalArgumentException If the column value cannot be converted to the specified type.
   */
  private static PreparedStatementValueObject<?> parseAndCastToCassandraType(
      String columnType, Object colValue) {
    if (colValue == null) {
      return null;
    }

    if (columnType.startsWith("frozen<")) {
      return parseAndCastToCassandraType(extractInnerType(columnType), colValue);
    }

    // Handle collection types
    if (columnType.startsWith("list<")) {
      return safeHandle(
          () -> {
            JSONArray parsedJSONArray =
                colValue instanceof JSONArray
                    ? (JSONArray) colValue
                    : new JSONArray((String) colValue);
            return PreparedStatementValueObject.create(
                columnType, parseCassandraList(columnType, parsedJSONArray));
          });
    } else if (columnType.startsWith("set<")) {
      return safeHandle(
          () -> {
            JSONArray parsedJSONArray =
                colValue instanceof JSONArray
                    ? (JSONArray) colValue
                    : new JSONArray((String) colValue);
            return PreparedStatementValueObject.create(
                columnType, parseCassandraSet(columnType, parsedJSONArray));
          });
    } else if (columnType.startsWith("map<")) {
      return safeHandle(
          () -> {
            JSONObject parsedJSON =
                colValue instanceof JSONObject
                    ? (JSONObject) colValue
                    : new JSONObject((String) colValue);
            return PreparedStatementValueObject.create(
                columnType, parseCassandraMap(columnType, parsedJSON));
          });
    }

    // Handle primitive and standard types
    switch (columnType) {
      case "ascii":
      case "text":
      case "varchar":
        return PreparedStatementValueObject.create(columnType, (String) colValue);

      case "bigint":
      case "int":
      case "smallint":
      case "tinyint":
        return safeHandle(
            () ->
                PreparedStatementValueObject.create(
                    columnType, parseNumericType(columnType, colValue.toString())));

      case "boolean":
        return PreparedStatementValueObject.create(
            columnType, safeHandle(() -> parseBoolean(colValue.toString())));

      case "decimal":
        return PreparedStatementValueObject.create(
            columnType, safeHandle(() -> parseDecimal(colValue.toString())));

      case "double":
      case "float":
        return PreparedStatementValueObject.create(
            columnType, safeHandle(() -> parseFloatingPoint(columnType, colValue.toString())));

      case "inet":
        return PreparedStatementValueObject.create(
            columnType, safeHandle(() -> handleCassandraInetAddressType(colValue.toString())));

      case "time":
        return PreparedStatementValueObject.create(
            columnType,
            safeHandle(
                () ->
                    handleCassandraTimestampType(colValue.toString())
                        .atZone(ZoneId.systemDefault())
                        .toLocalTime()));
      case "timestamp":
      case "datetime":
        return PreparedStatementValueObject.create(
            columnType, safeHandle(() -> handleCassandraTimestampType(colValue.toString())));

      case "date":
        return PreparedStatementValueObject.create(
            columnType, safeHandle(() -> parseDate(colValue.toString())));

      case "timeuuid":
      case "uuid":
        return PreparedStatementValueObject.create(
            columnType, safeHandle(() -> handleCassandraUuidType(colValue.toString())));

      case "varint":
        return PreparedStatementValueObject.create(
            columnType, safeHandle(() -> handleCassandraVarintType(colValue)));

      case "duration":
        return PreparedStatementValueObject.create(
            columnType, safeHandle(() -> handleCassandraDurationType(colValue.toString())));

      case "blob":
        return safeHandle(
            () -> PreparedStatementValueObject.create(columnType, parseBlobType(colValue)));

      default:
        return PreparedStatementValueObject.create(columnType, colValue);
    }
  }

  /**
   * Parses a numeric value to the corresponding type based on the given column type.
   *
   * @param columnType the type of the column (e.g., "bigint", "int", "smallint", "tinyint").
   * @param colValue the value to parse, either as a {@code String} or a {@code Number}.
   * @return the parsed numeric value as the appropriate type (e.g., {@code Long}, {@code Integer},
   *     {@code Short}, {@code Byte}).
   * @throws IllegalArgumentException if the {@code colValue} type is unsupported or does not match
   *     the column type.
   */
  private static Object parseNumericType(String columnType, Object colValue) {
    return safeHandle(
        () -> {
          switch (columnType) {
            case "bigint":
              return Long.parseLong((String) colValue);
            case "int":
              return Integer.parseInt((String) colValue);
            case "smallint":
              return Short.parseShort((String) colValue);
            case "tinyint":
              return Byte.parseByte((String) colValue);
          }
          throw new IllegalArgumentException(
              "Unsupported type for " + columnType + ": " + colValue.getClass());
        });
  }

  /**
   * Parses a boolean value from the provided input.
   *
   * @param colValue the value to parse, either as a {@code String} or a {@code Boolean}.
   * @return the parsed boolean value.
   * @throws ClassCastException if the {@code colValue} is not a {@code String} or {@code Boolean}.
   */
  private static Boolean parseBoolean(Object colValue) {
    if (Arrays.asList("0", "1").contains((String) colValue)) {
      return colValue.equals("1");
    }
    return BooleanUtils.toBoolean((String) colValue);
  }

  /**
   * Parses a decimal value from the provided input.
   *
   * @param colValue the value to parse, either as a {@code String} or a {@code Number}.
   * @return the parsed decimal value as a {@code BigDecimal}.
   * @throws NumberFormatException if the {@code colValue} is a {@code String} and cannot be
   *     converted to {@code BigDecimal}.
   * @throws ClassCastException if the {@code colValue} is not a {@code String}, {@code Number}, or
   *     {@code BigDecimal}.
   */
  private static BigDecimal parseDecimal(Object colValue) {
    return new BigDecimal((String) colValue);
  }

  /**
   * Parses a floating-point value to the corresponding type based on the given column type.
   *
   * @param columnType the type of the column (e.g., "double", "float").
   * @param colValue the value to parse, either as a {@code String} or a {@code Number}.
   * @return the parsed floating-point value as a {@code Double} or {@code Float}.
   * @throws IllegalArgumentException if the column type is invalid or the value cannot be parsed.
   */
  private static Object parseFloatingPoint(String columnType, Object colValue) {
    if (columnType.equals("double")) {
      return Double.parseDouble((String) colValue);
    }
    return Float.parseFloat((String) colValue);
  }

  private static LocalDate parseDate(Object colValue) {
    return handleCassandraTimestampType((String) colValue)
        .atZone(ZoneId.systemDefault())
        .toLocalDate();
  }

  /**
   * Parses a Cassandra list from the given JSON array.
   *
   * @param columnType the Cassandra column type (e.g., "list of int", "list of text")
   * @param colValue the JSON array representing the list values
   * @return a {@link List} containing parsed values, or an empty list if {@code colValue} is null
   */
  private static List<?> parseCassandraList(String columnType, JSONArray colValue) {
<<<<<<< HEAD
    if (colValue == null || colValue.isEmpty()) {
=======
    if (colValue.isEmpty()) {
>>>>>>> 7be05ba1
      return Collections.emptyList();
    }
    String innerType = extractInnerType(columnType);
    List<Object> parsedList = new ArrayList<>();
    for (int i = 0; i < colValue.length(); i++) {
      Object value = colValue.get(i);
      parsedList.add(parseNestedType(innerType, value).value());
    }
    return parsedList;
  }

  /**
   * Extracts the inner type of a Cassandra collection column (e.g., "list of int" -> "int").
   *
   * @param columnType the Cassandra column type
   * @return the extracted inner type as a {@link String}
   */
  public static String extractInnerType(String columnType) {
    return columnType.substring(columnType.indexOf('<') + 1, columnType.lastIndexOf('>'));
  }

  /**
   * Extracts the key and value types from a Cassandra map column type (e.g., "map of int and
   * text").
   *
   * @param columnType the Cassandra column type
   * @return an array of two {@link String}s, where the first element is the key type and the second
   *     element is the value type
   */
  private static String[] extractKeyValueTypes(String columnType) {
    String innerTypes =
        columnType.substring(columnType.indexOf('<') + 1, columnType.lastIndexOf('>'));
    return innerTypes.split(",", 2);
  }

  /**
   * Parses a nested Cassandra type from a given value.
   *
   * @param type the Cassandra column type (e.g., "int", "text", "map of int of text")
   * @param value the value to parse
   * @return a {@link PreparedStatementValueObject} representing the parsed type
   */
  private static PreparedStatementValueObject<?> parseNestedType(String type, Object value) {
    return parseAndCastToCassandraType(type.trim(), value);
  }

  /**
   * Parses a Cassandra set from the given JSON array.
   *
   * @param columnType the Cassandra column type (e.g., "set of int", "set of text")
   * @param colValue the JSON array representing the set values
   * @return a {@link Set} containing parsed values, or an empty set if {@code colValue} is null
   */
  private static Set<?> parseCassandraSet(String columnType, JSONArray colValue) {
<<<<<<< HEAD
    if (colValue == null || colValue.isEmpty()) {
=======
    if (colValue.isEmpty()) {
>>>>>>> 7be05ba1
      return Collections.emptySet();
    }
    String innerType = extractInnerType(columnType);
    Set<Object> parsedSet = new HashSet<>();
    for (int i = 0; i < colValue.length(); i++) {
      Object value = colValue.get(i);
      parsedSet.add(parseNestedType(innerType, value).value());
    }
    return parsedSet;
  }

  /**
   * Parses a Cassandra map from the given JSON object.
   *
   * @param columnType the Cassandra column type (e.g., "map of int and text")
   * @param colValue the JSON object representing the map values
   * @return a {@link Map} containing parsed key-value pairs, or an empty map if {@code colValue} is
   *     null
   */
  private static Map<?, ?> parseCassandraMap(String columnType, JSONObject colValue) {
<<<<<<< HEAD
    if (colValue == null || colValue.isEmpty()) {
=======
    if (colValue.isEmpty()) {
>>>>>>> 7be05ba1
      return Collections.emptyMap();
    }
    String[] keyValueTypes = extractKeyValueTypes(columnType);
    String keyType = keyValueTypes[0];
    String valueType = keyValueTypes[1];

    Map<Object, Object> parsedMap = new HashMap<>();
    for (String key : colValue.keySet()) {
      Object parsedKey = parseNestedType(keyType, key).value();
      Object parsedValue = parseNestedType(valueType, colValue.get(key)).value();
      parsedMap.put(parsedKey, parsedValue);
    }
    return parsedMap;
  }

  /**
   * Parses a column's value from a JSON object based on Spanner and source database column types.
   *
   * <p>This method determines the column type, extracts the value using helper methods, and returns
   * a {@link PreparedStatementValueObject} containing the column value formatted for Cassandra.
   *
   * @param spannerColDef The Spanner column definition containing column name and type.
   * @param sourceColDef The source database column definition containing column type.
   * @param valuesJson The JSON object containing column values.
   * @param sourceDbTimezoneOffset The timezone offset for date-time columns (if applicable).
   * @return A {@link PreparedStatementValueObject} containing the parsed column value.
   */
  public static PreparedStatementValueObject<?> getColumnValueByType(
      SpannerColumnDefinition spannerColDef,
      SourceColumnDefinition sourceColDef,
      JSONObject valuesJson,
      String sourceDbTimezoneOffset) {

    if (spannerColDef == null || sourceColDef == null) {
      throw new IllegalArgumentException("Column definitions cannot be null.");
    }

    String spannerType = spannerColDef.getType().getName().toLowerCase();
    String cassandraType = sourceColDef.getType().getName().toLowerCase();
    String columnName = spannerColDef.getName();

    Object columnValue = handleSpannerColumnType(spannerType, columnName, valuesJson);

<<<<<<< HEAD
    if (columnValue == null) {
      LOG.info("Column value is null for column: {}, type: {}", columnName, spannerType);
      return PreparedStatementValueObject.create(cassandraType, NullClass.INSTANCE);
    }
    LOG.info("Column value is {} for column: {}, type: {}", columnValue, columnName, spannerType);
    return PreparedStatementValueObject.create(cassandraType, columnValue);
=======
    return PreparedStatementValueObject.create(
        cassandraType, Objects.requireNonNullElse(columnValue, NullClass.INSTANCE));
>>>>>>> 7be05ba1
  }

  /**
   * Casts the given column value to the expected type based on the Cassandra column type.
   *
   * <p>This method attempts to parse and cast the column value to a type compatible with the
   * provided Cassandra column type using {@code parseAndGenerateCassandraType}. If the value cannot
   * be cast correctly, an error is logged, and an exception is thrown.
   *
   * @param cassandraType the Cassandra data type of the column (e.g., "text", "bigint", "list of
   *     text")
   * @param columnValue the value of the column to be cast
   * @return the column value cast to the expected type
   * @throws IllegalArgumentException if the Cassandra type is unsupported or the value is invalid
   */
  public static Object castToExpectedType(String cassandraType, Object columnValue) {
    try {
      PreparedStatementValueObject<?> valueObject =
          parseAndCastToCassandraType(cassandraType, columnValue);
      return valueObject != null ? valueObject.value() : null;
    } catch (IllegalArgumentException e) {
      LOG.error("Error converting value for column: {}, type: {}", cassandraType, e.getMessage());
      throw new IllegalArgumentException(
          "Error converting value for cassandraType: " + cassandraType);
    }
  }
}<|MERGE_RESOLUTION|>--- conflicted
+++ resolved
@@ -534,11 +534,7 @@
    * @return a {@link List} containing parsed values, or an empty list if {@code colValue} is null
    */
   private static List<?> parseCassandraList(String columnType, JSONArray colValue) {
-<<<<<<< HEAD
-    if (colValue == null || colValue.isEmpty()) {
-=======
     if (colValue.isEmpty()) {
->>>>>>> 7be05ba1
       return Collections.emptyList();
     }
     String innerType = extractInnerType(columnType);
@@ -556,7 +552,7 @@
    * @param columnType the Cassandra column type
    * @return the extracted inner type as a {@link String}
    */
-  public static String extractInnerType(String columnType) {
+  private static String extractInnerType(String columnType) {
     return columnType.substring(columnType.indexOf('<') + 1, columnType.lastIndexOf('>'));
   }
 
@@ -593,11 +589,7 @@
    * @return a {@link Set} containing parsed values, or an empty set if {@code colValue} is null
    */
   private static Set<?> parseCassandraSet(String columnType, JSONArray colValue) {
-<<<<<<< HEAD
-    if (colValue == null || colValue.isEmpty()) {
-=======
     if (colValue.isEmpty()) {
->>>>>>> 7be05ba1
       return Collections.emptySet();
     }
     String innerType = extractInnerType(columnType);
@@ -618,11 +610,7 @@
    *     null
    */
   private static Map<?, ?> parseCassandraMap(String columnType, JSONObject colValue) {
-<<<<<<< HEAD
-    if (colValue == null || colValue.isEmpty()) {
-=======
     if (colValue.isEmpty()) {
->>>>>>> 7be05ba1
       return Collections.emptyMap();
     }
     String[] keyValueTypes = extractKeyValueTypes(columnType);
@@ -666,17 +654,8 @@
 
     Object columnValue = handleSpannerColumnType(spannerType, columnName, valuesJson);
 
-<<<<<<< HEAD
-    if (columnValue == null) {
-      LOG.info("Column value is null for column: {}, type: {}", columnName, spannerType);
-      return PreparedStatementValueObject.create(cassandraType, NullClass.INSTANCE);
-    }
-    LOG.info("Column value is {} for column: {}, type: {}", columnValue, columnName, spannerType);
-    return PreparedStatementValueObject.create(cassandraType, columnValue);
-=======
     return PreparedStatementValueObject.create(
         cassandraType, Objects.requireNonNullElse(columnValue, NullClass.INSTANCE));
->>>>>>> 7be05ba1
   }
 
   /**
