--- conflicted
+++ resolved
@@ -134,7 +134,6 @@
     SpannerResourceManager spannerResourceManager =
         SpannerResourceManager.builder("rr-loadtest-" + testName, project, region)
             .maybeUseStaticInstance()
-            .setNodeCount(4)
             .build();
     String ddl =
         String.join(
@@ -155,7 +154,6 @@
     SpannerResourceManager spannerMetadataResourceManager =
         SpannerResourceManager.builder("rr-meta-" + testName, project, region)
             .maybeUseStaticInstance()
-            .setNodeCount(4)
             .build();
     String dummy = "CREATE TABLE IF NOT EXISTS t1(id INT64 ) primary key(id)";
     spannerMetadataResourceManager.executeDdlStatement(dummy);
@@ -216,11 +214,7 @@
             put("changeStreamName", "allstream");
             put("dlqGcsPubSubSubscription", subscriptionName.toString());
             put("deadLetterQueueDirectory", getGcsPath(artifactBucket, "dlq", gcsResourceManager));
-<<<<<<< HEAD
-            put("maxShardConnections", "10000");
-=======
             put("maxShardConnections", "100");
->>>>>>> de32155c
             put("sourceType", sourceType);
           }
         };
@@ -292,7 +286,6 @@
 
     // export results
     exportMetricsToBigQuery(jobInfo, metrics);
-    // exportMetrics(jobInfo, numShards, "daring-fiber-439305-v4", "rr");
   }
 
   protected void createAndUploadJarToGcs(GcsResourceManager gcsResourceManager)
