
Spanner Change Streams to Source Database template
---
Streaming pipeline. Reads data from Spanner Change Streams and writes them to a
source.



:bulb: This is a generated documentation based
on [Metadata Annotations](https://github.com/GoogleCloudPlatform/DataflowTemplates#metadata-annotations)
. Do not change this file directly.

## Parameters

### Required parameters

* **changeStreamName**: This is the name of the Spanner change stream that the pipeline will read from.
* **instanceId**: This is the name of the Cloud Spanner instance where the changestream is present.
* **databaseId**: This is the name of the Cloud Spanner database that the changestream is monitoring.
* **spannerProjectId**: This is the name of the Cloud Spanner project.
* **metadataInstance**: This is the instance to store the metadata used by the connector to control the consumption of the change stream API data.
* **metadataDatabase**: This is the database to store the metadata used by the connector to control the consumption of the change stream API data.
* **sourceShardsFilePath**: Path to GCS file containing connection profile info for source shards.

### Optional parameters

<<<<<<< HEAD
* **startTimestamp** : Read changes from the given timestamp. Defaults to empty.
* **endTimestamp** : Read changes until the given timestamp. If no timestamp provided, reads indefinitely. Defaults to empty.
* **shadowTablePrefix** : The prefix used to name shadow tables. Default: `shadow_`.
* **sessionFilePath** : Session file path in Cloud Storage that contains mapping information from HarbourBridge.
* **filtrationMode** : Mode of Filtration, decides how to drop certain records based on a criteria. Currently supported modes are: none (filter nothing), forward_migration (filter records written via the forward migration pipeline). Defaults to forward_migration.
* **shardingCustomJarPath** : Custom jar location in Cloud Storage that contains the customization logic for fetching shard id. Defaults to empty.
* **shardingCustomClassName** : Fully qualified class name having the custom shard id implementation.  It is a mandatory field in case shardingCustomJarPath is specified. Defaults to empty.
* **shardingCustomParameters** : String containing any custom parameters to be passed to the custom sharding class. Defaults to empty.
* **sourceDbTimezoneOffset** : This is the timezone offset from UTC for the source database. Example value: +10:00. Defaults to: +00:00.
* **dlqGcsPubSubSubscription** : The Pub/Sub subscription being used in a Cloud Storage notification policy for DLQ retry directory when running in regular mode. The name should be in the format of projects/<project-id>/subscriptions/<subscription-name>. When set, the deadLetterQueueDirectory and dlqRetryMinutes are ignored.
* **skipDirectoryName** : Records skipped from reverse replication are written to this directory. Default directory name is skip.
* **maxShardConnections** : This will come from shard file eventually. Defaults to: 10000.
* **deadLetterQueueDirectory** : The file path used when storing the error queue output. The default file path is a directory under the Dataflow job's temp location.
* **dlqMaxRetryCount** : The max number of times temporary errors can be retried through DLQ. Defaults to 500.
* **runMode** : This is the run mode type, whether regular or with retryDLQ.Default is regular. retryDLQ is used to retry the severe DLQ records only.
* **dlqRetryMinutes** : The number of minutes between dead letter queue retries. Defaults to 10.
* **sourceType** : The type of source database to reverse replicate to. Defaults to mysql.
=======
* **startTimestamp**: Read changes from the given timestamp. Defaults to empty.
* **endTimestamp**: Read changes until the given timestamp. If no timestamp provided, reads indefinitely. Defaults to empty.
* **shadowTablePrefix**: The prefix used to name shadow tables. Default: `shadow_`.
* **sessionFilePath**: Session file path in Cloud Storage that contains mapping information from HarbourBridge.
* **filtrationMode**: Mode of Filtration, decides how to drop certain records based on a criteria. Currently supported modes are: none (filter nothing), forward_migration (filter records written via the forward migration pipeline). Defaults to forward_migration.
* **shardingCustomJarPath**: Custom jar location in Cloud Storage that contains the customization logic for fetching shard id. Defaults to empty.
* **shardingCustomClassName**: Fully qualified class name having the custom shard id implementation.  It is a mandatory field in case shardingCustomJarPath is specified. Defaults to empty.
* **shardingCustomParameters**: String containing any custom parameters to be passed to the custom sharding class. Defaults to empty.
* **sourceDbTimezoneOffset**: This is the timezone offset from UTC for the source database. Example value: +10:00. Defaults to: +00:00.
* **dlqGcsPubSubSubscription**: The Pub/Sub subscription being used in a Cloud Storage notification policy for DLQ retry directory when running in regular mode. The name should be in the format of projects/<project-id>/subscriptions/<subscription-name>. When set, the deadLetterQueueDirectory and dlqRetryMinutes are ignored.
* **skipDirectoryName**: Records skipped from reverse replication are written to this directory. Default directory name is skip.
* **maxShardConnections**: This will come from shard file eventually. Defaults to: 10000.
* **deadLetterQueueDirectory**: The file path used when storing the error queue output. The default file path is a directory under the Dataflow job's temp location.
* **dlqMaxRetryCount**: The max number of times temporary errors can be retried through DLQ. Defaults to 500.
* **runMode**: This is the run mode type, whether regular or with retryDLQ.Default is regular. retryDLQ is used to retry the severe DLQ records only.
* **dlqRetryMinutes**: The number of minutes between dead letter queue retries. Defaults to 10.

>>>>>>> 1697ac70


## Getting Started

### Requirements

* Java 11
* Maven
* [gcloud CLI](https://cloud.google.com/sdk/gcloud), and execution of the
  following commands:
  * `gcloud auth login`
  * `gcloud auth application-default login`

:star2: Those dependencies are pre-installed if you use Google Cloud Shell!

[![Open in Cloud Shell](http://gstatic.com/cloudssh/images/open-btn.svg)](https://console.cloud.google.com/cloudshell/editor?cloudshell_git_repo=https%3A%2F%2Fgithub.com%2FGoogleCloudPlatform%2FDataflowTemplates.git&cloudshell_open_in_editor=v2/spanner-to-sourcedb/src/main/java/com/google/cloud/teleport/v2/templates/SpannerToSourceDb.java)

### Templates Plugin

This README provides instructions using
the [Templates Plugin](https://github.com/GoogleCloudPlatform/DataflowTemplates#templates-plugin).

### Building Template

This template is a Flex Template, meaning that the pipeline code will be
containerized and the container will be executed on Dataflow. Please
check [Use Flex Templates](https://cloud.google.com/dataflow/docs/guides/templates/using-flex-templates)
and [Configure Flex Templates](https://cloud.google.com/dataflow/docs/guides/templates/configuring-flex-templates)
for more information.

#### Staging the Template

If the plan is to just stage the template (i.e., make it available to use) by
the `gcloud` command or Dataflow "Create job from template" UI,
the `-PtemplatesStage` profile should be used:

```shell
export PROJECT=<my-project>
export BUCKET_NAME=<bucket-name>

mvn clean package -PtemplatesStage  \
-DskipTests \
-DprojectId="$PROJECT" \
-DbucketName="$BUCKET_NAME" \
-DstagePrefix="templates" \
-DtemplateName="Spanner_to_SourceDb" \
-f v2/spanner-to-sourcedb
```


The command should build and save the template to Google Cloud, and then print
the complete location on Cloud Storage:

```
Flex Template was staged! gs://<bucket-name>/templates/flex/Spanner_to_SourceDb
```

The specific path should be copied as it will be used in the following steps.

#### Running the Template

**Using the staged template**:

You can use the path above run the template (or share with others for execution).

To start a job with the template at any time using `gcloud`, you are going to
need valid resources for the required parameters.

Provided that, the following command line can be used:

```shell
export PROJECT=<my-project>
export BUCKET_NAME=<bucket-name>
export REGION=us-central1
export TEMPLATE_SPEC_GCSPATH="gs://$BUCKET_NAME/templates/flex/Spanner_to_SourceDb"

### Required
export CHANGE_STREAM_NAME=<changeStreamName>
export INSTANCE_ID=<instanceId>
export DATABASE_ID=<databaseId>
export SPANNER_PROJECT_ID=<spannerProjectId>
export METADATA_INSTANCE=<metadataInstance>
export METADATA_DATABASE=<metadataDatabase>
export SOURCE_SHARDS_FILE_PATH=<sourceShardsFilePath>

### Optional
export START_TIMESTAMP=""
export END_TIMESTAMP=""
export SHADOW_TABLE_PREFIX=shadow_
export SESSION_FILE_PATH=<sessionFilePath>
export FILTRATION_MODE=forward_migration
export SHARDING_CUSTOM_JAR_PATH=""
export SHARDING_CUSTOM_CLASS_NAME=""
export SHARDING_CUSTOM_PARAMETERS=""
export SOURCE_DB_TIMEZONE_OFFSET=+00:00
export DLQ_GCS_PUB_SUB_SUBSCRIPTION=<dlqGcsPubSubSubscription>
export SKIP_DIRECTORY_NAME=skip
export MAX_SHARD_CONNECTIONS=10000
export DEAD_LETTER_QUEUE_DIRECTORY=""
export DLQ_MAX_RETRY_COUNT=500
export RUN_MODE=regular
export DLQ_RETRY_MINUTES=10

gcloud dataflow flex-template run "spanner-to-sourcedb-job" \
  --project "$PROJECT" \
  --region "$REGION" \
  --template-file-gcs-location "$TEMPLATE_SPEC_GCSPATH" \
  --parameters "changeStreamName=$CHANGE_STREAM_NAME" \
  --parameters "instanceId=$INSTANCE_ID" \
  --parameters "databaseId=$DATABASE_ID" \
  --parameters "spannerProjectId=$SPANNER_PROJECT_ID" \
  --parameters "metadataInstance=$METADATA_INSTANCE" \
  --parameters "metadataDatabase=$METADATA_DATABASE" \
  --parameters "startTimestamp=$START_TIMESTAMP" \
  --parameters "endTimestamp=$END_TIMESTAMP" \
  --parameters "shadowTablePrefix=$SHADOW_TABLE_PREFIX" \
  --parameters "sourceShardsFilePath=$SOURCE_SHARDS_FILE_PATH" \
  --parameters "sessionFilePath=$SESSION_FILE_PATH" \
  --parameters "filtrationMode=$FILTRATION_MODE" \
  --parameters "shardingCustomJarPath=$SHARDING_CUSTOM_JAR_PATH" \
  --parameters "shardingCustomClassName=$SHARDING_CUSTOM_CLASS_NAME" \
  --parameters "shardingCustomParameters=$SHARDING_CUSTOM_PARAMETERS" \
  --parameters "sourceDbTimezoneOffset=$SOURCE_DB_TIMEZONE_OFFSET" \
  --parameters "dlqGcsPubSubSubscription=$DLQ_GCS_PUB_SUB_SUBSCRIPTION" \
  --parameters "skipDirectoryName=$SKIP_DIRECTORY_NAME" \
  --parameters "maxShardConnections=$MAX_SHARD_CONNECTIONS" \
  --parameters "deadLetterQueueDirectory=$DEAD_LETTER_QUEUE_DIRECTORY" \
  --parameters "dlqMaxRetryCount=$DLQ_MAX_RETRY_COUNT" \
  --parameters "runMode=$RUN_MODE" \
  --parameters "dlqRetryMinutes=$DLQ_RETRY_MINUTES"
```

For more information about the command, please check:
https://cloud.google.com/sdk/gcloud/reference/dataflow/flex-template/run


**Using the plugin**:

Instead of just generating the template in the folder, it is possible to stage
and run the template in a single command. This may be useful for testing when
changing the templates.

```shell
export PROJECT=<my-project>
export BUCKET_NAME=<bucket-name>
export REGION=us-central1

### Required
export CHANGE_STREAM_NAME=<changeStreamName>
export INSTANCE_ID=<instanceId>
export DATABASE_ID=<databaseId>
export SPANNER_PROJECT_ID=<spannerProjectId>
export METADATA_INSTANCE=<metadataInstance>
export METADATA_DATABASE=<metadataDatabase>
export SOURCE_SHARDS_FILE_PATH=<sourceShardsFilePath>

### Optional
export START_TIMESTAMP=""
export END_TIMESTAMP=""
export SHADOW_TABLE_PREFIX=shadow_
export SESSION_FILE_PATH=<sessionFilePath>
export FILTRATION_MODE=forward_migration
export SHARDING_CUSTOM_JAR_PATH=""
export SHARDING_CUSTOM_CLASS_NAME=""
export SHARDING_CUSTOM_PARAMETERS=""
export SOURCE_DB_TIMEZONE_OFFSET=+00:00
export DLQ_GCS_PUB_SUB_SUBSCRIPTION=<dlqGcsPubSubSubscription>
export SKIP_DIRECTORY_NAME=skip
export MAX_SHARD_CONNECTIONS=10000
export DEAD_LETTER_QUEUE_DIRECTORY=""
export DLQ_MAX_RETRY_COUNT=500
export RUN_MODE=regular
export DLQ_RETRY_MINUTES=10

mvn clean package -PtemplatesRun \
-DskipTests \
-DprojectId="$PROJECT" \
-DbucketName="$BUCKET_NAME" \
-Dregion="$REGION" \
-DjobName="spanner-to-sourcedb-job" \
-DtemplateName="Spanner_to_SourceDb" \
-Dparameters="changeStreamName=$CHANGE_STREAM_NAME,instanceId=$INSTANCE_ID,databaseId=$DATABASE_ID,spannerProjectId=$SPANNER_PROJECT_ID,metadataInstance=$METADATA_INSTANCE,metadataDatabase=$METADATA_DATABASE,startTimestamp=$START_TIMESTAMP,endTimestamp=$END_TIMESTAMP,shadowTablePrefix=$SHADOW_TABLE_PREFIX,sourceShardsFilePath=$SOURCE_SHARDS_FILE_PATH,sessionFilePath=$SESSION_FILE_PATH,filtrationMode=$FILTRATION_MODE,shardingCustomJarPath=$SHARDING_CUSTOM_JAR_PATH,shardingCustomClassName=$SHARDING_CUSTOM_CLASS_NAME,shardingCustomParameters=$SHARDING_CUSTOM_PARAMETERS,sourceDbTimezoneOffset=$SOURCE_DB_TIMEZONE_OFFSET,dlqGcsPubSubSubscription=$DLQ_GCS_PUB_SUB_SUBSCRIPTION,skipDirectoryName=$SKIP_DIRECTORY_NAME,maxShardConnections=$MAX_SHARD_CONNECTIONS,deadLetterQueueDirectory=$DEAD_LETTER_QUEUE_DIRECTORY,dlqMaxRetryCount=$DLQ_MAX_RETRY_COUNT,runMode=$RUN_MODE,dlqRetryMinutes=$DLQ_RETRY_MINUTES" \
-f v2/spanner-to-sourcedb
```

## Terraform

Dataflow supports the utilization of Terraform to manage template jobs,
see [dataflow_flex_template_job](https://registry.terraform.io/providers/hashicorp/google/latest/docs/resources/dataflow_flex_template_job).

Terraform modules have been generated for most templates in this repository. This includes the relevant parameters
specific to the template. If available, they may be used instead of
[dataflow_flex_template_job](https://registry.terraform.io/providers/hashicorp/google/latest/docs/resources/dataflow_flex_template_job)
directly.

To use the autogenerated module, execute the standard
[terraform workflow](https://developer.hashicorp.com/terraform/intro/core-workflow):

```shell
cd v2/spanner-to-sourcedb/terraform/Spanner_to_SourceDb
terraform init
terraform apply
```

To use
[dataflow_flex_template_job](https://registry.terraform.io/providers/hashicorp/google/latest/docs/resources/dataflow_flex_template_job)
directly:

```terraform
provider "google-beta" {
  project = var.project
}
variable "project" {
  default = "<my-project>"
}
variable "region" {
  default = "us-central1"
}

resource "google_dataflow_flex_template_job" "spanner_to_sourcedb" {

  provider          = google-beta
  container_spec_gcs_path = "gs://dataflow-templates-${var.region}/latest/flex/Spanner_to_SourceDb"
  name              = "spanner-to-sourcedb"
  region            = var.region
  parameters        = {
    changeStreamName = "<changeStreamName>"
    instanceId = "<instanceId>"
    databaseId = "<databaseId>"
    spannerProjectId = "<spannerProjectId>"
    metadataInstance = "<metadataInstance>"
    metadataDatabase = "<metadataDatabase>"
    sourceShardsFilePath = "<sourceShardsFilePath>"
    # startTimestamp = ""
    # endTimestamp = ""
    # shadowTablePrefix = "shadow_"
    # sessionFilePath = "<sessionFilePath>"
    # filtrationMode = "forward_migration"
    # shardingCustomJarPath = ""
    # shardingCustomClassName = ""
    # shardingCustomParameters = ""
    # sourceDbTimezoneOffset = "+00:00"
    # dlqGcsPubSubSubscription = "<dlqGcsPubSubSubscription>"
    # skipDirectoryName = "skip"
    # maxShardConnections = "10000"
    # deadLetterQueueDirectory = ""
    # dlqMaxRetryCount = "500"
    # runMode = "regular"
    # dlqRetryMinutes = "10"
  }
}
```<|MERGE_RESOLUTION|>--- conflicted
+++ resolved
@@ -24,25 +24,6 @@
 
 ### Optional parameters
 
-<<<<<<< HEAD
-* **startTimestamp** : Read changes from the given timestamp. Defaults to empty.
-* **endTimestamp** : Read changes until the given timestamp. If no timestamp provided, reads indefinitely. Defaults to empty.
-* **shadowTablePrefix** : The prefix used to name shadow tables. Default: `shadow_`.
-* **sessionFilePath** : Session file path in Cloud Storage that contains mapping information from HarbourBridge.
-* **filtrationMode** : Mode of Filtration, decides how to drop certain records based on a criteria. Currently supported modes are: none (filter nothing), forward_migration (filter records written via the forward migration pipeline). Defaults to forward_migration.
-* **shardingCustomJarPath** : Custom jar location in Cloud Storage that contains the customization logic for fetching shard id. Defaults to empty.
-* **shardingCustomClassName** : Fully qualified class name having the custom shard id implementation.  It is a mandatory field in case shardingCustomJarPath is specified. Defaults to empty.
-* **shardingCustomParameters** : String containing any custom parameters to be passed to the custom sharding class. Defaults to empty.
-* **sourceDbTimezoneOffset** : This is the timezone offset from UTC for the source database. Example value: +10:00. Defaults to: +00:00.
-* **dlqGcsPubSubSubscription** : The Pub/Sub subscription being used in a Cloud Storage notification policy for DLQ retry directory when running in regular mode. The name should be in the format of projects/<project-id>/subscriptions/<subscription-name>. When set, the deadLetterQueueDirectory and dlqRetryMinutes are ignored.
-* **skipDirectoryName** : Records skipped from reverse replication are written to this directory. Default directory name is skip.
-* **maxShardConnections** : This will come from shard file eventually. Defaults to: 10000.
-* **deadLetterQueueDirectory** : The file path used when storing the error queue output. The default file path is a directory under the Dataflow job's temp location.
-* **dlqMaxRetryCount** : The max number of times temporary errors can be retried through DLQ. Defaults to 500.
-* **runMode** : This is the run mode type, whether regular or with retryDLQ.Default is regular. retryDLQ is used to retry the severe DLQ records only.
-* **dlqRetryMinutes** : The number of minutes between dead letter queue retries. Defaults to 10.
-* **sourceType** : The type of source database to reverse replicate to. Defaults to mysql.
-=======
 * **startTimestamp**: Read changes from the given timestamp. Defaults to empty.
 * **endTimestamp**: Read changes until the given timestamp. If no timestamp provided, reads indefinitely. Defaults to empty.
 * **shadowTablePrefix**: The prefix used to name shadow tables. Default: `shadow_`.
@@ -60,7 +41,6 @@
 * **runMode**: This is the run mode type, whether regular or with retryDLQ.Default is regular. retryDLQ is used to retry the severe DLQ records only.
 * **dlqRetryMinutes**: The number of minutes between dead letter queue retries. Defaults to 10.
 
->>>>>>> 1697ac70
 
 
 ## Getting Started
