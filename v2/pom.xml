--- conflicted
+++ resolved
@@ -601,11 +601,8 @@
         <module>pubsub-to-elasticsearch</module>
         <module>pubsub-to-mongodb</module>
         <module>streaming-data-generator</module>
-<<<<<<< HEAD
+        <module>kafka-to-pubsub</module>
         <module>protegrity-data-tokenization</module>
-=======
-        <module>kafka-to-pubsub</module>
->>>>>>> f0ebf90c
     </modules>
 
 </project>