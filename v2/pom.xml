--- conflicted
+++ resolved
@@ -38,13 +38,6 @@
         <autovalue.version>1.7.4</autovalue.version>
         <autovalue.annotations.version>1.7.4</autovalue.annotations.version>
         <autovalue.service.version>1.0-rc6</autovalue.service.version>
-<<<<<<< HEAD
-        <checkstyle.version>8.7</checkstyle.version>
-        <beam.version>2.41.0</beam.version>
-        <hamcrest.version>2.1</hamcrest.version>
-        <hadoop.version>2.10.2</hadoop.version>
-=======
->>>>>>> 7f837aa7
         <guava.version>30.1-jre</guava.version>
         <jib.maven.version>2.6.0</jib.maven.version>
         <junit-dep.version>4.10</junit-dep.version>
