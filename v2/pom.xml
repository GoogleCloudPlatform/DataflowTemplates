<!--~~~~~~~~~~~~~~~~~~~~~~~~~~~~~~~~~~~~~~~~~~~~~~~~~~~~~~~~~~~~~~~~~~~~~~~~~~~~
  ~ Copyright (C) 2019 Google Inc.
  ~
  ~ Licensed under the Apache License, Version 2.0 (the "License"); you may not
  ~ use this file except in compliance with the License. You may obtain a copy of
  ~ the License at
  ~
  ~ http://www.apache.org/licenses/LICENSE-2.0
  ~
  ~ Unless required by applicable law or agreed to in writing, software
  ~ distributed under the License is distributed on an "AS IS" BASIS, WITHOUT
  ~ WARRANTIES OR CONDITIONS OF ANY KIND, either express or implied. See the
  ~ License for the specific language governing permissions and limitations under
  ~ the License.
  ~~~~~~~~~~~~~~~~~~~~~~~~~~~~~~~~~~~~~~~~~~~~~~~~~~~~~~~~~~~~~~~~~~~~~~~~~~~-->
<project xmlns:xsi="http://www.w3.org/2001/XMLSchema-instance" xmlns="http://maven.apache.org/POM/4.0.0"
         xsi:schemaLocation="http://maven.apache.org/POM/4.0.0 http://maven.apache.org/xsd/maven-4.0.0.xsd">
    <modelVersion>4.0.0</modelVersion>

    <parent>
        <groupId>com.google.cloud.teleport</groupId>
        <artifactId>templates</artifactId>
        <version>1.0-SNAPSHOT</version>
    </parent>

    <groupId>com.google.cloud.teleport.v2</groupId>
    <artifactId>dynamic-templates</artifactId>
    <name>Google Cloud Teleport Dynamic</name>
    <description>
        Cloud Teleport Classic is a collection of Apache Beam pipelines for common tasks, like data movement
        across databases or batch transforms on random datasets. They are released as Dataflow Classic Templates.

    </description>

    <packaging>pom</packaging>

    <properties>
        <autovalue.service.version>1.0-rc6</autovalue.service.version>
        <jib.maven.version>3.4.0</jib.maven.version>
        <kafka-clients.version>3.7.0</kafka-clients.version>
        <opencensus.version>0.31.0</opencensus.version>
        <protoc.version>4.29.4</protoc.version>
        <base-container-image>gcr.io/dataflow-templates-base/java${java.version}-template-launcher-base</base-container-image>
        <base-container-image.version>latest</base-container-image.version>
        <excluded.spanner.tests>com.google.cloud.teleport.v2.spanner.IntegrationTest</excluded.spanner.tests>

        <licenseHeaderFile>../JAVA_LICENSE_HEADER</licenseHeaderFile>
    </properties>

    <dependencyManagement>
        <dependencies>
            <!-- Enforce Conscrypt version -->
            <dependency>
                <groupId>org.conscrypt</groupId>
                <artifactId>conscrypt-openjdk-uber</artifactId>
                <version>${conscrypt.version}</version>
            </dependency>
        </dependencies>

    </dependencyManagement>

    <dependencies>
        <!-- Templates Annotations -->
        <dependency>
            <groupId>com.google.cloud.teleport.metadata</groupId>
            <artifactId>metadata</artifactId>
            <version>${project.version}</version>
        </dependency>
        <!-- Beam -->
        <dependency>
            <groupId>org.apache.beam</groupId>
            <artifactId>beam-sdks-java-core</artifactId>
        </dependency>
        <dependency>
            <groupId>org.apache.beam</groupId>
            <artifactId>beam-sdks-java-io-google-cloud-platform</artifactId>
        </dependency>
        <dependency>
            <groupId>org.apache.beam</groupId>
            <artifactId>beam-sdks-java-extensions-google-cloud-platform-core</artifactId>
        </dependency>
        <dependency>
            <groupId>org.apache.beam</groupId>
            <artifactId>beam-runners-google-cloud-dataflow-java</artifactId>
        </dependency>
        <dependency>
            <!-- Direct runner included for local development and testing. -->
            <groupId>org.apache.beam</groupId>
            <artifactId>beam-runners-direct-java</artifactId>
            <scope>provided</scope>
        </dependency>

        <!-- hamcrest is a transitive dependency for beam-io-gcp and also needed in test -->
        <dependency>
            <groupId>org.hamcrest</groupId>
            <artifactId>hamcrest</artifactId>
            <version>${hamcrest.version}</version>
        </dependency>
        <!-- Test -->
        <dependency>
            <groupId>org.hamcrest</groupId>
            <artifactId>hamcrest-core</artifactId>
            <version>${hamcrest.version}</version>
            <scope>test</scope>
        </dependency>
        <dependency>
            <groupId>org.hamcrest</groupId>
            <artifactId>hamcrest-library</artifactId>
            <version>${hamcrest.version}</version>
            <scope>test</scope>
        </dependency>
        <dependency>
            <groupId>org.mockito</groupId>
            <artifactId>mockito-core</artifactId>
            <version>${mockito.version}</version>
            <scope>test</scope>
        </dependency>

        <!-- Misc -->
        <dependency>
            <groupId>io.opencensus</groupId>
            <artifactId>opencensus-api</artifactId>
            <version>${opencensus.version}</version>
        </dependency>
        <dependency>
            <groupId>com.google.auto.service</groupId>
            <artifactId>auto-service</artifactId>
            <version>${autovalue.service.version}</version>
        </dependency>
        <dependency>
            <groupId>com.google.auto.value</groupId>
            <artifactId>auto-value</artifactId>
            <version>${autovalue.version}</version>
            <scope>provided</scope>
        </dependency>
        <dependency>
            <groupId>com.google.auto.value</groupId>
            <artifactId>auto-value-annotations</artifactId>
            <version>${autovalue.version}</version>
        </dependency>
        <dependency>
            <groupId>com.google.re2j</groupId>
            <artifactId>re2j</artifactId>
            <version>${re2j.version}</version>
        </dependency>
        <!-- Structured logging in Google Cloud Format -->
        <dependency>
            <groupId>com.google.cloud.teleport</groupId>
            <artifactId>structured-logging</artifactId>
            <version>${project.version}</version>
        </dependency>
        <!-- Plain text logging for the unit tests -->
        <dependency>
            <groupId>com.google.cloud.teleport</groupId>
            <artifactId>plaintext-logging</artifactId>
            <version>${project.version}</version>
            <scope>test</scope>
        </dependency>
        <dependency>
            <groupId>junit</groupId>
            <artifactId>junit</artifactId>
            <version>${junit.version}</version>
            <scope>test</scope>
        </dependency>
        <dependency>
            <groupId>com.google.protobuf</groupId>
            <artifactId>protobuf-java</artifactId>
            <version>4.29.4</version>
        </dependency>
    </dependencies>

    <build>
        <extensions>
            <extension>
                <groupId>kr.motd.maven</groupId>
                <artifactId>os-maven-plugin</artifactId>
                <version>${os-maven-plugin.version}</version>
            </extension>
        </extensions>

        <pluginManagement>
            <plugins>

                <!--
                    The jib plugin provides the capability to containerize this application based on
                    properties specified in the configuration without having to build a Dockerfile manually.
                     Jib also integrates with the maven lifecycle and helps push the image to the repository
                    specified in the configuration or via the command line.
                        https://github.com/GoogleContainerTools/jib/tree/master/jib-maven-plugin
                    -->
                <plugin>
                    <groupId>com.google.cloud.tools</groupId>
                    <artifactId>jib-maven-plugin</artifactId>
                    <version>${jib.maven.version}</version>
                    <configuration>
                        <from>
                            <!--
                            The Dataflow Template base image to use. This
                             should not need to change unless we want to overwrite image path
                             -->
                            <image>${base-container-image}:${base-container-image.version}</image>
                        </from>
                        <container>
                            <!--
                            The root directory to use to expand the compiled classes and dependencies in. The
                            Jib plugin  will create the following directories under this root:
                              - resources: All the files under src/resources will be copied to this folder as-is.
                              - libs: All dependency jars needed to execute this pipeline will be copied into this
                                      folder.
                              - classes: Compiled pipeline code will be copied into this folder.
                            The libs and classes folders under appRoot should thus be added in the classpath
                            defined in src/resources/command-spec.json.
                            -->
                            <appRoot>${app-root}</appRoot>
                            <!--
                            INHERIT the base containers entrypoint. Do not override or the Dataflow service
                            will be unable to launch this template.
                            -->
                            <entrypoint>INHERIT</entrypoint>
                            <environment>
                                <!--
                                Set an environment variable called DATAFLOW_JAVA_COMMAND_SPEC that points to the
                                java-command-spec.json file inside the container. Note that since the Jib plugin
                                copies the containers of src/resources/* to appRoot/resources, the value of this
                                environment variable can be set here.
                                -->
                                <DATAFLOW_JAVA_COMMAND_SPEC>
                                    ${command-spec}
                                </DATAFLOW_JAVA_COMMAND_SPEC>
                            </environment>
                        </container>
                    </configuration>
                    <executions>
                        <execution>
                            <id>jib</id>
                            <phase>install</phase>
                            <goals>
                                <goal>build</goal>
                            </goals>
                        </execution>
                    </executions>
                </plugin>
                <plugin>
                    <groupId>org.codehaus.mojo</groupId>
                    <artifactId>exec-maven-plugin</artifactId>
                    <version>1.6.0</version>
                    <configuration>
                        <cleanupDaemonThreads>false</cleanupDaemonThreads>
                    </configuration>
                </plugin>
            </plugins>
        </pluginManagement>

        <plugins>
            <plugin>
                <groupId>org.xolstice.maven.plugins</groupId>
                <artifactId>protobuf-maven-plugin</artifactId>
                <version>0.6.1</version>
                <configuration>
                    <protocArtifact>com.google.protobuf:protoc:${protoc.version}:exe:${os.detected.classifier}</protocArtifact>
                    <writeDescriptorSet>true</writeDescriptorSet>
                    <includeDependenciesInDescriptorSet>true</includeDependenciesInDescriptorSet>
                    <descriptorSetFileName>schema.pb</descriptorSetFileName>
                    <!-- This path must be unique, or else it may delete existing files. -->
                    <descriptorSetOutputDirectory>${project.build.directory}/generated-test-sources/protobuf/schema</descriptorSetOutputDirectory>
                    <additionalProtoPathElements>
                        <additionalProtoPathElement>${basedir}/src/test/proto</additionalProtoPathElement>
                    </additionalProtoPathElements>
                </configuration>
                <executions>
                    <execution>
                        <goals>
                            <goal>compile</goal>
                            <goal>test-compile</goal>
                        </goals>
                    </execution>
                </executions>
            </plugin>
            <plugin>
                <groupId>org.apache.maven.plugins</groupId>
                <artifactId>maven-dependency-plugin</artifactId>
                <executions>
                    <execution>
                        <id>copy-dependencies</id>
                        <phase>package</phase>
                        <goals>
                          <goal>copy-dependencies</goal>
                        </goals>
                        <configuration>
                          <outputDirectory>${project.build.directory}/extra_libs</outputDirectory>
                          <includeArtifactIds>conscrypt-openjdk-uber</includeArtifactIds>
                          <stripVersion>true</stripVersion>
                        </configuration>
                    </execution>
                    <execution>
                        <id>analyze-dependencies</id>
                        <phase>package</phase>
                        <goals>
                            <goal>analyze-only</goal>
                        </goals>
                        <configuration>
                            <!-- Ignore runtime-only dependencies in analysis -->
                            <ignoreNonCompile>true</ignoreNonCompile>
                            <failOnWarning>false</failOnWarning>
                            <ignoredUsedUndeclaredDependencies>
                                <ignoredUsedUndeclaredDependency>
                                    com.google.api.grpc:proto-google-cloud-dlp-v2
                                </ignoredUsedUndeclaredDependency>
                                <ignoredUsedUndeclaredDependency>
                                    org.apache.beam:beam-model-pipeline
                                </ignoredUsedUndeclaredDependency>
                            </ignoredUsedUndeclaredDependencies>
                            <ignoredUnusedDeclaredDependencies>
                                <ignoredUnusedDeclaredDependency>
                                    org.slf4j:slf4j-api
                                </ignoredUnusedDeclaredDependency>
                                <ignoredUnusedDeclaredDependency>
                                    org.slf4j:slf4j-simple
                                </ignoredUnusedDeclaredDependency>
                                <ignoredUnusedDeclaredDependency>
                                    org.apache.beam:beam-sdks-java-extensions-google-cloud-platform-core
                                </ignoredUnusedDeclaredDependency>
                                <ignoredUnusedDeclaredDependency>
                                    org.apache.beam:beam-runners-google-cloud-dataflow-java
                                </ignoredUnusedDeclaredDependency>
                                <ignoredUnusedDeclaredDependency>
                                    org.slf4j:slf4j-simple
                                </ignoredUnusedDeclaredDependency>
                                <ignoredUnusedDeclaredDependency>
                                    com.google.code.findbugs:jsr305
                                </ignoredUnusedDeclaredDependency>
                                <ignoredUnusedDeclaredDependency>
                                    org.apache.beam:beam-runners-direct-java
                                </ignoredUnusedDeclaredDependency>
                                <ignoredUnusedDeclaredDependency>
                                    org.threeten:threetenbp
                                </ignoredUnusedDeclaredDependency>
                                <ignoredUnusedDeclaredDependency>
                                    org.apache.beam:beam-sdks-java-core
                                </ignoredUnusedDeclaredDependency>
                                <ignoredUnusedDeclaredDependency>
                                    com.google.auto.value:auto-value-annotations
                                </ignoredUnusedDeclaredDependency>
                                <ignoredUnusedDeclaredDependency>
                                    joda-time:joda-time
                                </ignoredUnusedDeclaredDependency>
                                <ignoredUnusedDeclaredDependency>
                                    org.apache.beam:beam-sdks-java-io-google-cloud-platform
                                </ignoredUnusedDeclaredDependency>
                            </ignoredUnusedDeclaredDependencies>
                        </configuration>
                    </execution>
                </executions>
            </plugin>

            <plugin>
                <groupId>org.apache.maven.plugins</groupId>
                <artifactId>maven-compiler-plugin</artifactId>
                <version>${maven-compiler-plugin.version}</version>
                <configuration>
                    <source>${java.version}</source>
                    <target>${java.version}</target>
                    <!-- <compilerArgument>-parameters</compilerArgument> -->
                    <parameters>true</parameters>
                    <testCompilerArgument>-parameters</testCompilerArgument>
                    <annotationProcessorPaths>
                        <path>
                            <groupId>com.google.auto.value</groupId>
                            <artifactId>auto-value</artifactId>
                            <version>${autovalue.version}</version>
                        </path>
                        <path>
                            <groupId>com.google.auto.service</groupId>
                            <artifactId>auto-service</artifactId>
                            <version>${autovalue.service.version}</version>
                        </path>
                    </annotationProcessorPaths>
                </configuration>
            </plugin>
            <plugin>
                <groupId>org.apache.maven.plugins</groupId>
                <artifactId>maven-source-plugin</artifactId>
            </plugin>

            <plugin>
                <!-- Set up Javadoc configuration for javadoc run via in the Maven
                     build. Teleport only uses the plugin to create the individual javadoc
                     attached artifacts used for IDEs. The combined javadoc for the
                     website is built in the sdks/java/javadoc directory. Rather than
                     duplicate a raft of configuration between the ant.xml there and
                     here, we leave things simple here. -->
                <groupId>org.apache.maven.plugins</groupId>
                <artifactId>maven-javadoc-plugin</artifactId>
                <version>${maven-javadoc-plugin.version}</version>
                <configuration>
                    <windowtitle>Teleport for Java, version ${project.version} API</windowtitle>
                    <doctitle>Teleport for Java, version ${project.version}</doctitle>
                    <use>false</use>
                    <quiet>true</quiet>
                    <notimestamp>true</notimestamp>
                </configuration>
            </plugin>

            <plugin>
                <groupId>org.apache.maven.plugins</groupId>
                <artifactId>maven-jar-plugin</artifactId>
            </plugin>

            <plugin>
                <groupId>com.google.cloud.tools</groupId>
                <artifactId>jib-maven-plugin</artifactId>
            </plugin>

            <plugin>
                <groupId>org.apache.maven.plugins</groupId>
                <artifactId>maven-enforcer-plugin</artifactId>
                <version>${maven-enforcer-plugin.version}</version>
                <executions>
                    <execution>
                        <id>enforce</id>
                        <goals>
                            <goal>enforce</goal>
                        </goals>
                        <configuration>
                            <rules>
                                <enforceBytecodeVersion>
                                    <maxJdkVersion>17</maxJdkVersion>
                                    <excludes>
                                        <!--
                                          Supplied by the user JDK and compiled with matching
                                          version. Is not shaded, so safe to ignore.
                                        -->
                                        <exclude>jdk.tools:jdk.tools</exclude>
                                    </excludes>
                                </enforceBytecodeVersion>
                                <requireJavaVersion>
                                    <version>[1.7,)</version>
                                </requireJavaVersion>
                                <requireMavenVersion>
                                    <!-- Keep aligned with prerequisite section below. -->
                                    <version>[3.2,)</version>
                                </requireMavenVersion>
                            </rules>
                        </configuration>
                    </execution>
                    <execution>
                        <id>enforce-banned-dependencies</id>
                        <goals>
                            <goal>enforce</goal>
                        </goals>
                        <configuration>
                            <rules>
                                <bannedDependencies>
                                    <excludes>
                                        <exclude>com.google.guava:guava-jdk5</exclude>
                                        <exclude>com.google.protobuf:protobuf-lite</exclude>
                                        <exclude>org.apache.logging.log4j:*:[2.0,2.14.1]</exclude>
                                    </excludes>
                                </bannedDependencies>
                            </rules>
                            <fail>true</fail>
                        </configuration>
                    </execution>
                </executions>
                <dependencies>
                    <dependency>
                        <groupId>org.codehaus.mojo</groupId>
                        <artifactId>extra-enforcer-rules</artifactId>
                        <version>${extra.enforcer.rules.version}</version>
                    </dependency>
                </dependencies>
            </plugin>
        </plugins>
    </build>

    <profiles>
        <profile>
            <id>shade</id>
            <activation>
                <property>
                    <name>skipShade</name>
                    <value>!true</value>
                </property>
            </activation>
            <build>
                <plugins>
                    <plugin>
                        <groupId>org.apache.maven.plugins</groupId>
                        <artifactId>maven-shade-plugin</artifactId>
                        <version>${maven-shade-plugin.version}</version>
                        <executions>
                            <execution>
                                <id>bundle-and-repackage</id>
                                <phase>package</phase>
                                <goals>
                                    <goal>shade</goal>
                                </goals>
                                <configuration>
                                    <skip>${skipShade}</skip>
                                    <extraDirectories>
                                        <paths>
                                            <path>${project.build.directory}/extra_libs</path>
                                        </paths>
                                    </extraDirectories>
                                    <createDependencyReducedPom>false</createDependencyReducedPom>
                                    <artifactSet>
                                        <excludes>
                                            <exclude>org.conscrypt:conscrypt-openjdk-uber</exclude>
                                        </excludes>
                                        <includes>
                                            <include>*:*</include>
                                        </includes>
                                    </artifactSet>
                                    <filters>
                                        <filter>
                                            <artifact>*:*</artifact>
                                            <excludes>
                                                <exclude>META-INF/*.SF</exclude>
                                                <exclude>META-INF/*.DSA</exclude>
                                                <exclude>META-INF/*.RSA</exclude>
                                            </excludes>
                                        </filter>
                                    </filters>
                                    <transformers>
                                        <transformer
                                            implementation="org.apache.maven.plugins.shade.resource.ServicesResourceTransformer"/>
                                    </transformers>
                                </configuration>
                            </execution>
                        </executions>
                    </plugin>
                </plugins>
            </build>
        </profile>
        <profile>
            <id>templatesValidate</id>
            <activation>
                <activeByDefault>false</activeByDefault>
            </activation>
            <build>
                <plugins>
                    <plugin>
                        <groupId>com.google.cloud.teleport</groupId>
                        <artifactId>templates-maven-plugin</artifactId>
                        <executions>
                            <execution>
                                <phase>compile</phase>
                                <goals>
                                    <goal>validate</goal>
                                </goals>
                            </execution>
                        </executions>
                    </plugin>
                </plugins>
            </build>
        </profile>
        <profile>
            <id>templatesSpec</id>
            <activation>
                <activeByDefault>false</activeByDefault>
            </activation>
            <build>
                <plugins>
                    <plugin>
                        <groupId>com.google.cloud.teleport</groupId>
                        <artifactId>templates-maven-plugin</artifactId>
                        <executions>
                            <execution>
                                <phase>prepare-package</phase>
                                <goals>
                                    <goal>spec</goal>
                                </goals>
                            </execution>
                        </executions>
                    </plugin>
                </plugins>
            </build>
        </profile>
        <profile>
            <id>templatesStage</id>
            <activation>
                <activeByDefault>false</activeByDefault>
            </activation>
            <build>
                <plugins>
                    <plugin>
                        <groupId>com.google.cloud.teleport</groupId>
                        <artifactId>templates-maven-plugin</artifactId>
                        <executions>
                            <execution>
                                <phase>package</phase>
                                <goals>
                                    <goal>stage</goal>
                                </goals>
                            </execution>
                        </executions>
                    </plugin>
                </plugins>
            </build>
        </profile>
        <profile>
            <id>templatesRun</id>
            <activation>
                <activeByDefault>false</activeByDefault>
            </activation>
            <build>
                <plugins>
                    <plugin>
                        <groupId>com.google.cloud.teleport</groupId>
                        <artifactId>templates-maven-plugin</artifactId>
                        <executions>
                            <execution>
                                <phase>package</phase>
                                <goals>
                                    <goal>run</goal>
                                </goals>
                            </execution>
                        </executions>
                    </plugin>
                </plugins>
            </build>
        </profile>
        <profile>
            <id>templatesRelease</id>
            <activation>
                <activeByDefault>false</activeByDefault>
            </activation>
            <properties>
                <jib.skip>false</jib.skip>
            </properties>
            <build>
                <plugins>
                    <plugin>
                        <groupId>com.google.cloud.teleport</groupId>
                        <artifactId>templates-maven-plugin</artifactId>
                        <executions>
                            <execution>
                                <phase>package</phase>
                                <goals>
                                    <goal>release</goal>
                                </goals>
                            </execution>
                            <execution>
                                <id>finish</id>
                                <phase>verify</phase>
                                <goals>
                                    <goal>release-finish</goal>
                                </goals>
                            </execution>
                        </executions>
                    </plugin>
                </plugins>
            </build>
        </profile>
        <profile>
            <id>templatesTerraform</id>
            <activation>
                <activeByDefault>false</activeByDefault>
            </activation>
            <build>
                <plugins>
                    <plugin>
                        <groupId>com.google.cloud.teleport</groupId>
                        <artifactId>templates-maven-plugin</artifactId>
                        <executions>
                            <execution>
                                <phase>prepare-package</phase>
                                <goals>
                                    <goal>terraform</goal>
                                </goals>
                            </execution>
                        </executions>
                    </plugin>
                </plugins>
            </build>
        </profile>
    </profiles>

    <modules>
        <module>astradb-to-bigquery</module>
        <module>azure-eventhub-to-pubsub</module>
        <module>bigtable-changestreams-to-hbase</module>
        <module>bigtable-common</module>
        <module>bigquery-to-bigtable</module>
        <module>bigquery-to-parquet</module>
        <module>cdc-parent</module>
        <module>common</module>
        <module>dataplex</module>
        <module>datastream-common</module>
        <module>datastream-to-bigquery</module>
        <module>datastream-to-mongodb</module>
        <module>datastream-to-postgres</module>
        <module>datastream-to-spanner</module>
        <module>datastream-to-sql</module>
        <module>elasticsearch-common</module>
        <module>file-format-conversion</module>
        <module>gcs-to-sourcedb</module>
        <module>googlecloud-to-elasticsearch</module>
        <module>googlecloud-to-googlecloud</module>
        <module>googlecloud-to-mongodb</module>
        <module>googlecloud-to-neo4j</module>
        <module>googlecloud-to-splunk</module>
        <module>google-ads-to-googlecloud</module>
        <module>jdbc-common</module>
        <module>jdbc-and-googlecloud</module>
        <module>jms-to-pubsub</module>
        <module>kafka-common</module>
        <module>kafka-to-bigquery</module>
        <module>kafka-to-gcs</module>
        <module>kafka-to-kafka</module>
        <module>kafka-to-pubsub</module>
        <module>kinesis-to-pubsub</module>
        <module>kudu-to-bigquery</module>
        <module>mongodb-to-googlecloud</module>
        <module>mqtt-to-pubsub</module>
        <module>mysql-to-googlecloud</module>
        <module>oracle-to-googlecloud</module>
        <module>postgresql-to-googlecloud</module>
        <module>pubsub-binary-to-bigquery</module>
        <module>pubsub-cdc-to-bigquery</module>
        <module>pubsub-to-jms</module>
        <module>pubsub-to-kafka</module>
        <module>pubsub-to-mongodb</module>
        <module>pubsub-to-redis</module>
        <module>sourcedb-to-spanner</module>
        <module>spanner-change-streams-to-sharded-file-sink</module>
        <module>spanner-common</module>
        <module>spanner-custom-shard</module>
        <module>spanner-migrations-sdk</module>
        <module>spanner-to-sourcedb</module>
        <module>sqlserver-to-googlecloud</module>
        <module>streaming-data-generator</module>
<<<<<<< HEAD
        <module>googlecloud-to-clickhouse</module>
        <module>clickhouse-common</module>
=======
        <module>real-spanner-service</module>
        <module>failure-injected-spanner-service</module>
        <module>failure-injection-policies</module>
>>>>>>> 880c2a55
    </modules>

</project><|MERGE_RESOLUTION|>--- conflicted
+++ resolved
@@ -730,14 +730,11 @@
         <module>spanner-to-sourcedb</module>
         <module>sqlserver-to-googlecloud</module>
         <module>streaming-data-generator</module>
-<<<<<<< HEAD
         <module>googlecloud-to-clickhouse</module>
         <module>clickhouse-common</module>
-=======
         <module>real-spanner-service</module>
         <module>failure-injected-spanner-service</module>
         <module>failure-injection-policies</module>
->>>>>>> 880c2a55
     </modules>
 
 </project>