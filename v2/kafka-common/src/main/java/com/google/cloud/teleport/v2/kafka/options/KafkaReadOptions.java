--- conflicted
+++ resolved
@@ -102,26 +102,11 @@
       },
       description = "Kafka Source Authentication Mode",
       helpText =
-<<<<<<< HEAD
           "The mode of authentication to use with the Kafka cluster. "
               + "Use `NONE` for no authentication, `SASL_PLAIN` for SASL/PLAIN username and password, "
               + "and `TLS` for certificate-based authentication. "
               + "Apache Kafka for BigQuery only supports the `SASL_PLAIN` authentication mode.")
   @Default.String(KafkaAuthenticationMethod.SASL_PLAIN)
-=======
-          ("The mode of authentication to use with the Kafka cluster. "
-              + "Use "
-              + KafkaAuthenticationMethod.NONE
-              + " for no authentication, "
-              + KafkaAuthenticationMethod.SASL_PLAIN
-              + " for SASL/PLAIN username and password, "
-              + KafkaAuthenticationMethod.TLS
-              + "for certificate-based authentication. "
-              + KafkaAuthenticationMethod.APPLICATION_DEFAULT_CREDENTIALS
-              + " should be used only for Google Cloud Apache Kafka for BigQuery cluster since "
-              + "This allow you to authenticate with Google Cloud Apache Kafka for BigQuery using application default credentials"))
-  @Default.String(KafkaAuthenticationMethod.APPLICATION_DEFAULT_CREDENTIALS)
->>>>>>> 3a6d1bb0
   String getKafkaReadAuthenticationMode();
 
   void setKafkaReadAuthenticationMode(String value);
