
MongoDB (CDC) to BigQuery template
---
The MongoDB CDC (Change Data Capture) to BigQuery template is a streaming
pipeline that works together with MongoDB change streams. The pipeline reads the
JSON records pushed to Pub/Sub via a MongoDB change stream and writes them to
BigQuery as specified by the <code>userOption</code> parameter.


:memo: This is a Google-provided template! Please
check [Provided templates documentation](https://cloud.google.com/dataflow/docs/guides/templates/provided/mongodb-change-stream-to-bigquery)
on how to use it without having to build from sources using [Create job from template](https://console.cloud.google.com/dataflow/createjob?template=MongoDB_to_BigQuery_CDC).

:bulb: This is a generated documentation based
on [Metadata Annotations](https://github.com/GoogleCloudPlatform/DataflowTemplates#metadata-annotations)
. Do not change this file directly.

## Parameters

### Required parameters

<<<<<<< HEAD
* **mongoDbUri** : The MongoDB connection URI in the format `mongodb+srv://:@.`.
* **database** : Database in MongoDB to read the collection from. (Example: my-db).
* **collection** : Name of the collection inside MongoDB database. (Example: my-collection).
* **userOption** : `FLATTEN`, `JSON`, or `NONE`. `FLATTEN` flattens the documents to the single level. `JSON` stores document in BigQuery JSON format. `NONE` stores the whole document as a JSON-formatted STRING. Defaults to: NONE.
* **inputTopic** : The Pub/Sub input topic to read from, in the format of projects/<PROJECT_ID>/topics/<TOPIC_NAME>.
* **outputTableSpec** : The BigQuery table to write to. For example, `bigquery-project:dataset.output_table`.

### Optional parameters

* **useStorageWriteApiAtLeastOnce** : When using the Storage Write API, specifies the write semantics. To use at-least-once semantics (https://beam.apache.org/documentation/io/built-in/google-bigquery/#at-least-once-semantics), set this parameter to `true`. To use exactly- once semantics, set the parameter to `false`. This parameter applies only when `useStorageWriteApi` is `true`. The default value is `false`.
* **KMSEncryptionKey** : Cloud KMS Encryption Key to decrypt the mongodb uri connection string. If Cloud KMS key is passed in, the mongodb uri connection string must all be passed in encrypted. (Example: projects/your-project/locations/global/keyRings/your-keyring/cryptoKeys/your-key).
* **filter** : Bson filter in json format. (Example: { "val": { $gt: 0, $lt: 9 }}).
* **useStorageWriteApi** : If true, the pipeline uses the BigQuery Storage Write API (https://cloud.google.com/bigquery/docs/write-api). The default value is `false`. For more information, see Using the Storage Write API (https://beam.apache.org/documentation/io/built-in/google-bigquery/#storage-write-api).
* **numStorageWriteApiStreams** : When using the Storage Write API, specifies the number of write streams. If `useStorageWriteApi` is `true` and `useStorageWriteApiAtLeastOnce` is `false`, then you must set this parameter. Defaults to: 0.
* **storageWriteApiTriggeringFrequencySec** : When using the Storage Write API, specifies the triggering frequency, in seconds. If `useStorageWriteApi` is `true` and `useStorageWriteApiAtLeastOnce` is `false`, then you must set this parameter.
* **bigQuerySchemaPath** : The Cloud Storage path for the BigQuery JSON schema. (Example: gs://your-bucket/your-schema.json).
* **javascriptDocumentTransformGcsPath** : The Cloud Storage URI of the `.js` file that defines the JavaScript user-defined function (UDF) to use. (Example: gs://your-bucket/your-transforms/*.js).
* **javascriptDocumentTransformFunctionName** : The name of the JavaScript user-defined function (UDF) to use. For example, if your JavaScript function code is `myTransform(inJson) { /*...do stuff...*/ }`, then the function name is myTransform. For sample JavaScript UDFs, see UDF Examples (https://github.com/GoogleCloudPlatform/DataflowTemplates#udf-examples). (Example: transform).
=======
* **mongoDbUri**: The MongoDB connection URI in the format `mongodb+srv://:@.`.
* **database**: Database in MongoDB to read the collection from. For example, `my-db`.
* **collection**: Name of the collection inside MongoDB database. For example, `my-collection`.
* **userOption**: `FLATTEN`, `JSON`, or `NONE`. `FLATTEN` flattens the documents to the single level. `JSON` stores document in BigQuery JSON format. `NONE` stores the whole document as a JSON-formatted STRING. Defaults to: NONE.
* **inputTopic**: The Pub/Sub input topic to read from, in the format of `projects/<PROJECT_ID>/topics/<TOPIC_NAME>`.
* **outputTableSpec**: The BigQuery table to write to. For example, `bigquery-project:dataset.output_table`.

### Optional parameters

* **useStorageWriteApiAtLeastOnce**: When using the Storage Write API, specifies the write semantics. To use at-least-once semantics (https://beam.apache.org/documentation/io/built-in/google-bigquery/#at-least-once-semantics), set this parameter to `true`. To use exactly- once semantics, set the parameter to `false`. This parameter applies only when `useStorageWriteApi` is `true`. The default value is `false`.
* **KMSEncryptionKey**: Cloud KMS Encryption Key to decrypt the mongodb uri connection string. If Cloud KMS key is passed in, the mongodb uri connection string must all be passed in encrypted. For example, `projects/your-project/locations/global/keyRings/your-keyring/cryptoKeys/your-key`.
* **filter**: Bson filter in json format. For example, `{ "val": { $gt: 0, $lt: 9 }}`.
* **useStorageWriteApi**: If true, the pipeline uses the BigQuery Storage Write API (https://cloud.google.com/bigquery/docs/write-api). The default value is `false`. For more information, see Using the Storage Write API (https://beam.apache.org/documentation/io/built-in/google-bigquery/#storage-write-api).
* **numStorageWriteApiStreams**: When using the Storage Write API, specifies the number of write streams. If `useStorageWriteApi` is `true` and `useStorageWriteApiAtLeastOnce` is `false`, then you must set this parameter. Defaults to: 0.
* **storageWriteApiTriggeringFrequencySec**: When using the Storage Write API, specifies the triggering frequency, in seconds. If `useStorageWriteApi` is `true` and `useStorageWriteApiAtLeastOnce` is `false`, then you must set this parameter.
* **bigQuerySchemaPath**: The Cloud Storage path for the BigQuery JSON schema. For example, `gs://your-bucket/your-schema.json`.
* **javascriptDocumentTransformGcsPath**: The Cloud Storage URI of the `.js` file that defines the JavaScript user-defined function (UDF) to use. For example, `gs://your-bucket/your-transforms/*.js`.
* **javascriptDocumentTransformFunctionName**: The name of the JavaScript user-defined function (UDF) to use. For example, if your JavaScript function code is `myTransform(inJson) { /*...do stuff...*/ }`, then the function name is myTransform. For sample JavaScript UDFs, see UDF Examples (https://github.com/GoogleCloudPlatform/DataflowTemplates#udf-examples). For example, `transform`.
>>>>>>> 1697ac70



## Getting Started

### Requirements

* Java 11
* Maven
* [gcloud CLI](https://cloud.google.com/sdk/gcloud), and execution of the
  following commands:
  * `gcloud auth login`
  * `gcloud auth application-default login`

:star2: Those dependencies are pre-installed if you use Google Cloud Shell!

[![Open in Cloud Shell](http://gstatic.com/cloudssh/images/open-btn.svg)](https://console.cloud.google.com/cloudshell/editor?cloudshell_git_repo=https%3A%2F%2Fgithub.com%2FGoogleCloudPlatform%2FDataflowTemplates.git&cloudshell_open_in_editor=v2/mongodb-to-googlecloud/src/main/java/com/google/cloud/teleport/v2/mongodb/templates/MongoDbCdcToBigQuery.java)

### Templates Plugin

This README provides instructions using
the [Templates Plugin](https://github.com/GoogleCloudPlatform/DataflowTemplates#templates-plugin).

### Building Template

This template is a Flex Template, meaning that the pipeline code will be
containerized and the container will be executed on Dataflow. Please
check [Use Flex Templates](https://cloud.google.com/dataflow/docs/guides/templates/using-flex-templates)
and [Configure Flex Templates](https://cloud.google.com/dataflow/docs/guides/templates/configuring-flex-templates)
for more information.

#### Staging the Template

If the plan is to just stage the template (i.e., make it available to use) by
the `gcloud` command or Dataflow "Create job from template" UI,
the `-PtemplatesStage` profile should be used:

```shell
export PROJECT=<my-project>
export BUCKET_NAME=<bucket-name>

mvn clean package -PtemplatesStage  \
-DskipTests \
-DprojectId="$PROJECT" \
-DbucketName="$BUCKET_NAME" \
-DstagePrefix="templates" \
-DtemplateName="MongoDB_to_BigQuery_CDC" \
-f v2/mongodb-to-googlecloud
```


The command should build and save the template to Google Cloud, and then print
the complete location on Cloud Storage:

```
Flex Template was staged! gs://<bucket-name>/templates/flex/MongoDB_to_BigQuery_CDC
```

The specific path should be copied as it will be used in the following steps.

#### Running the Template

**Using the staged template**:

You can use the path above run the template (or share with others for execution).

To start a job with the template at any time using `gcloud`, you are going to
need valid resources for the required parameters.

Provided that, the following command line can be used:

```shell
export PROJECT=<my-project>
export BUCKET_NAME=<bucket-name>
export REGION=us-central1
export TEMPLATE_SPEC_GCSPATH="gs://$BUCKET_NAME/templates/flex/MongoDB_to_BigQuery_CDC"

### Required
export MONGO_DB_URI=<mongoDbUri>
export DATABASE=<database>
export COLLECTION=<collection>
export USER_OPTION=NONE
export INPUT_TOPIC=<inputTopic>
export OUTPUT_TABLE_SPEC=<outputTableSpec>

### Optional
export USE_STORAGE_WRITE_API_AT_LEAST_ONCE=false
export KMSENCRYPTION_KEY=<KMSEncryptionKey>
export FILTER=<filter>
export USE_STORAGE_WRITE_API=false
export NUM_STORAGE_WRITE_API_STREAMS=0
export STORAGE_WRITE_API_TRIGGERING_FREQUENCY_SEC=<storageWriteApiTriggeringFrequencySec>
export BIG_QUERY_SCHEMA_PATH=<bigQuerySchemaPath>
export JAVASCRIPT_DOCUMENT_TRANSFORM_GCS_PATH=<javascriptDocumentTransformGcsPath>
export JAVASCRIPT_DOCUMENT_TRANSFORM_FUNCTION_NAME=<javascriptDocumentTransformFunctionName>

gcloud dataflow flex-template run "mongodb-to-bigquery-cdc-job" \
  --project "$PROJECT" \
  --region "$REGION" \
  --template-file-gcs-location "$TEMPLATE_SPEC_GCSPATH" \
  --parameters "useStorageWriteApiAtLeastOnce=$USE_STORAGE_WRITE_API_AT_LEAST_ONCE" \
  --parameters "mongoDbUri=$MONGO_DB_URI" \
  --parameters "database=$DATABASE" \
  --parameters "collection=$COLLECTION" \
  --parameters "userOption=$USER_OPTION" \
  --parameters "KMSEncryptionKey=$KMSENCRYPTION_KEY" \
  --parameters "filter=$FILTER" \
  --parameters "useStorageWriteApi=$USE_STORAGE_WRITE_API" \
  --parameters "numStorageWriteApiStreams=$NUM_STORAGE_WRITE_API_STREAMS" \
  --parameters "storageWriteApiTriggeringFrequencySec=$STORAGE_WRITE_API_TRIGGERING_FREQUENCY_SEC" \
  --parameters "inputTopic=$INPUT_TOPIC" \
  --parameters "outputTableSpec=$OUTPUT_TABLE_SPEC" \
  --parameters "bigQuerySchemaPath=$BIG_QUERY_SCHEMA_PATH" \
  --parameters "javascriptDocumentTransformGcsPath=$JAVASCRIPT_DOCUMENT_TRANSFORM_GCS_PATH" \
  --parameters "javascriptDocumentTransformFunctionName=$JAVASCRIPT_DOCUMENT_TRANSFORM_FUNCTION_NAME"
```

For more information about the command, please check:
https://cloud.google.com/sdk/gcloud/reference/dataflow/flex-template/run


**Using the plugin**:

Instead of just generating the template in the folder, it is possible to stage
and run the template in a single command. This may be useful for testing when
changing the templates.

```shell
export PROJECT=<my-project>
export BUCKET_NAME=<bucket-name>
export REGION=us-central1

### Required
export MONGO_DB_URI=<mongoDbUri>
export DATABASE=<database>
export COLLECTION=<collection>
export USER_OPTION=NONE
export INPUT_TOPIC=<inputTopic>
export OUTPUT_TABLE_SPEC=<outputTableSpec>

### Optional
export USE_STORAGE_WRITE_API_AT_LEAST_ONCE=false
export KMSENCRYPTION_KEY=<KMSEncryptionKey>
export FILTER=<filter>
export USE_STORAGE_WRITE_API=false
export NUM_STORAGE_WRITE_API_STREAMS=0
export STORAGE_WRITE_API_TRIGGERING_FREQUENCY_SEC=<storageWriteApiTriggeringFrequencySec>
export BIG_QUERY_SCHEMA_PATH=<bigQuerySchemaPath>
export JAVASCRIPT_DOCUMENT_TRANSFORM_GCS_PATH=<javascriptDocumentTransformGcsPath>
export JAVASCRIPT_DOCUMENT_TRANSFORM_FUNCTION_NAME=<javascriptDocumentTransformFunctionName>

mvn clean package -PtemplatesRun \
-DskipTests \
-DprojectId="$PROJECT" \
-DbucketName="$BUCKET_NAME" \
-Dregion="$REGION" \
-DjobName="mongodb-to-bigquery-cdc-job" \
-DtemplateName="MongoDB_to_BigQuery_CDC" \
-Dparameters="useStorageWriteApiAtLeastOnce=$USE_STORAGE_WRITE_API_AT_LEAST_ONCE,mongoDbUri=$MONGO_DB_URI,database=$DATABASE,collection=$COLLECTION,userOption=$USER_OPTION,KMSEncryptionKey=$KMSENCRYPTION_KEY,filter=$FILTER,useStorageWriteApi=$USE_STORAGE_WRITE_API,numStorageWriteApiStreams=$NUM_STORAGE_WRITE_API_STREAMS,storageWriteApiTriggeringFrequencySec=$STORAGE_WRITE_API_TRIGGERING_FREQUENCY_SEC,inputTopic=$INPUT_TOPIC,outputTableSpec=$OUTPUT_TABLE_SPEC,bigQuerySchemaPath=$BIG_QUERY_SCHEMA_PATH,javascriptDocumentTransformGcsPath=$JAVASCRIPT_DOCUMENT_TRANSFORM_GCS_PATH,javascriptDocumentTransformFunctionName=$JAVASCRIPT_DOCUMENT_TRANSFORM_FUNCTION_NAME" \
-f v2/mongodb-to-googlecloud
```

## Terraform

Dataflow supports the utilization of Terraform to manage template jobs,
see [dataflow_flex_template_job](https://registry.terraform.io/providers/hashicorp/google/latest/docs/resources/dataflow_flex_template_job).

Terraform modules have been generated for most templates in this repository. This includes the relevant parameters
specific to the template. If available, they may be used instead of
[dataflow_flex_template_job](https://registry.terraform.io/providers/hashicorp/google/latest/docs/resources/dataflow_flex_template_job)
directly.

To use the autogenerated module, execute the standard
[terraform workflow](https://developer.hashicorp.com/terraform/intro/core-workflow):

```shell
cd v2/mongodb-to-googlecloud/terraform/MongoDB_to_BigQuery_CDC
terraform init
terraform apply
```

To use
[dataflow_flex_template_job](https://registry.terraform.io/providers/hashicorp/google/latest/docs/resources/dataflow_flex_template_job)
directly:

```terraform
provider "google-beta" {
  project = var.project
}
variable "project" {
  default = "<my-project>"
}
variable "region" {
  default = "us-central1"
}

resource "google_dataflow_flex_template_job" "mongodb_to_bigquery_cdc" {

  provider          = google-beta
  container_spec_gcs_path = "gs://dataflow-templates-${var.region}/latest/flex/MongoDB_to_BigQuery_CDC"
  name              = "mongodb-to-bigquery-cdc"
  region            = var.region
  parameters        = {
    mongoDbUri = "<mongoDbUri>"
    database = "<database>"
    collection = "<collection>"
    userOption = "NONE"
    inputTopic = "<inputTopic>"
    outputTableSpec = "<outputTableSpec>"
    # useStorageWriteApiAtLeastOnce = "false"
<<<<<<< HEAD
    # KMSEncryptionKey = "projects/your-project/locations/global/keyRings/your-keyring/cryptoKeys/your-key"
    # filter = "{ "val": { $gt: 0, $lt: 9 }}"
    # useStorageWriteApi = "false"
    # numStorageWriteApiStreams = "0"
    # storageWriteApiTriggeringFrequencySec = "<storageWriteApiTriggeringFrequencySec>"
    # bigQuerySchemaPath = "gs://your-bucket/your-schema.json"
    # javascriptDocumentTransformGcsPath = "gs://your-bucket/your-transforms/*.js"
    # javascriptDocumentTransformFunctionName = "transform"
=======
    # KMSEncryptionKey = "<KMSEncryptionKey>"
    # filter = "<filter>"
    # useStorageWriteApi = "false"
    # numStorageWriteApiStreams = "0"
    # storageWriteApiTriggeringFrequencySec = "<storageWriteApiTriggeringFrequencySec>"
    # bigQuerySchemaPath = "<bigQuerySchemaPath>"
    # javascriptDocumentTransformGcsPath = "<javascriptDocumentTransformGcsPath>"
    # javascriptDocumentTransformFunctionName = "<javascriptDocumentTransformFunctionName>"
>>>>>>> 1697ac70
  }
}
```<|MERGE_RESOLUTION|>--- conflicted
+++ resolved
@@ -19,26 +19,6 @@
 
 ### Required parameters
 
-<<<<<<< HEAD
-* **mongoDbUri** : The MongoDB connection URI in the format `mongodb+srv://:@.`.
-* **database** : Database in MongoDB to read the collection from. (Example: my-db).
-* **collection** : Name of the collection inside MongoDB database. (Example: my-collection).
-* **userOption** : `FLATTEN`, `JSON`, or `NONE`. `FLATTEN` flattens the documents to the single level. `JSON` stores document in BigQuery JSON format. `NONE` stores the whole document as a JSON-formatted STRING. Defaults to: NONE.
-* **inputTopic** : The Pub/Sub input topic to read from, in the format of projects/<PROJECT_ID>/topics/<TOPIC_NAME>.
-* **outputTableSpec** : The BigQuery table to write to. For example, `bigquery-project:dataset.output_table`.
-
-### Optional parameters
-
-* **useStorageWriteApiAtLeastOnce** : When using the Storage Write API, specifies the write semantics. To use at-least-once semantics (https://beam.apache.org/documentation/io/built-in/google-bigquery/#at-least-once-semantics), set this parameter to `true`. To use exactly- once semantics, set the parameter to `false`. This parameter applies only when `useStorageWriteApi` is `true`. The default value is `false`.
-* **KMSEncryptionKey** : Cloud KMS Encryption Key to decrypt the mongodb uri connection string. If Cloud KMS key is passed in, the mongodb uri connection string must all be passed in encrypted. (Example: projects/your-project/locations/global/keyRings/your-keyring/cryptoKeys/your-key).
-* **filter** : Bson filter in json format. (Example: { "val": { $gt: 0, $lt: 9 }}).
-* **useStorageWriteApi** : If true, the pipeline uses the BigQuery Storage Write API (https://cloud.google.com/bigquery/docs/write-api). The default value is `false`. For more information, see Using the Storage Write API (https://beam.apache.org/documentation/io/built-in/google-bigquery/#storage-write-api).
-* **numStorageWriteApiStreams** : When using the Storage Write API, specifies the number of write streams. If `useStorageWriteApi` is `true` and `useStorageWriteApiAtLeastOnce` is `false`, then you must set this parameter. Defaults to: 0.
-* **storageWriteApiTriggeringFrequencySec** : When using the Storage Write API, specifies the triggering frequency, in seconds. If `useStorageWriteApi` is `true` and `useStorageWriteApiAtLeastOnce` is `false`, then you must set this parameter.
-* **bigQuerySchemaPath** : The Cloud Storage path for the BigQuery JSON schema. (Example: gs://your-bucket/your-schema.json).
-* **javascriptDocumentTransformGcsPath** : The Cloud Storage URI of the `.js` file that defines the JavaScript user-defined function (UDF) to use. (Example: gs://your-bucket/your-transforms/*.js).
-* **javascriptDocumentTransformFunctionName** : The name of the JavaScript user-defined function (UDF) to use. For example, if your JavaScript function code is `myTransform(inJson) { /*...do stuff...*/ }`, then the function name is myTransform. For sample JavaScript UDFs, see UDF Examples (https://github.com/GoogleCloudPlatform/DataflowTemplates#udf-examples). (Example: transform).
-=======
 * **mongoDbUri**: The MongoDB connection URI in the format `mongodb+srv://:@.`.
 * **database**: Database in MongoDB to read the collection from. For example, `my-db`.
 * **collection**: Name of the collection inside MongoDB database. For example, `my-collection`.
@@ -57,7 +37,6 @@
 * **bigQuerySchemaPath**: The Cloud Storage path for the BigQuery JSON schema. For example, `gs://your-bucket/your-schema.json`.
 * **javascriptDocumentTransformGcsPath**: The Cloud Storage URI of the `.js` file that defines the JavaScript user-defined function (UDF) to use. For example, `gs://your-bucket/your-transforms/*.js`.
 * **javascriptDocumentTransformFunctionName**: The name of the JavaScript user-defined function (UDF) to use. For example, if your JavaScript function code is `myTransform(inJson) { /*...do stuff...*/ }`, then the function name is myTransform. For sample JavaScript UDFs, see UDF Examples (https://github.com/GoogleCloudPlatform/DataflowTemplates#udf-examples). For example, `transform`.
->>>>>>> 1697ac70
 
 
 
@@ -268,16 +247,6 @@
     inputTopic = "<inputTopic>"
     outputTableSpec = "<outputTableSpec>"
     # useStorageWriteApiAtLeastOnce = "false"
-<<<<<<< HEAD
-    # KMSEncryptionKey = "projects/your-project/locations/global/keyRings/your-keyring/cryptoKeys/your-key"
-    # filter = "{ "val": { $gt: 0, $lt: 9 }}"
-    # useStorageWriteApi = "false"
-    # numStorageWriteApiStreams = "0"
-    # storageWriteApiTriggeringFrequencySec = "<storageWriteApiTriggeringFrequencySec>"
-    # bigQuerySchemaPath = "gs://your-bucket/your-schema.json"
-    # javascriptDocumentTransformGcsPath = "gs://your-bucket/your-transforms/*.js"
-    # javascriptDocumentTransformFunctionName = "transform"
-=======
     # KMSEncryptionKey = "<KMSEncryptionKey>"
     # filter = "<filter>"
     # useStorageWriteApi = "false"
@@ -286,7 +255,6 @@
     # bigQuerySchemaPath = "<bigQuerySchemaPath>"
     # javascriptDocumentTransformGcsPath = "<javascriptDocumentTransformGcsPath>"
     # javascriptDocumentTransformFunctionName = "<javascriptDocumentTransformFunctionName>"
->>>>>>> 1697ac70
   }
 }
 ```