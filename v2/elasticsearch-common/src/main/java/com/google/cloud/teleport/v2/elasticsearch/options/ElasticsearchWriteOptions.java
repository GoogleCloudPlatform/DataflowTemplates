--- conflicted
+++ resolved
@@ -245,11 +245,7 @@
       optional = true,
       description = "Trust self-signed certificate",
       helpText =
-<<<<<<< HEAD
-          "Whether to trust self-signed certificate or not. An Elasticsearch instance installed might have a self-signed certificate. To bypass validation for the certificate, set to `true`. Defaults to `false`.")
-=======
-          "Whether to trust self-signed certificate or not. An Elasticsearch instance installed might have a self-signed certificate. To bypass validation for the certificate, set this parameter to `true`. Defaults to `false`.")
->>>>>>> 0daaae13
+          "Whether to trust self-signed certificate or not. An Elasticsearch instance installed might have a self-signed certificate, Enable this to true to by-pass the validation on SSL certificate. (Defaults to: `false`)")
   @Default.Boolean(false)
   Boolean getTrustSelfSignedCerts();
 
@@ -294,11 +290,7 @@
       regexes = {"^projects\\/[^\\n\\r\\/]+\\/secrets\\/[^\\n\\r\\/]+\\/versions\\/[^\\n\\r\\/]+$"},
       description = "Google Cloud Secret Manager ID.",
       helpText =
-<<<<<<< HEAD
           "The Secret Manager secret ID for the apiKey. If the `apiKeySource` is set to `SECRET_MANAGER`, provide this parameter. Use the format `projects/<PROJECT_ID>/secrets/<SECRET_ID>/versions/<SECRET_VERSION>.",
-=======
-          "Secret Manager secret ID for the apiKey. If the `apiKeySource` is set to `SECRET_MANAGER`, provide this parameter. Use the format `projects/<PROJECT_ID>/secrets/<SECRET_ID>/versions/<SECRET_VERSION>`.",
->>>>>>> 0daaae13
       example = "projects/your-project-id/secrets/your-secret/versions/your-secret-version")
   String getApiKeySecretId();
 
