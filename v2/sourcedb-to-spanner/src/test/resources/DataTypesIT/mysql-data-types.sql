--- conflicted
+++ resolved
@@ -307,18 +307,15 @@
     date_pk_col DATE NOT NULL
 );
 
-<<<<<<< HEAD
+CREATE TABLE decimal_pk_table (
+    id DECIMAL(10,2) PRIMARY KEY,
+    decimal_pk_col DECIMAL(10,2) NOT NULL
+);
+
 CREATE TABLE time_pk_table (
     id TIME(3) PRIMARY KEY,
     time_pk_col TIME(3) NOT NULL
 );
-
-=======
-CREATE TABLE decimal_pk_table (
-    id DECIMAL(10,2) PRIMARY KEY,
-    decimal_pk_col DECIMAL(10,2) NOT NULL
-);
->>>>>>> c2cd0e5e
 
 ALTER TABLE `bigint_table` MODIFY `id` INT AUTO_INCREMENT;
 ALTER TABLE `bigint_unsigned_table` MODIFY `id` INT AUTO_INCREMENT;
@@ -480,11 +477,8 @@
 INSERT INTO `year_pk_table` (`id`, `year_pk_col`) VALUES (1901, 1901), (2000, 2000);
 INSERT INTO `bool_pk_table` (`id`, `bool_pk_col`) VALUES (TRUE, TRUE), (FALSE, FALSE);
 INSERT INTO `date_pk_table` (`id`, `date_pk_col`) VALUES ('1000-01-01', '1000-01-01'), ('2005-01-01', '2005-01-01'), ('9999-12-31', '9999-12-31');
-<<<<<<< HEAD
+INSERT INTO `decimal_pk_table` (`id`, `decimal_pk_col`) VALUES (12345.60, 12345.60), (0.01, 0.01), (-99999999.99, -99999999.99), (99999999, 99999999);
 INSERT INTO `time_pk_table` (`id`, `time_pk_col`) VALUES ('15:50:00.2', '15:50:00.2'), ('838:59:58.123', '838:59:58.123'), ('-838:59:59', '-838:59:59');
-=======
-INSERT INTO `decimal_pk_table` (`id`, `decimal_pk_col`) VALUES (12345.60, 12345.60), (0.01, 0.01), (-99999999.99, -99999999.99), (99999999, 99999999);
->>>>>>> c2cd0e5e
 
 INSERT INTO `bigint_table` (`bigint_col`) VALUES (NULL);
 INSERT INTO `bigint_unsigned_table` (`bigint_unsigned_col`) VALUES (NULL);
