--- conflicted
+++ resolved
@@ -306,15 +306,14 @@
     date_pk_col DATE NOT NULL
 );
 
-<<<<<<< HEAD
+CREATE TABLE decimal_pk_table (
+    id DECIMAL(10,2) PRIMARY KEY,
+    decimal_pk_col DECIMAL(10,2) NOT NULL
+);
+
 CREATE TABLE float_pk_table (
   id FLOAT PRIMARY KEY,
   float_pk_col FLOAT NOT NULL
-=======
-CREATE TABLE decimal_pk_table (
-    id DECIMAL(10,2) PRIMARY KEY,
-    decimal_pk_col DECIMAL(10,2) NOT NULL
->>>>>>> c2cd0e5e
 );
 
 ALTER TABLE `bigint_table` MODIFY `id` INT AUTO_INCREMENT;
@@ -462,7 +461,6 @@
 INSERT INTO `date_time_pk_table` (`id`, `date_time_pk_col`) VALUES ('1000-01-01 00:00:00', '1000-01-01 00:00:00'), ('1000-01-01 00:00:01', '1000-01-01 00:00:01'),
                                                                    ('2001-01-01 00:01:54.123456', '2001-01-01 00:01:54.123456'),
                                                                    ('9999-12-30 23:59:59', '9999-12-30 23:59:59'),  ('9999-12-31 23:59:59', '9999-12-31 23:59:59');
-
 SET time_zone = 'Asia/Kolkata';
 INSERT INTO `date_time_pk_table` (`id`, `date_time_pk_col`) VALUES ('2005-01-01 05:31:54.123456', '2005-01-01 05:31:54.123456');
 SET time_zone = SYSTEM;
@@ -478,11 +476,8 @@
 INSERT INTO `year_pk_table` (`id`, `year_pk_col`) VALUES (1901, 1901), (2000, 2000);
 INSERT INTO `bool_pk_table` (`id`, `bool_pk_col`) VALUES (TRUE, TRUE), (FALSE, FALSE);
 INSERT INTO `date_pk_table` (`id`, `date_pk_col`) VALUES ('1000-01-01', '1000-01-01'), ('2005-01-01', '2005-01-01'), ('9999-12-31', '9999-12-31');
-<<<<<<< HEAD
+INSERT INTO `decimal_pk_table` (`id`, `decimal_pk_col`) VALUES (12345.60, 12345.60), (0.01, 0.01), (-99999999.99, -99999999.99), (99999999, 99999999);
 INSERT INTO `float_pk_table` (`id`, `float_pk_col`) VALUES (45.56, 45.56), (1.00001, 1.00001), (1, 1), (1.00002, 1.00002), (3.4E38, 3.4E38), (-3.4E38, -3.4E38), (1.17E-38, 1.17E-38), (-1.17E-38, -1.17E-38);
-=======
-INSERT INTO `decimal_pk_table` (`id`, `decimal_pk_col`) VALUES (12345.60, 12345.60), (0.01, 0.01), (-99999999.99, -99999999.99), (99999999, 99999999);
->>>>>>> c2cd0e5e
 
 INSERT INTO `bigint_table` (`bigint_col`) VALUES (NULL);
 INSERT INTO `bigint_unsigned_table` (`bigint_unsigned_col`) VALUES (NULL);
