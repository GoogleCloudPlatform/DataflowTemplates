--- conflicted
+++ resolved
@@ -312,15 +312,14 @@
     decimal_pk_col DECIMAL(10,2) NOT NULL
 );
 
-<<<<<<< HEAD
+CREATE TABLE float_pk_table (
+  id FLOAT PRIMARY KEY,
+  float_pk_col FLOAT NOT NULL
+);
+
 CREATE TABLE time_pk_table (
     id TIME(3) PRIMARY KEY,
     time_pk_col TIME(3) NOT NULL
-=======
-CREATE TABLE float_pk_table (
-  id FLOAT PRIMARY KEY,
-  float_pk_col FLOAT NOT NULL
->>>>>>> b01f30b2
 );
 
 ALTER TABLE `bigint_table` MODIFY `id` INT AUTO_INCREMENT;
@@ -484,11 +483,8 @@
 INSERT INTO `bool_pk_table` (`id`, `bool_pk_col`) VALUES (TRUE, TRUE), (FALSE, FALSE);
 INSERT INTO `date_pk_table` (`id`, `date_pk_col`) VALUES ('1000-01-01', '1000-01-01'), ('2005-01-01', '2005-01-01'), ('9999-12-31', '9999-12-31');
 INSERT INTO `decimal_pk_table` (`id`, `decimal_pk_col`) VALUES (12345.60, 12345.60), (0.01, 0.01), (-99999999.99, -99999999.99), (99999999, 99999999);
-<<<<<<< HEAD
+INSERT INTO `float_pk_table` (`id`, `float_pk_col`) VALUES (45.56, 45.56), (1.00001, 1.00001), (1, 1), (1.00002, 1.00002), (3.4E38, 3.4E38), (-3.4E38, -3.4E38), (1.17E-38, 1.17E-38), (-1.17E-38, -1.17E-38);
 INSERT INTO `time_pk_table` (`id`, `time_pk_col`) VALUES ('15:50:00.2', '15:50:00.2'), ('838:59:58.123', '838:59:58.123'), ('-838:59:59', '-838:59:59');
-=======
-INSERT INTO `float_pk_table` (`id`, `float_pk_col`) VALUES (45.56, 45.56), (1.00001, 1.00001), (1, 1), (1.00002, 1.00002), (3.4E38, 3.4E38), (-3.4E38, -3.4E38), (1.17E-38, 1.17E-38), (-1.17E-38, -1.17E-38);
->>>>>>> b01f30b2
 
 INSERT INTO `bigint_table` (`bigint_col`) VALUES (NULL);
 INSERT INTO `bigint_unsigned_table` (`bigint_unsigned_col`) VALUES (NULL);
