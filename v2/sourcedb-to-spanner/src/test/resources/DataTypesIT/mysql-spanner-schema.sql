CREATE TABLE IF NOT EXISTS bigint_table (
  id INT64 NOT NULL,
  bigint_col int64,
) PRIMARY KEY(id);

CREATE TABLE IF NOT EXISTS bigint_unsigned_table (
  id INT64 NOT NULL,
  bigint_unsigned_col NUMERIC,
) PRIMARY KEY(id);

CREATE TABLE IF NOT EXISTS binary_table (
  id INT64 NOT NULL,
  binary_col BYTES(MAX),
) PRIMARY KEY(id);

CREATE TABLE IF NOT EXISTS bit_table (
  id INT64 NOT NULL,
  bit_col BYTES(MAX),
) PRIMARY KEY(id);

CREATE TABLE IF NOT EXISTS bit8_table (
  id INT64 NOT NULL,
  -- testing mapping bit to int64
  bit8_col INT64,
) PRIMARY KEY(id);

CREATE TABLE IF NOT EXISTS bit1_table (
  id INT64 NOT NULL,
  -- testing mapping bit to Bool
  bit1_col BOOL,
) PRIMARY KEY(id);

CREATE TABLE IF NOT EXISTS blob_table (
  id INT64 NOT NULL,
  blob_col BYTES(MAX),
) PRIMARY KEY(id);

CREATE TABLE IF NOT EXISTS bool_table (
  id INT64 NOT NULL,
  bool_col BOOL,
) PRIMARY KEY(id);

CREATE TABLE IF NOT EXISTS boolean_table (
  id INT64 NOT NULL,
  boolean_col BOOL,
) PRIMARY KEY(id);

CREATE TABLE IF NOT EXISTS char_table (
  id INT64 NOT NULL,
  char_col STRING(255),
) PRIMARY KEY(id);

CREATE TABLE IF NOT EXISTS date_table (
  id INT64 NOT NULL,
  date_col DATE,
) PRIMARY KEY(id);

CREATE TABLE IF NOT EXISTS datetime_table (
  id INT64 NOT NULL,
  datetime_col TIMESTAMP,
) PRIMARY KEY(id);

CREATE TABLE IF NOT EXISTS decimal_table (
  id INT64 NOT NULL,
  decimal_col NUMERIC,
) PRIMARY KEY(id);

CREATE TABLE IF NOT EXISTS double_table (
  id INT64 NOT NULL,
  double_col FLOAT64,
) PRIMARY KEY(id);

CREATE TABLE IF NOT EXISTS enum_table (
  id INT64 NOT NULL,
  enum_col STRING(MAX),
) PRIMARY KEY(id);

CREATE TABLE IF NOT EXISTS float_table (
  id INT64 NOT NULL,
  float_col FLOAT64,
) PRIMARY KEY(id);

CREATE TABLE IF NOT EXISTS int_table (
  id INT64 NOT NULL,
  int_col INT64,
) PRIMARY KEY(id);

CREATE TABLE IF NOT EXISTS `integer_unsigned_table` (
  id INT64 NOT NULL,
  integer_unsigned_col INT64,
) PRIMARY KEY(id);

CREATE TABLE IF NOT EXISTS `smallint_unsigned_table` (
  id INT64 NOT NULL,
  `smallint_unsigned_col` INT64,
) PRIMARY KEY(id);

CREATE TABLE IF NOT EXISTS test_json_table (
  id INT64 NOT NULL,
  test_json_col JSON,
) PRIMARY KEY(id);


CREATE TABLE IF NOT EXISTS longblob_table (
  id INT64 NOT NULL,
  longblob_col BYTES(MAX),
) PRIMARY KEY(id);

CREATE TABLE IF NOT EXISTS longtext_table (
  id INT64 NOT NULL,
  longtext_col STRING(MAX),
) PRIMARY KEY(id);

CREATE TABLE IF NOT EXISTS mediumblob_table (
  id INT64 NOT NULL,
  mediumblob_col BYTES(MAX),
) PRIMARY KEY(id);

CREATE TABLE IF NOT EXISTS mediumint_table (
  id int64 not null,
  mediumint_col int64,
) primary key(id);

CREATE TABLE IF NOT EXISTS mediumint_unsigned_table (
  id int64 not null,
  mediumint_unsigned_col int64,
) primary key(id);


CREATE TABLE IF NOT EXISTS mediumtext_table (
  id INT64 NOT NULL,
  mediumtext_col STRING(MAX),
) PRIMARY KEY(id);

CREATE TABLE IF NOT EXISTS set_table (
  id INT64 NOT NULL,
  set_col STRING(MAX),
) PRIMARY KEY(id);

CREATE TABLE IF NOT EXISTS smallint_table (
  id INT64 NOT NULL,
  smallint_col INT64,
) PRIMARY KEY(id);

CREATE TABLE IF NOT EXISTS text_table (
  id INT64 NOT NULL,
  text_col STRING(MAX),
) PRIMARY KEY(id);

CREATE TABLE IF NOT EXISTS time_table (
  id INT64 NOT NULL,
  time_col STRING(MAX),
) PRIMARY KEY(id);

CREATE TABLE IF NOT EXISTS timestamp_table (
  id INT64 NOT NULL,
  timestamp_col TIMESTAMP,
) PRIMARY KEY(id);

CREATE TABLE IF NOT EXISTS tinyblob_table (
  id INT64 NOT NULL,
  tinyblob_col BYTES(MAX),
) PRIMARY KEY(id);

CREATE TABLE IF NOT EXISTS tinyint_table (
  id INT64 NOT NULL,
  tinyint_col INT64,
) PRIMARY KEY(id);

CREATE TABLE IF NOT EXISTS tinyint_unsigned_table (
  id INT64 NOT NULL,
  tinyint_unsigned_col INT64,
) PRIMARY KEY(id);

CREATE TABLE IF NOT EXISTS tinytext_table (
  id INT64 NOT NULL,
  tinytext_col STRING(MAX),
) PRIMARY KEY(id);

CREATE TABLE IF NOT EXISTS varbinary_table (
  id INT64 NOT NULL,
  varbinary_col BYTES(MAX),
) PRIMARY KEY(id);

CREATE TABLE IF NOT EXISTS varchar_table (
  id INT64 NOT NULL,
  varchar_col STRING(21000),
) PRIMARY KEY(id);

CREATE TABLE IF NOT EXISTS year_table (
  id INT64 NOT NULL,
  year_col STRING(MAX),
) PRIMARY KEY(id);

CREATE TABLE IF NOT EXISTS spatial_linestring (
  id INT64 NOT NULL,
  path STRING(MAX),
) PRIMARY KEY(id);

CREATE TABLE IF NOT EXISTS spatial_multilinestring (
  id INT64 NOT NULL,
  paths STRING(MAX),
) PRIMARY KEY(id);

CREATE TABLE IF NOT EXISTS spatial_multipoint (
  id INT64 NOT NULL,
  points STRING(MAX),
) PRIMARY KEY(id);

CREATE TABLE IF NOT EXISTS spatial_multipolygon (
  id INT64 NOT NULL,
  areas STRING(MAX),
) PRIMARY KEY(id);

CREATE TABLE IF NOT EXISTS spatial_point (
  id INT64 NOT NULL,
  location STRING(MAX),
) PRIMARY KEY(id);

CREATE TABLE IF NOT EXISTS spatial_polygon (
  id INT64 NOT NULL,
  area STRING(MAX),
) PRIMARY KEY(id);

CREATE TABLE IF NOT EXISTS bigint_pk_table (
  id INT64 NOT NULL,
  bigint_pk_col INT64 NOT NULL,
) PRIMARY KEY(id);

CREATE TABLE IF NOT EXISTS bigint_unsigned_pk_table (
  id NUMERIC NOT NULL,
  bigint_unsigned_pk_col NUMERIC NOT NULL,
) PRIMARY KEY(id);

CREATE TABLE IF NOT EXISTS int_pk_table (
   id INT64 NOT NULL,
   int_pk_col INT64 NOT NULL,
) PRIMARY KEY(id);

CREATE TABLE IF NOT EXISTS int_unsigned_pk_table (
   id INT64 NOT NULL,
   int_unsigned_pk_col INT64 NOT NULL,
) PRIMARY KEY(id);

CREATE TABLE IF NOT EXISTS medium_int_pk_table (
   id INT64 NOT NULL,
   medium_int_pk_col INT64 NOT NULL,
) PRIMARY KEY(id);

CREATE TABLE IF NOT EXISTS medium_int_unsigned_pk_table (
   id INT64 NOT NULL,
   medium_int_unsigned_pk_col INT64 NOT NULL,
) PRIMARY KEY(id);

CREATE TABLE IF NOT EXISTS small_int_pk_table (
   id INT64 NOT NULL,
   small_int_pk_col INT64 NOT NULL,
) PRIMARY KEY(id);

CREATE TABLE IF NOT EXISTS small_int_unsigned_pk_table (
   id INT64 NOT NULL,
   small_int_unsigned_pk_col INT64 NOT NULL,
) PRIMARY KEY(id);

CREATE TABLE IF NOT EXISTS tiny_int_pk_table (
   id INT64 NOT NULL,
   tiny_int_pk_col INT64 NOT NULL,
) PRIMARY KEY(id);

CREATE TABLE IF NOT EXISTS tiny_int_unsigned_pk_table (
   id INT64 NOT NULL,
   tiny_int_unsigned_pk_col INT64 NOT NULL,
) PRIMARY KEY(id);

CREATE TABLE IF NOT EXISTS bit_pk_table (
  id INT64 NOT NULL,
  bit_pk_col INT64 NOT NULL,
) PRIMARY KEY(id);

CREATE TABLE IF NOT EXISTS bit_1_pk_table (
    id BOOL NOT NULL,
    bit_1_pk_col BOOL NOT NULL,
) PRIMARY KEY(id);

CREATE TABLE IF NOT EXISTS binary_pk_table (
  id BYTES(20) NOT NULL,
  binary_pk_col BYTES(20) NOT NULL,
) PRIMARY KEY(id);


CREATE TABLE IF NOT EXISTS varbinary_pk_table (
  id BYTES(20) NOT NULL,
  varbinary_pk_col BYTES(20) NOT NULL,
) PRIMARY KEY(id);

CREATE TABLE IF NOT EXISTS tiny_blob_pk_table (
  id BYTES(20) NOT NULL,
  tiny_blob_pk_col BYTES(20) NOT NULL,
) PRIMARY KEY(id);

CREATE TABLE IF NOT EXISTS char_pk_table (
  id STRING(20) NOT NULL,
  char_pk_col STRING(20) NOT NULL,
) PRIMARY KEY(id);

CREATE TABLE IF NOT EXISTS varchar_pk_table (
  id STRING(20) NOT NULL,
  varchar_pk_col STRING(20) NOT NULL,
) PRIMARY KEY(id);

CREATE TABLE IF NOT EXISTS tiny_text_pk_table (
  id STRING(20) NOT NULL,
  tiny_text_pk_col STRING(20) NOT NULL,
) PRIMARY KEY(id);

CREATE TABLE IF NOT EXISTS date_time_pk_table (
    id TIMESTAMP NOT NULL,
    date_time_pk_col TIMESTAMP NOT NULL,
    ) PRIMARY KEY(id);

CREATE TABLE IF NOT EXISTS timestamp_pk_table (
                                                  id TIMESTAMP NOT NULL,
                                                  timestamp_pk_col TIMESTAMP NOT NULL,
) PRIMARY KEY(id);

CREATE TABLE IF NOT EXISTS bool_pk_table (
  id BOOL NOT NULL,
  bool_pk_col BOOL NOT NULL,
) PRIMARY KEY(id);

CREATE TABLE IF NOT EXISTS year_pk_table (
  id INT64 NOT NULL,
  year_pk_col INT64 NOT NULL,
) PRIMARY KEY(id);

<<<<<<< HEAD
CREATE TABLE IF NOT EXISTS decimal_pk_table (
  id NUMERIC NOT NULL,
  decimal_pk_col NUMERIC NOT NULL,
=======
CREATE TABLE IF NOT EXISTS date_pk_table (
  id DATE NOT NULL,
  date_pk_col DATE NOT NULL,
>>>>>>> d34cbde5
) PRIMARY KEY(id);<|MERGE_RESOLUTION|>--- conflicted
+++ resolved
@@ -333,13 +333,12 @@
   year_pk_col INT64 NOT NULL,
 ) PRIMARY KEY(id);
 
-<<<<<<< HEAD
+CREATE TABLE IF NOT EXISTS date_pk_table (
+  id DATE NOT NULL,
+  date_pk_col DATE NOT NULL,
+) PRIMARY KEY(id);
+
 CREATE TABLE IF NOT EXISTS decimal_pk_table (
   id NUMERIC NOT NULL,
   decimal_pk_col NUMERIC NOT NULL,
-=======
-CREATE TABLE IF NOT EXISTS date_pk_table (
-  id DATE NOT NULL,
-  date_pk_col DATE NOT NULL,
->>>>>>> d34cbde5
 ) PRIMARY KEY(id);