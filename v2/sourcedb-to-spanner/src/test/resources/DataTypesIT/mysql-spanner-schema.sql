CREATE TABLE IF NOT EXISTS bigint_table (
  id INT64 NOT NULL,
  bigint_col int64,
) PRIMARY KEY(id);

CREATE TABLE IF NOT EXISTS bigint_unsigned_table (
  id INT64 NOT NULL,
  bigint_unsigned_col NUMERIC,
) PRIMARY KEY(id);

CREATE TABLE IF NOT EXISTS binary_table (
  id INT64 NOT NULL,
  binary_col BYTES(MAX),
) PRIMARY KEY(id);

CREATE TABLE IF NOT EXISTS bit_table (
  id INT64 NOT NULL,
  bit_col BYTES(MAX),
) PRIMARY KEY(id);

CREATE TABLE IF NOT EXISTS bit8_table (
  id INT64 NOT NULL,
  -- testing mapping bit to int64
  bit8_col INT64,
) PRIMARY KEY(id);

CREATE TABLE IF NOT EXISTS bit1_table (
  id INT64 NOT NULL,
  -- testing mapping bit to Bool
  bit1_col BOOL,
) PRIMARY KEY(id);

CREATE TABLE IF NOT EXISTS blob_table (
  id INT64 NOT NULL,
  blob_col BYTES(MAX),
) PRIMARY KEY(id);

CREATE TABLE IF NOT EXISTS bool_table (
  id INT64 NOT NULL,
  bool_col BOOL,
) PRIMARY KEY(id);

CREATE TABLE IF NOT EXISTS boolean_table (
  id INT64 NOT NULL,
  boolean_col BOOL,
) PRIMARY KEY(id);

CREATE TABLE IF NOT EXISTS char_table (
  id INT64 NOT NULL,
  char_col STRING(255),
) PRIMARY KEY(id);

CREATE TABLE IF NOT EXISTS date_table (
  id INT64 NOT NULL,
  date_col DATE,
) PRIMARY KEY(id);

CREATE TABLE IF NOT EXISTS datetime_table (
  id INT64 NOT NULL,
  datetime_col TIMESTAMP,
) PRIMARY KEY(id);

CREATE TABLE IF NOT EXISTS decimal_table (
  id INT64 NOT NULL,
  decimal_col NUMERIC,
) PRIMARY KEY(id);

CREATE TABLE IF NOT EXISTS double_table (
  id INT64 NOT NULL,
  double_col FLOAT64,
) PRIMARY KEY(id);

CREATE TABLE IF NOT EXISTS enum_table (
  id INT64 NOT NULL,
  enum_col STRING(MAX),
) PRIMARY KEY(id);

CREATE TABLE IF NOT EXISTS float_table (
  id INT64 NOT NULL,
  float_col FLOAT64,
) PRIMARY KEY(id);

CREATE TABLE IF NOT EXISTS int_table (
  id INT64 NOT NULL,
  int_col INT64,
) PRIMARY KEY(id);

CREATE TABLE IF NOT EXISTS `integer_unsigned_table` (
  id INT64 NOT NULL,
  integer_unsigned_col INT64,
) PRIMARY KEY(id);

CREATE TABLE IF NOT EXISTS `smallint_unsigned_table` (
  id INT64 NOT NULL,
  `smallint_unsigned_col` INT64,
) PRIMARY KEY(id);

CREATE TABLE IF NOT EXISTS test_json_table (
  id INT64 NOT NULL,
  test_json_col JSON,
) PRIMARY KEY(id);


CREATE TABLE IF NOT EXISTS longblob_table (
  id INT64 NOT NULL,
  longblob_col BYTES(MAX),
) PRIMARY KEY(id);

CREATE TABLE IF NOT EXISTS longtext_table (
  id INT64 NOT NULL,
  longtext_col STRING(MAX),
) PRIMARY KEY(id);

CREATE TABLE IF NOT EXISTS mediumblob_table (
  id INT64 NOT NULL,
  mediumblob_col BYTES(MAX),
) PRIMARY KEY(id);

CREATE TABLE IF NOT EXISTS mediumint_table (
  id int64 not null,
  mediumint_col int64,
) primary key(id);

CREATE TABLE IF NOT EXISTS mediumint_unsigned_table (
  id int64 not null,
  mediumint_unsigned_col int64,
) primary key(id);


CREATE TABLE IF NOT EXISTS mediumtext_table (
  id INT64 NOT NULL,
  mediumtext_col STRING(MAX),
) PRIMARY KEY(id);

CREATE TABLE IF NOT EXISTS set_table (
  id INT64 NOT NULL,
  set_col STRING(MAX),
) PRIMARY KEY(id);

CREATE TABLE IF NOT EXISTS smallint_table (
  id INT64 NOT NULL,
  smallint_col INT64,
) PRIMARY KEY(id);

CREATE TABLE IF NOT EXISTS text_table (
  id INT64 NOT NULL,
  text_col STRING(MAX),
) PRIMARY KEY(id);

CREATE TABLE IF NOT EXISTS time_table (
  id INT64 NOT NULL,
  time_col STRING(MAX),
) PRIMARY KEY(id);

CREATE TABLE IF NOT EXISTS timestamp_table (
  id INT64 NOT NULL,
  timestamp_col TIMESTAMP,
) PRIMARY KEY(id);

CREATE TABLE IF NOT EXISTS tinyblob_table (
  id INT64 NOT NULL,
  tinyblob_col BYTES(MAX),
) PRIMARY KEY(id);

CREATE TABLE IF NOT EXISTS tinyint_table (
  id INT64 NOT NULL,
  tinyint_col INT64,
) PRIMARY KEY(id);

CREATE TABLE IF NOT EXISTS tinyint_unsigned_table (
  id INT64 NOT NULL,
  tinyint_unsigned_col INT64,
) PRIMARY KEY(id);

CREATE TABLE IF NOT EXISTS tinytext_table (
  id INT64 NOT NULL,
  tinytext_col STRING(MAX),
) PRIMARY KEY(id);

CREATE TABLE IF NOT EXISTS varbinary_table (
  id INT64 NOT NULL,
  varbinary_col BYTES(MAX),
) PRIMARY KEY(id);

CREATE TABLE IF NOT EXISTS varchar_table (
  id INT64 NOT NULL,
  varchar_col STRING(21000),
) PRIMARY KEY(id);

CREATE TABLE IF NOT EXISTS year_table (
  id INT64 NOT NULL,
  year_col STRING(MAX),
) PRIMARY KEY(id);

CREATE TABLE IF NOT EXISTS spatial_linestring (
  id INT64 NOT NULL,
  path STRING(MAX),
) PRIMARY KEY(id);

CREATE TABLE IF NOT EXISTS spatial_multilinestring (
  id INT64 NOT NULL,
  paths STRING(MAX),
) PRIMARY KEY(id);

CREATE TABLE IF NOT EXISTS spatial_multipoint (
  id INT64 NOT NULL,
  points STRING(MAX),
) PRIMARY KEY(id);

CREATE TABLE IF NOT EXISTS spatial_multipolygon (
  id INT64 NOT NULL,
  areas STRING(MAX),
) PRIMARY KEY(id);

CREATE TABLE IF NOT EXISTS spatial_point (
  id INT64 NOT NULL,
  location STRING(MAX),
) PRIMARY KEY(id);

CREATE TABLE IF NOT EXISTS spatial_polygon (
  id INT64 NOT NULL,
  area STRING(MAX),
) PRIMARY KEY(id);

CREATE TABLE IF NOT EXISTS bigint_pk_table (
  id INT64 NOT NULL,
  bigint_pk_col INT64 NOT NULL,
) PRIMARY KEY(id);

CREATE TABLE IF NOT EXISTS bigint_unsigned_pk_table (
  id NUMERIC NOT NULL,
  bigint_unsigned_pk_col NUMERIC NOT NULL,
) PRIMARY KEY(id);

CREATE TABLE IF NOT EXISTS int_pk_table (
   id INT64 NOT NULL,
   int_pk_col INT64 NOT NULL,
) PRIMARY KEY(id);

CREATE TABLE IF NOT EXISTS int_unsigned_pk_table (
   id INT64 NOT NULL,
   int_unsigned_pk_col INT64 NOT NULL,
) PRIMARY KEY(id);

CREATE TABLE IF NOT EXISTS medium_int_pk_table (
   id INT64 NOT NULL,
   medium_int_pk_col INT64 NOT NULL,
) PRIMARY KEY(id);

CREATE TABLE IF NOT EXISTS medium_int_unsigned_pk_table (
   id INT64 NOT NULL,
   medium_int_unsigned_pk_col INT64 NOT NULL,
) PRIMARY KEY(id);

CREATE TABLE IF NOT EXISTS small_int_pk_table (
   id INT64 NOT NULL,
   small_int_pk_col INT64 NOT NULL,
) PRIMARY KEY(id);

CREATE TABLE IF NOT EXISTS small_int_unsigned_pk_table (
   id INT64 NOT NULL,
   small_int_unsigned_pk_col INT64 NOT NULL,
) PRIMARY KEY(id);

CREATE TABLE IF NOT EXISTS tiny_int_pk_table (
   id INT64 NOT NULL,
   tiny_int_pk_col INT64 NOT NULL,
) PRIMARY KEY(id);

CREATE TABLE IF NOT EXISTS tiny_int_unsigned_pk_table (
   id INT64 NOT NULL,
   tiny_int_unsigned_pk_col INT64 NOT NULL,
) PRIMARY KEY(id);

CREATE TABLE IF NOT EXISTS bit_pk_table (
  id INT64 NOT NULL,
  bit_pk_col INT64 NOT NULL,
) PRIMARY KEY(id);

CREATE TABLE IF NOT EXISTS bit_1_pk_table (
    id BOOL NOT NULL,
    bit_1_pk_col BOOL NOT NULL,
) PRIMARY KEY(id);

CREATE TABLE IF NOT EXISTS binary_pk_table (
  id BYTES(20) NOT NULL,
  binary_pk_col BYTES(20) NOT NULL,
) PRIMARY KEY(id);


CREATE TABLE IF NOT EXISTS varbinary_pk_table (
  id BYTES(20) NOT NULL,
  varbinary_pk_col BYTES(20) NOT NULL,
) PRIMARY KEY(id);

CREATE TABLE IF NOT EXISTS tiny_blob_pk_table (
  id BYTES(20) NOT NULL,
  tiny_blob_pk_col BYTES(20) NOT NULL,
) PRIMARY KEY(id);

CREATE TABLE IF NOT EXISTS char_pk_table (
  id STRING(20) NOT NULL,
  char_pk_col STRING(20) NOT NULL,
) PRIMARY KEY(id);

CREATE TABLE IF NOT EXISTS varchar_pk_table (
  id STRING(20) NOT NULL,
  varchar_pk_col STRING(20) NOT NULL,
) PRIMARY KEY(id);

CREATE TABLE IF NOT EXISTS tiny_text_pk_table (
  id STRING(20) NOT NULL,
  tiny_text_pk_col STRING(20) NOT NULL,
) PRIMARY KEY(id);

CREATE TABLE IF NOT EXISTS date_time_pk_table (
    id TIMESTAMP NOT NULL,
    date_time_pk_col TIMESTAMP NOT NULL,
    ) PRIMARY KEY(id);

CREATE TABLE IF NOT EXISTS timestamp_pk_table (
                                                  id TIMESTAMP NOT NULL,
                                                  timestamp_pk_col TIMESTAMP NOT NULL,
) PRIMARY KEY(id);

<<<<<<< HEAD
CREATE TABLE IF NOT EXISTS date_pk_table (
  id TIMESTAMP NOT NULL,
  date_pk_col TIMESTAMP NOT NULL,
=======
CREATE TABLE IF NOT EXISTS year_pk_table (
  id INT64 NOT NULL,
  year_pk_col INT64 NOT NULL,
>>>>>>> d5fb5933
) PRIMARY KEY(id);<|MERGE_RESOLUTION|>--- conflicted
+++ resolved
@@ -323,13 +323,10 @@
                                                   timestamp_pk_col TIMESTAMP NOT NULL,
 ) PRIMARY KEY(id);
 
-<<<<<<< HEAD
 CREATE TABLE IF NOT EXISTS date_pk_table (
   id TIMESTAMP NOT NULL,
   date_pk_col TIMESTAMP NOT NULL,
-=======
 CREATE TABLE IF NOT EXISTS year_pk_table (
   id INT64 NOT NULL,
   year_pk_col INT64 NOT NULL,
->>>>>>> d5fb5933
 ) PRIMARY KEY(id);