CREATE TABLE IF NOT EXISTS bigint_table (
  id INT64 NOT NULL,
  bigint_col int64,
) PRIMARY KEY(id);

CREATE TABLE IF NOT EXISTS bigint_unsigned_table (
  id INT64 NOT NULL,
  bigint_unsigned_col NUMERIC,
) PRIMARY KEY(id);

CREATE TABLE IF NOT EXISTS binary_table (
  id INT64 NOT NULL,
  binary_col BYTES(MAX),
) PRIMARY KEY(id);

CREATE TABLE IF NOT EXISTS bit_table (
  id INT64 NOT NULL,
  bit_col BYTES(MAX),
) PRIMARY KEY(id);

CREATE TABLE IF NOT EXISTS bit8_table (
  id INT64 NOT NULL,
  -- testing mapping bit to int64
  bit8_col INT64,
) PRIMARY KEY(id);

CREATE TABLE IF NOT EXISTS bit1_table (
  id INT64 NOT NULL,
  -- testing mapping bit to Bool
  bit1_col BOOL,
) PRIMARY KEY(id);

CREATE TABLE IF NOT EXISTS blob_table (
  id INT64 NOT NULL,
  blob_col BYTES(MAX),
) PRIMARY KEY(id);

CREATE TABLE IF NOT EXISTS bool_table (
  id INT64 NOT NULL,
  bool_col BOOL,
) PRIMARY KEY(id);

CREATE TABLE IF NOT EXISTS boolean_table (
  id INT64 NOT NULL,
  boolean_col BOOL,
) PRIMARY KEY(id);

CREATE TABLE IF NOT EXISTS char_table (
  id INT64 NOT NULL,
  char_col STRING(255),
) PRIMARY KEY(id);

CREATE TABLE IF NOT EXISTS date_table (
  id INT64 NOT NULL,
  date_col DATE,
) PRIMARY KEY(id);

CREATE TABLE IF NOT EXISTS datetime_table (
  id INT64 NOT NULL,
  datetime_col TIMESTAMP,
) PRIMARY KEY(id);

CREATE TABLE IF NOT EXISTS decimal_table (
  id INT64 NOT NULL,
  decimal_col NUMERIC,
) PRIMARY KEY(id);

CREATE TABLE IF NOT EXISTS double_table (
  id INT64 NOT NULL,
  double_col FLOAT64,
) PRIMARY KEY(id);

CREATE TABLE IF NOT EXISTS enum_table (
  id INT64 NOT NULL,
  enum_col STRING(MAX),
) PRIMARY KEY(id);

CREATE TABLE IF NOT EXISTS float_table (
  id INT64 NOT NULL,
  float_col FLOAT64,
) PRIMARY KEY(id);

CREATE TABLE IF NOT EXISTS int_table (
  id INT64 NOT NULL,
  int_col INT64,
) PRIMARY KEY(id);

CREATE TABLE IF NOT EXISTS `integer_unsigned_table` (
  id INT64 NOT NULL,
  integer_unsigned_col INT64,
) PRIMARY KEY(id);

CREATE TABLE IF NOT EXISTS `smallint_unsigned_table` (
  id INT64 NOT NULL,
  `smallint_unsigned_col` INT64,
) PRIMARY KEY(id);

CREATE TABLE IF NOT EXISTS test_json_table (
  id INT64 NOT NULL,
  test_json_col JSON,
) PRIMARY KEY(id);


CREATE TABLE IF NOT EXISTS longblob_table (
  id INT64 NOT NULL,
  longblob_col BYTES(MAX),
) PRIMARY KEY(id);

CREATE TABLE IF NOT EXISTS longtext_table (
  id INT64 NOT NULL,
  longtext_col STRING(MAX),
) PRIMARY KEY(id);

CREATE TABLE IF NOT EXISTS mediumblob_table (
  id INT64 NOT NULL,
  mediumblob_col BYTES(MAX),
) PRIMARY KEY(id);

CREATE TABLE IF NOT EXISTS mediumint_table (
  id int64 not null,
  mediumint_col int64,
) primary key(id);

CREATE TABLE IF NOT EXISTS mediumint_unsigned_table (
  id int64 not null,
  mediumint_unsigned_col int64,
) primary key(id);


CREATE TABLE IF NOT EXISTS mediumtext_table (
  id INT64 NOT NULL,
  mediumtext_col STRING(MAX),
) PRIMARY KEY(id);

CREATE TABLE IF NOT EXISTS set_table (
  id INT64 NOT NULL,
  set_col STRING(MAX),
) PRIMARY KEY(id);

CREATE TABLE IF NOT EXISTS smallint_table (
  id INT64 NOT NULL,
  smallint_col INT64,
) PRIMARY KEY(id);

CREATE TABLE IF NOT EXISTS text_table (
  id INT64 NOT NULL,
  text_col STRING(MAX),
) PRIMARY KEY(id);

CREATE TABLE IF NOT EXISTS time_table (
  id INT64 NOT NULL,
  time_col STRING(MAX),
) PRIMARY KEY(id);

CREATE TABLE IF NOT EXISTS timestamp_table (
  id INT64 NOT NULL,
  timestamp_col TIMESTAMP,
) PRIMARY KEY(id);

CREATE TABLE IF NOT EXISTS tinyblob_table (
  id INT64 NOT NULL,
  tinyblob_col BYTES(MAX),
) PRIMARY KEY(id);

CREATE TABLE IF NOT EXISTS tinyint_table (
  id INT64 NOT NULL,
  tinyint_col INT64,
) PRIMARY KEY(id);

CREATE TABLE IF NOT EXISTS tinyint_unsigned_table (
  id INT64 NOT NULL,
  tinyint_unsigned_col INT64,
) PRIMARY KEY(id);

CREATE TABLE IF NOT EXISTS tinytext_table (
  id INT64 NOT NULL,
  tinytext_col STRING(MAX),
) PRIMARY KEY(id);

CREATE TABLE IF NOT EXISTS varbinary_table (
  id INT64 NOT NULL,
  varbinary_col BYTES(MAX),
) PRIMARY KEY(id);

CREATE TABLE IF NOT EXISTS varchar_table (
  id INT64 NOT NULL,
  varchar_col STRING(21000),
) PRIMARY KEY(id);

CREATE TABLE IF NOT EXISTS year_table (
  id INT64 NOT NULL,
  year_col STRING(MAX),
) PRIMARY KEY(id);

CREATE TABLE IF NOT EXISTS spatial_linestring (
  id INT64 NOT NULL,
  path STRING(MAX),
) PRIMARY KEY(id);

CREATE TABLE IF NOT EXISTS spatial_multilinestring (
  id INT64 NOT NULL,
  paths STRING(MAX),
) PRIMARY KEY(id);

CREATE TABLE IF NOT EXISTS spatial_multipoint (
  id INT64 NOT NULL,
  points STRING(MAX),
) PRIMARY KEY(id);

CREATE TABLE IF NOT EXISTS spatial_multipolygon (
  id INT64 NOT NULL,
  areas STRING(MAX),
) PRIMARY KEY(id);

CREATE TABLE IF NOT EXISTS spatial_point (
  id INT64 NOT NULL,
  location STRING(MAX),
) PRIMARY KEY(id);

CREATE TABLE IF NOT EXISTS spatial_polygon (
  id INT64 NOT NULL,
  area STRING(MAX),
) PRIMARY KEY(id);

CREATE TABLE IF NOT EXISTS bigint_pk_table (
  id INT64 NOT NULL,
  bigint_pk_col INT64 NOT NULL,
) PRIMARY KEY(id);

CREATE TABLE IF NOT EXISTS bigint_unsigned_pk_table (
  id NUMERIC NOT NULL,
  bigint_unsigned_pk_col NUMERIC NOT NULL,
) PRIMARY KEY(id);

CREATE TABLE IF NOT EXISTS int_pk_table (
   id INT64 NOT NULL,
   int_pk_col INT64 NOT NULL,
) PRIMARY KEY(id);

CREATE TABLE IF NOT EXISTS int_unsigned_pk_table (
   id INT64 NOT NULL,
   int_unsigned_pk_col INT64 NOT NULL,
) PRIMARY KEY(id);

CREATE TABLE IF NOT EXISTS medium_int_pk_table (
   id INT64 NOT NULL,
   medium_int_pk_col INT64 NOT NULL,
) PRIMARY KEY(id);

CREATE TABLE IF NOT EXISTS medium_int_unsigned_pk_table (
   id INT64 NOT NULL,
   medium_int_unsigned_pk_col INT64 NOT NULL,
) PRIMARY KEY(id);

CREATE TABLE IF NOT EXISTS small_int_pk_table (
   id INT64 NOT NULL,
   small_int_pk_col INT64 NOT NULL,
) PRIMARY KEY(id);

CREATE TABLE IF NOT EXISTS small_int_unsigned_pk_table (
   id INT64 NOT NULL,
   small_int_unsigned_pk_col INT64 NOT NULL,
) PRIMARY KEY(id);

CREATE TABLE IF NOT EXISTS tiny_int_pk_table (
   id INT64 NOT NULL,
   tiny_int_pk_col INT64 NOT NULL,
) PRIMARY KEY(id);

CREATE TABLE IF NOT EXISTS tiny_int_unsigned_pk_table (
   id INT64 NOT NULL,
   tiny_int_unsigned_pk_col INT64 NOT NULL,
) PRIMARY KEY(id);

CREATE TABLE IF NOT EXISTS bit_pk_table (
  id INT64 NOT NULL,
  bit_pk_col INT64 NOT NULL,
) PRIMARY KEY(id);

CREATE TABLE IF NOT EXISTS bit_1_pk_table (
    id BOOL NOT NULL,
    bit_1_pk_col BOOL NOT NULL,
) PRIMARY KEY(id);

CREATE TABLE IF NOT EXISTS binary_pk_table (
  id BYTES(20) NOT NULL,
  binary_pk_col BYTES(20) NOT NULL,
) PRIMARY KEY(id);


CREATE TABLE IF NOT EXISTS varbinary_pk_table (
  id BYTES(20) NOT NULL,
  varbinary_pk_col BYTES(20) NOT NULL,
) PRIMARY KEY(id);

CREATE TABLE IF NOT EXISTS tiny_blob_pk_table (
  id BYTES(20) NOT NULL,
  tiny_blob_pk_col BYTES(20) NOT NULL,
) PRIMARY KEY(id);

CREATE TABLE IF NOT EXISTS char_pk_table (
  id STRING(20) NOT NULL,
  char_pk_col STRING(20) NOT NULL,
) PRIMARY KEY(id);

CREATE TABLE IF NOT EXISTS varchar_pk_table (
  id STRING(20) NOT NULL,
  varchar_pk_col STRING(20) NOT NULL,
) PRIMARY KEY(id);

CREATE TABLE IF NOT EXISTS tiny_text_pk_table (
  id STRING(20) NOT NULL,
  tiny_text_pk_col STRING(20) NOT NULL,
) PRIMARY KEY(id);

CREATE TABLE IF NOT EXISTS date_time_pk_table (
    id TIMESTAMP NOT NULL,
    date_time_pk_col TIMESTAMP NOT NULL,
    ) PRIMARY KEY(id);

CREATE TABLE IF NOT EXISTS timestamp_pk_table (
                                                  id TIMESTAMP NOT NULL,
                                                  timestamp_pk_col TIMESTAMP NOT NULL,
) PRIMARY KEY(id);

CREATE TABLE IF NOT EXISTS bool_pk_table (
  id BOOL NOT NULL,
  bool_pk_col BOOL NOT NULL,
) PRIMARY KEY(id);

CREATE TABLE IF NOT EXISTS year_pk_table (
  id INT64 NOT NULL,
  year_pk_col INT64 NOT NULL,
) PRIMARY KEY(id);

CREATE TABLE IF NOT EXISTS date_pk_table (
  id DATE NOT NULL,
  date_pk_col DATE NOT NULL,
) PRIMARY KEY(id);

<<<<<<< HEAD
CREATE TABLE time_pk_table (
    id STRING(MAX) NOT NULL,
    time_pk_col STRING(MAX) NOT NULL
=======
CREATE TABLE IF NOT EXISTS decimal_pk_table (
  id NUMERIC NOT NULL,
  decimal_pk_col NUMERIC NOT NULL,
>>>>>>> c2cd0e5e
) PRIMARY KEY(id);<|MERGE_RESOLUTION|>--- conflicted
+++ resolved
@@ -338,13 +338,12 @@
   date_pk_col DATE NOT NULL,
 ) PRIMARY KEY(id);
 
-<<<<<<< HEAD
-CREATE TABLE time_pk_table (
-    id STRING(MAX) NOT NULL,
-    time_pk_col STRING(MAX) NOT NULL
-=======
 CREATE TABLE IF NOT EXISTS decimal_pk_table (
   id NUMERIC NOT NULL,
   decimal_pk_col NUMERIC NOT NULL,
->>>>>>> c2cd0e5e
+) PRIMARY KEY(id);
+
+CREATE TABLE time_pk_table (
+  id STRING(MAX) NOT NULL,
+  time_pk_col STRING(MAX) NOT NULL
 ) PRIMARY KEY(id);