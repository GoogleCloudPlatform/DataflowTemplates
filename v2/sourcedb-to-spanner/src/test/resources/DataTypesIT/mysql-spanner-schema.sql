--- conflicted
+++ resolved
@@ -348,13 +348,12 @@
   float_pk_col FLOAT64 NOT NULL,
 ) PRIMARY KEY(id);
 
-<<<<<<< HEAD
+CREATE TABLE IF NOT EXISTS double_pk_table (
+  id FLOAT64 NOT NULL,
+  double_pk_col FLOAT64 NOT NULL,
+) PRIMARY KEY(id);
+
 CREATE TABLE time_pk_table (
   id STRING(MAX) NOT NULL,
   time_pk_col STRING(MAX) NOT NULL
-=======
-CREATE TABLE IF NOT EXISTS double_pk_table (
-  id FLOAT64 NOT NULL,
-  double_pk_col FLOAT64 NOT NULL,
->>>>>>> 3563d534
 ) PRIMARY KEY(id);