CREATE TABLE IF NOT EXISTS bigint_table (
  id INT64 NOT NULL,
  bigint_col int64,
) PRIMARY KEY(id);

CREATE TABLE IF NOT EXISTS bigint_unsigned_table (
  id INT64 NOT NULL,
  bigint_unsigned_col NUMERIC,
) PRIMARY KEY(id);

CREATE TABLE IF NOT EXISTS binary_table (
  id INT64 NOT NULL,
  binary_col BYTES(MAX),
) PRIMARY KEY(id);

CREATE TABLE IF NOT EXISTS bit_table (
  id INT64 NOT NULL,
  bit_col BYTES(MAX),
) PRIMARY KEY(id);

CREATE TABLE IF NOT EXISTS bit8_table (
  id INT64 NOT NULL,
  -- testing mapping bit to int64
  bit8_col INT64,
) PRIMARY KEY(id);

CREATE TABLE IF NOT EXISTS bit1_table (
  id INT64 NOT NULL,
  -- testing mapping bit to Bool
  bit1_col BOOL,
) PRIMARY KEY(id);

CREATE TABLE IF NOT EXISTS blob_table (
  id INT64 NOT NULL,
  blob_col BYTES(MAX),
) PRIMARY KEY(id);

CREATE TABLE IF NOT EXISTS bool_table (
  id INT64 NOT NULL,
  bool_col BOOL,
) PRIMARY KEY(id);

CREATE TABLE IF NOT EXISTS boolean_table (
  id INT64 NOT NULL,
  boolean_col BOOL,
) PRIMARY KEY(id);

CREATE TABLE IF NOT EXISTS char_table (
  id INT64 NOT NULL,
  char_col STRING(255),
) PRIMARY KEY(id);

CREATE TABLE IF NOT EXISTS date_table (
  id INT64 NOT NULL,
  date_col DATE,
) PRIMARY KEY(id);

CREATE TABLE IF NOT EXISTS datetime_table (
  id INT64 NOT NULL,
  datetime_col TIMESTAMP,
) PRIMARY KEY(id);

CREATE TABLE IF NOT EXISTS decimal_table (
  id INT64 NOT NULL,
  decimal_col NUMERIC,
) PRIMARY KEY(id);

CREATE TABLE IF NOT EXISTS double_table (
  id INT64 NOT NULL,
  double_col FLOAT64,
) PRIMARY KEY(id);

CREATE TABLE IF NOT EXISTS enum_table (
  id INT64 NOT NULL,
  enum_col STRING(MAX),
) PRIMARY KEY(id);

CREATE TABLE IF NOT EXISTS float_table (
  id INT64 NOT NULL,
  float_col FLOAT64,
) PRIMARY KEY(id);

CREATE TABLE IF NOT EXISTS int_table (
  id INT64 NOT NULL,
  int_col INT64,
) PRIMARY KEY(id);

CREATE TABLE IF NOT EXISTS `integer_unsigned_table` (
  id INT64 NOT NULL,
  integer_unsigned_col INT64,
) PRIMARY KEY(id);

CREATE TABLE IF NOT EXISTS `smallint_unsigned_table` (
  id INT64 NOT NULL,
  `smallint_unsigned_col` INT64,
) PRIMARY KEY(id);

CREATE TABLE IF NOT EXISTS test_json_table (
  id INT64 NOT NULL,
  test_json_col JSON,
) PRIMARY KEY(id);


CREATE TABLE IF NOT EXISTS longblob_table (
  id INT64 NOT NULL,
  longblob_col BYTES(MAX),
) PRIMARY KEY(id);

CREATE TABLE IF NOT EXISTS longtext_table (
  id INT64 NOT NULL,
  longtext_col STRING(MAX),
) PRIMARY KEY(id);

CREATE TABLE IF NOT EXISTS mediumblob_table (
  id INT64 NOT NULL,
  mediumblob_col BYTES(MAX),
) PRIMARY KEY(id);

CREATE TABLE IF NOT EXISTS mediumint_table (
  id int64 not null,
  mediumint_col int64,
) primary key(id);

CREATE TABLE IF NOT EXISTS mediumint_unsigned_table (
  id int64 not null,
  mediumint_unsigned_col int64,
) primary key(id);


CREATE TABLE IF NOT EXISTS mediumtext_table (
  id INT64 NOT NULL,
  mediumtext_col STRING(MAX),
) PRIMARY KEY(id);

CREATE TABLE IF NOT EXISTS set_table (
  id INT64 NOT NULL,
  set_col STRING(MAX),
) PRIMARY KEY(id);

CREATE TABLE IF NOT EXISTS smallint_table (
  id INT64 NOT NULL,
  smallint_col INT64,
) PRIMARY KEY(id);

CREATE TABLE IF NOT EXISTS text_table (
  id INT64 NOT NULL,
  text_col STRING(MAX),
) PRIMARY KEY(id);

CREATE TABLE IF NOT EXISTS time_table (
  id INT64 NOT NULL,
  time_col STRING(MAX),
) PRIMARY KEY(id);

CREATE TABLE IF NOT EXISTS timestamp_table (
  id INT64 NOT NULL,
  timestamp_col TIMESTAMP,
) PRIMARY KEY(id);

CREATE TABLE IF NOT EXISTS tinyblob_table (
  id INT64 NOT NULL,
  tinyblob_col BYTES(MAX),
) PRIMARY KEY(id);

CREATE TABLE IF NOT EXISTS tinyint_table (
  id INT64 NOT NULL,
  tinyint_col INT64,
) PRIMARY KEY(id);

CREATE TABLE IF NOT EXISTS tinyint_unsigned_table (
  id INT64 NOT NULL,
  tinyint_unsigned_col INT64,
) PRIMARY KEY(id);

CREATE TABLE IF NOT EXISTS tinytext_table (
  id INT64 NOT NULL,
  tinytext_col STRING(MAX),
) PRIMARY KEY(id);

CREATE TABLE IF NOT EXISTS varbinary_table (
  id INT64 NOT NULL,
  varbinary_col BYTES(MAX),
) PRIMARY KEY(id);

CREATE TABLE IF NOT EXISTS varchar_table (
  id INT64 NOT NULL,
  varchar_col STRING(21000),
) PRIMARY KEY(id);

CREATE TABLE IF NOT EXISTS year_table (
  id INT64 NOT NULL,
  year_col STRING(MAX),
) PRIMARY KEY(id);

CREATE TABLE IF NOT EXISTS spatial_linestring (
  id INT64 NOT NULL,
  path STRING(MAX),
) PRIMARY KEY(id);

CREATE TABLE IF NOT EXISTS spatial_multilinestring (
  id INT64 NOT NULL,
  paths STRING(MAX),
) PRIMARY KEY(id);

CREATE TABLE IF NOT EXISTS spatial_multipoint (
  id INT64 NOT NULL,
  points STRING(MAX),
) PRIMARY KEY(id);

CREATE TABLE IF NOT EXISTS spatial_multipolygon (
  id INT64 NOT NULL,
  areas STRING(MAX),
) PRIMARY KEY(id);

CREATE TABLE IF NOT EXISTS spatial_point (
  id INT64 NOT NULL,
  location STRING(MAX),
) PRIMARY KEY(id);

CREATE TABLE IF NOT EXISTS spatial_polygon (
  id INT64 NOT NULL,
  area STRING(MAX),
) PRIMARY KEY(id);

CREATE TABLE IF NOT EXISTS bigint_pk_table (
  id INT64 NOT NULL,
  bigint_pk_col INT64 NOT NULL,
) PRIMARY KEY(id);

CREATE TABLE IF NOT EXISTS bigint_unsigned_pk_table (
  id NUMERIC NOT NULL,
  bigint_unsigned_pk_col NUMERIC NOT NULL,
) PRIMARY KEY(id);

CREATE TABLE IF NOT EXISTS int_pk_table (
   id INT64 NOT NULL,
   int_pk_col INT64 NOT NULL,
) PRIMARY KEY(id);

CREATE TABLE IF NOT EXISTS int_unsigned_pk_table (
   id INT64 NOT NULL,
   int_unsigned_pk_col INT64 NOT NULL,
) PRIMARY KEY(id);

CREATE TABLE IF NOT EXISTS medium_int_pk_table (
   id INT64 NOT NULL,
   medium_int_pk_col INT64 NOT NULL,
) PRIMARY KEY(id);

CREATE TABLE IF NOT EXISTS medium_int_unsigned_pk_table (
   id INT64 NOT NULL,
   medium_int_unsigned_pk_col INT64 NOT NULL,
) PRIMARY KEY(id);

CREATE TABLE IF NOT EXISTS small_int_pk_table (
   id INT64 NOT NULL,
   small_int_pk_col INT64 NOT NULL,
) PRIMARY KEY(id);

CREATE TABLE IF NOT EXISTS small_int_unsigned_pk_table (
   id INT64 NOT NULL,
   small_int_unsigned_pk_col INT64 NOT NULL,
) PRIMARY KEY(id);

CREATE TABLE IF NOT EXISTS tiny_int_pk_table (
   id INT64 NOT NULL,
   tiny_int_pk_col INT64 NOT NULL,
) PRIMARY KEY(id);

CREATE TABLE IF NOT EXISTS tiny_int_unsigned_pk_table (
   id INT64 NOT NULL,
   tiny_int_unsigned_pk_col INT64 NOT NULL,
) PRIMARY KEY(id);

CREATE TABLE IF NOT EXISTS bit_pk_table (
  id INT64 NOT NULL,
  bit_pk_col INT64 NOT NULL,
) PRIMARY KEY(id);

CREATE TABLE IF NOT EXISTS bit_1_pk_table (
    id BOOL NOT NULL,
    bit_1_pk_col BOOL NOT NULL,
) PRIMARY KEY(id);

CREATE TABLE IF NOT EXISTS binary_pk_table (
  id BYTES(20) NOT NULL,
  binary_pk_col BYTES(20) NOT NULL,
) PRIMARY KEY(id);


CREATE TABLE IF NOT EXISTS varbinary_pk_table (
  id BYTES(20) NOT NULL,
  varbinary_pk_col BYTES(20) NOT NULL,
) PRIMARY KEY(id);

CREATE TABLE IF NOT EXISTS tiny_blob_pk_table (
  id BYTES(20) NOT NULL,
  tiny_blob_pk_col BYTES(20) NOT NULL,
) PRIMARY KEY(id);

CREATE TABLE IF NOT EXISTS char_pk_table (
  id STRING(20) NOT NULL,
  char_pk_col STRING(20) NOT NULL,
) PRIMARY KEY(id);

CREATE TABLE IF NOT EXISTS varchar_pk_table (
  id STRING(20) NOT NULL,
  varchar_pk_col STRING(20) NOT NULL,
) PRIMARY KEY(id);

CREATE TABLE IF NOT EXISTS tiny_text_pk_table (
  id STRING(20) NOT NULL,
  tiny_text_pk_col STRING(20) NOT NULL,
) PRIMARY KEY(id);

CREATE TABLE IF NOT EXISTS date_time_pk_table (
    id TIMESTAMP NOT NULL,
    date_time_pk_col TIMESTAMP NOT NULL,
    ) PRIMARY KEY(id);

CREATE TABLE IF NOT EXISTS timestamp_pk_table (
                                                  id TIMESTAMP NOT NULL,
                                                  timestamp_pk_col TIMESTAMP NOT NULL,
) PRIMARY KEY(id);

<<<<<<< HEAD
CREATE TABLE IF NOT EXISTS bool_pk_table (
  id BOOL NOT NULL,
  bool_pk_col BOOL NOT NULL,
=======
CREATE TABLE IF NOT EXISTS year_pk_table (
  id INT64 NOT NULL,
  year_pk_col INT64 NOT NULL,
>>>>>>> d5fb5933
) PRIMARY KEY(id);<|MERGE_RESOLUTION|>--- conflicted
+++ resolved
@@ -323,13 +323,10 @@
                                                   timestamp_pk_col TIMESTAMP NOT NULL,
 ) PRIMARY KEY(id);
 
-<<<<<<< HEAD
 CREATE TABLE IF NOT EXISTS bool_pk_table (
   id BOOL NOT NULL,
   bool_pk_col BOOL NOT NULL,
-=======
 CREATE TABLE IF NOT EXISTS year_pk_table (
   id INT64 NOT NULL,
   year_pk_col INT64 NOT NULL,
->>>>>>> d5fb5933
 ) PRIMARY KEY(id);