--- conflicted
+++ resolved
@@ -338,13 +338,12 @@
   date_pk_col DATE NOT NULL,
 ) PRIMARY KEY(id);
 
-<<<<<<< HEAD
+CREATE TABLE IF NOT EXISTS decimal_pk_table (
+  id NUMERIC NOT NULL,
+  decimal_pk_col NUMERIC NOT NULL,
+) PRIMARY KEY(id);
+
 CREATE TABLE IF NOT EXISTS float_pk_table (
   id FLOAT64 NOT NULL,
   float_pk_col FLOAT64 NOT NULL,
-=======
-CREATE TABLE IF NOT EXISTS decimal_pk_table (
-  id NUMERIC NOT NULL,
-  decimal_pk_col NUMERIC NOT NULL,
->>>>>>> c2cd0e5e
 ) PRIMARY KEY(id);