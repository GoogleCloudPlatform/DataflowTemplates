/*
 * Copyright (C) 2024 Google LLC
 *
 * Licensed under the Apache License, Version 2.0 (the "License"); you may not
 * use this file except in compliance with the License. You may obtain a copy of
 * the License at
 *
 *   http://www.apache.org/licenses/LICENSE-2.0
 *
 * Unless required by applicable law or agreed to in writing, software
 * distributed under the License is distributed on an "AS IS" BASIS, WITHOUT
 * WARRANTIES OR CONDITIONS OF ANY KIND, either express or implied. See the
 * License for the specific language governing permissions and limitations under
 * the License.
 */
package com.google.cloud.teleport.v2.source.reader.io.jdbc.uniformsplitter.range;

import static com.google.cloud.teleport.v2.source.reader.io.jdbc.uniformsplitter.range.BoundaryExtractorFactory.BYTE_ARRAY_CLASS;
import static com.google.common.truth.Truth.assertThat;
import static org.junit.Assert.assertThrows;

import com.google.cloud.teleport.v2.source.reader.io.jdbc.uniformsplitter.stringmapper.CollationMapper;
import com.google.cloud.teleport.v2.source.reader.io.jdbc.uniformsplitter.stringmapper.CollationReference;
import java.math.BigDecimal;
import java.math.BigInteger;
import java.sql.Timestamp;
import java.time.Duration;
import java.time.Instant;
import java.util.Map;
import org.apache.beam.sdk.transforms.DoFn.ProcessContext;
import org.apache.beam.sdk.values.PCollectionView;
import org.apache.commons.pool.impl.GenericObjectPool;
import org.junit.Test;
import org.junit.runner.RunWith;
import org.mockito.junit.MockitoJUnitRunner;

/** Test class for {@link BoundarySplitterFactory}. */
@RunWith(MockitoJUnitRunner.class)
public class BoundarySplitterFactoryTest {
  @Test
  public void testLongBoundarySplitter() {
    BoundarySplitter<Long> splitter = BoundarySplitterFactory.create(Long.class);

    assertThat(splitter.getSplitPoint(Long.MAX_VALUE - 2, Long.MAX_VALUE, null, null, null))
        .isEqualTo(Long.MAX_VALUE - 1);
    assertThat(splitter.getSplitPoint(Long.MIN_VALUE, Long.MIN_VALUE + 4, null, null, null))
        .isEqualTo(Long.MIN_VALUE + 2);
    assertThat(splitter.getSplitPoint(Long.MIN_VALUE, Long.MAX_VALUE, null, null, null))
        .isEqualTo(-1L);
    assertThat(splitter.getSplitPoint(10L, 0L, null, null, null)).isEqualTo(5L);
    assertThat(splitter.getSplitPoint(null, null, null, null, null)).isNull();
    assertThat(splitter.getSplitPoint(Long.MIN_VALUE + 2L, null, null, null, null))
        .isEqualTo(Long.MIN_VALUE + 1);
    assertThat(splitter.getSplitPoint(null, Long.MIN_VALUE, null, null, null))
        .isEqualTo(Long.MIN_VALUE);
  }

  @Test
  public void testIntegerBoundarySplitter() {
    BoundarySplitter<Integer> splitter = BoundarySplitterFactory.create(Integer.class);

    assertThat(splitter.getSplitPoint(Integer.MAX_VALUE - 2, Integer.MAX_VALUE, null, null, null))
        .isEqualTo(Integer.MAX_VALUE - 1);
    assertThat(splitter.getSplitPoint(Integer.MIN_VALUE, Integer.MIN_VALUE + 4, null, null, null))
        .isEqualTo(Integer.MIN_VALUE + 2);
    assertThat(splitter.getSplitPoint(Integer.MIN_VALUE, Integer.MAX_VALUE, null, null, null))
        .isEqualTo(-1);
    assertThat(splitter.getSplitPoint(10, 0, null, null, null)).isEqualTo(5);
    assertThat(splitter.getSplitPoint(null, null, null, null, null)).isNull();
    assertThat(splitter.getSplitPoint(Integer.MIN_VALUE + 1, null, null, null, null))
        .isEqualTo(Integer.MIN_VALUE);
    assertThat(splitter.getSplitPoint(null, Integer.MIN_VALUE + 1, null, null, null))
        .isEqualTo(Integer.MIN_VALUE);
  }

  @Test
  public void testBigIntegerBoundarySplitter() {
    BoundarySplitter<BigInteger> splitter = BoundarySplitterFactory.create(BigInteger.class);
    BigInteger start = BigInteger.valueOf(Long.MAX_VALUE).multiply(BigInteger.valueOf(10L));
    BigInteger startByTwo = BigInteger.valueOf(Long.MAX_VALUE).multiply(BigInteger.valueOf(5L));
    BigInteger end = BigInteger.valueOf(Long.MAX_VALUE).multiply(BigInteger.valueOf(20L));
    BigInteger mid = BigInteger.valueOf(Long.MAX_VALUE).multiply(BigInteger.valueOf(15L));

    assertThat(splitter.getSplitPoint(start, end, null, null, null)).isEqualTo(mid);
    assertThat(splitter.getSplitPoint(start, BigInteger.valueOf(0L), null, null, null))
        .isEqualTo(startByTwo);
    assertThat(
            splitter.getSplitPoint(
                BigInteger.valueOf(Long.MIN_VALUE),
                BigInteger.valueOf(Long.MAX_VALUE),
                null,
                null,
                null))
        .isEqualTo(BigInteger.valueOf(-1L));
    assertThat(splitter.getSplitPoint(null, null, null, null, null)).isNull();
    assertThat(splitter.getSplitPoint(BigInteger.valueOf(42L), null, null, null, null))
        .isEqualTo(BigInteger.valueOf(21L));
    assertThat(splitter.getSplitPoint(null, BigInteger.valueOf(42L), null, null, null))
        .isEqualTo(BigInteger.valueOf(21L));
  }

  @Test
  public void testBigDecimalBoundarySplitterWholeNumbers() {
    BoundarySplitter<BigDecimal> splitter = BoundarySplitterFactory.create(BigDecimal.class);
    BigDecimal start =
        new BigDecimal(BigInteger.valueOf(Long.MAX_VALUE).multiply(BigInteger.valueOf(10L)));
    BigDecimal startByTwo =
        new BigDecimal(BigInteger.valueOf(Long.MAX_VALUE).multiply(BigInteger.valueOf(5L)));
    BigDecimal end =
        new BigDecimal(BigInteger.valueOf(Long.MAX_VALUE).multiply(BigInteger.valueOf(20L)));
    BigDecimal mid =
        new BigDecimal(BigInteger.valueOf(Long.MAX_VALUE).multiply(BigInteger.valueOf(15L)));
    BigDecimal zero = new BigDecimal(BigInteger.valueOf(Long.MAX_VALUE).multiply(BigInteger.ZERO));
    BigDecimal negOne = new BigDecimal(BigInteger.valueOf(-1L));
    BigDecimal longMax = new BigDecimal(BigInteger.valueOf(Long.MAX_VALUE));
    BigDecimal longMin = new BigDecimal(BigInteger.valueOf(Long.MIN_VALUE));
    BigDecimal fortyTwo = new BigDecimal(BigInteger.valueOf(42L));
    BigDecimal twentyOne = new BigDecimal(BigInteger.valueOf(21L));

    PartitionColumn partitionColumn =
        PartitionColumn.builder()
            .setColumnName("col1")
            .setColumnClass(BigDecimal.class)
            .setNumericScale(0)
            .build();

    assertThat(splitter.getSplitPoint(start, end, partitionColumn, null, null)).isEqualTo(mid);
    assertThat(splitter.getSplitPoint(start, zero, partitionColumn, null, null))
        .isEqualTo(startByTwo);
    assertThat(splitter.getSplitPoint(longMin, longMax, partitionColumn, null, null))
        .isEqualTo(negOne);
    assertThat(splitter.getSplitPoint(null, null, partitionColumn, null, null)).isNull();
    assertThat(splitter.getSplitPoint(fortyTwo, null, partitionColumn, null, null))
        .isEqualTo(twentyOne);
    assertThat(splitter.getSplitPoint(null, fortyTwo, partitionColumn, null, null))
        .isEqualTo(twentyOne);

    // Null checks
    assertThrows(
        NullPointerException.class, () -> splitter.getSplitPoint(start, end, null, null, null));
    assertThrows(
        NullPointerException.class,
        () ->
            // can't test via the splitter we need to use a different type since numeric scale is
            // required for BigDecimal columns
            BoundarySplitterFactory.splitBigDecimals(
                start,
                end,
                PartitionColumn.builder()
                    .setColumnName("col1")
                    .setColumnClass(Integer.class)
                    .build()));
  }

  @Test
  public void testBigDecimalBoundarySplitterRealNumbers() {
    BoundarySplitter<BigDecimal> splitter = BoundarySplitterFactory.create(BigDecimal.class);
    BigDecimal start = new BigDecimal("1.01");
    BigDecimal end = new BigDecimal("1.03");

    PartitionColumn partitionColumn =
        PartitionColumn.builder()
            .setColumnName("col1")
            .setColumnClass(BigDecimal.class)
            .setNumericScale(2)
            .build();
    System.out.println(partitionColumn.numericScale());

    assertThat(splitter.getSplitPoint(start, end, partitionColumn, null, null))
        .isEqualTo(new BigDecimal("1.02"));

    assertThat(splitter.getSplitPoint(start, start, partitionColumn, null, null)).isEqualTo(start);
    assertThat(splitter.getSplitPoint(null, null, partitionColumn, null, null)).isNull();
    assertThat(splitter.getSplitPoint(null, end, partitionColumn, null, null))
        .isEqualTo(new BigDecimal("0.51"));
    assertThat(splitter.getSplitPoint(start, null, partitionColumn, null, null))
        .isEqualTo(new BigDecimal("0.50"));
  }

  @Test
  public void testDateBoundarySplitter() {
    BoundarySplitter<java.sql.Date> splitter = BoundarySplitterFactory.create(java.sql.Date.class);

    java.sql.Date start = java.sql.Date.valueOf("2025-12-01");
    java.sql.Date end = java.sql.Date.valueOf("2025-12-11");
    java.sql.Date mid = java.sql.Date.valueOf("2025-12-06");

    assertThat(splitter.getSplitPoint(start, end, null, null, null)).isEqualTo(mid);
    assertThat(splitter.getSplitPoint(null, null, null, null, null)).isNull();
    assertThat(splitter.getSplitPoint(null, end, null, null, null)).isNotNull();
    assertThat(splitter.getSplitPoint(start, null, null, null, null)).isNotNull();
    assertThat(splitter.getSplitPoint(start, start, null, null, null)).isEqualTo(start);
  }

  @Test
  public void testBytesIntegerBoundarySplitter() {
    BoundarySplitter<byte[]> splitter = BoundarySplitterFactory.create(BYTE_ARRAY_CLASS);
    byte[] start =
        BigInteger.valueOf(Long.MAX_VALUE).multiply(BigInteger.valueOf(10L)).toByteArray();
    byte[] startByTwo =
        BigInteger.valueOf(Long.MAX_VALUE).multiply(BigInteger.valueOf(5L)).toByteArray();
    byte[] end = BigInteger.valueOf(Long.MAX_VALUE).multiply(BigInteger.valueOf(20L)).toByteArray();
    byte[] mid = BigInteger.valueOf(Long.MAX_VALUE).multiply(BigInteger.valueOf(15L)).toByteArray();
    byte[] zero = BigInteger.ZERO.toByteArray();
    byte[] negOne = BigInteger.valueOf(-1L).toByteArray();
    byte[] longMax = BigInteger.valueOf(Long.MAX_VALUE).toByteArray();
    byte[] longMin = BigInteger.valueOf(Long.MIN_VALUE).toByteArray();
    byte[] fortyTwo = BigInteger.valueOf(42L).toByteArray();
    byte[] twentyOne = BigInteger.valueOf(21L).toByteArray();

    assertThat(splitter.getSplitPoint(start, end, null, null, null)).isEqualTo(mid);
    assertThat(splitter.getSplitPoint(start, zero, null, null, null)).isEqualTo(startByTwo);
    assertThat(splitter.getSplitPoint(longMax, longMin, null, null, null)).isEqualTo(negOne);
    assertThat(splitter.getSplitPoint(null, null, null, null, null)).isNull();
    assertThat(splitter.getSplitPoint(fortyTwo, null, null, null, null)).isEqualTo(twentyOne);
    assertThat(splitter.getSplitPoint(null, fortyTwo, null, null, null)).isEqualTo(twentyOne);
  }

  @Test
  public void testStringBoundarySplitter() {

    BoundaryTypeMapper mapper = new TestBoundaryTypeMapper();
    BoundarySplitter<String> splitter = BoundarySplitterFactory.create(String.class);
    StringBuilder repeatedA = new StringBuilder();
    StringBuilder repeatedAvg = new StringBuilder();
    StringBuilder longPaddedAvg = new StringBuilder();
    StringBuilder repeatedZ = new StringBuilder();
    for (int i = 0; i < 255; i++) {
      repeatedA.append('a');
      if (i == 0) {
        repeatedAvg.append('m');
        longPaddedAvg.append('m');
      } else {
        // The average of zz and aa is mz, just like average of 99 and 00 is 49.
        repeatedAvg.append('z');
        longPaddedAvg.append('a');
      }
      repeatedZ.append('z');
    }

    PartitionColumn partitionColumn =
        PartitionColumn.builder()
            .setColumnName("col1")
            .setColumnClass(String.class)
            .setStringCollation(
                CollationReference.builder()
                    .setDbCharacterSet("latin1")
                    .setDbCollation("latin1_general_cs")
                    .setPadSpace(true)
                    .build())
            .setStringMaxLength(255)
            .build();

    // Same Length
    assertThat(
            splitter.getSplitPoint(
                "Spanner",
                "branner",
                partitionColumn.toBuilder().setStringMaxLength(7).build(),
                mapper,
                null))
        .isEqualTo("kdanner");
    // Variable Length
    assertThat(
            splitter.getSplitPoint(
                "cat",
                "mouse",
                partitionColumn.toBuilder().setStringMaxLength(5).build(),
                mapper,
                null))
        .isEqualTo("hhtwc");
    // Null and empty
    assertThat(splitter.getSplitPoint(null, null, partitionColumn, mapper, null)).isNull();
    assertThat(
            splitter.getSplitPoint(
                null, "z", partitionColumn.toBuilder().setStringMaxLength(1).build(), mapper, null))
        .isEqualTo("m");
    assertThat(
            splitter.getSplitPoint(
                "z", null, partitionColumn.toBuilder().setStringMaxLength(1).build(), mapper, null))
        .isEqualTo("m");
    assertThat(
            splitter.getSplitPoint(
                "z", "", partitionColumn.toBuilder().setStringMaxLength(1).build(), mapper, null))
        .isEqualTo("m");
    assertThat(
            splitter.getSplitPoint(
                "", "z", partitionColumn.toBuilder().setStringMaxLength(1).build(), mapper, null))
        .isEqualTo("m");

    // Long string
    assertThat(
            splitter.getSplitPoint(
                repeatedA.toString(),
                repeatedZ.toString(),
                partitionColumn.toBuilder().setStringMaxLength(255).build(),
                mapper,
                null))
        .isEqualTo(repeatedAvg.toString());
    assertThat(
            splitter.getSplitPoint(
                "a",
                "y",
                partitionColumn.toBuilder().setStringMaxLength(255).build(),
                mapper,
                null))
        .isEqualTo(longPaddedAvg.toString());

    // Null Checks.
    assertThrows(
        IllegalArgumentException.class,
        () -> splitter.getSplitPoint("Spanner", "branner", null, mapper, null));
    assertThrows(
        IllegalArgumentException.class,
        () -> splitter.getSplitPoint("Spanner", "branner", partitionColumn, null, null));
    // Mismatched types.
    assertThrows(
        IllegalArgumentException.class,
        () ->
            splitter.getSplitPoint(
                "Spanner",
                "branner",
                PartitionColumn.builder()
                    .setColumnName("intcol")
                    .setColumnClass(Integer.class)
                    // Missing numeric scale
                    .autoBuild(),
                mapper,
                null));
  }

  @Test
  public void testBoundarySplitterFactoryExceptions() {
    assertThrows(
        UnsupportedOperationException.class,
        () -> BoundarySplitterFactory.create(GenericObjectPool.class));
  }

  @Test
  public void testInstantMapping() {
    assertThat(BoundarySplitterFactory.instantToBigIntNanos(Instant.MIN))
        .isEqualTo(new BigInteger("-31557014167219200000000000"));
    assertThat(
            BoundarySplitterFactory.bigIntNanosToInstant(
                BoundarySplitterFactory.instantToBigIntNanos(Instant.MIN)))
        .isEqualTo(Instant.MIN);
    assertThat(BoundarySplitterFactory.instantToBigIntNanos(Instant.MAX))
        .isEqualTo(new BigInteger("31556889864403199999999999"));
    assertThat(
            BoundarySplitterFactory.bigIntNanosToInstant(
                BoundarySplitterFactory.instantToBigIntNanos(Instant.MAX)))
        .isEqualTo(Instant.MAX);
    assertThat(BoundarySplitterFactory.instantToBigIntNanos(Instant.EPOCH))
        .isEqualTo(new BigInteger("0"));
    assertThat(
            BoundarySplitterFactory.bigIntNanosToInstant(
                BoundarySplitterFactory.instantToBigIntNanos(Instant.EPOCH)))
        .isEqualTo(Instant.EPOCH);
    assertThat(BoundarySplitterFactory.instantToBigIntNanos(null)).isNull();
    assertThat(BoundarySplitterFactory.bigIntNanosToInstant(null)).isNull();
    assertThat(BoundarySplitterFactory.timeStampToInstant(null)).isNull();
    assertThat(BoundarySplitterFactory.instantToTimestamp(null)).isNull();
    assertThat(
            BoundarySplitterFactory.timeStampToInstant(
                Timestamp.valueOf("1970-01-01 00:00:00.000000000")))
        .isEqualTo(Instant.EPOCH);
    assertThat(BoundarySplitterFactory.instantToTimestamp(Instant.EPOCH))
        .isEqualTo(Timestamp.valueOf("1970-01-01 00:00:00.000000000"));
  }

  @Test
  public void testTimeStampSplitting() {
    assertThat(BoundarySplitterFactory.splitInstants(null, null)).isEqualTo(null);
    assertThat(BoundarySplitterFactory.splitInstants(null, Instant.EPOCH))
        .isEqualTo(BoundarySplitterFactory.splitInstants(Instant.EPOCH, null));
    assertThat(BoundarySplitterFactory.splitInstants(Instant.MIN, Instant.MAX))
        .isEqualTo(Instant.parse("0000-07-01T23:59:59.999999999Z"));

    BoundarySplitter<Timestamp> splitter = BoundarySplitterFactory.create(Timestamp.class);
    assertThat(
            splitter.getSplitPoint(
                Timestamp.valueOf("1970-01-01 00:00:00.000000000"),
                Timestamp.valueOf("1980-01-01 00:00:00.000000000"),
                PartitionColumn.builder()
                    .setColumnName("col1")
                    .setColumnClass(Timestamp.class)
                    .build(),
                null,
                null))
        .isEqualTo(Timestamp.valueOf("1975-01-01 00:00:00.000000000"));
  }

  @Test
  public void testFloatBoundarySplitter() {
    BoundarySplitter<Float> splitter = BoundarySplitterFactory.create(Float.class);

    // 1. Standard Ascending Ranges
    // 0 to 10 -> 5
    assertThat(splitter.getSplitPoint(0.0f, 10.0f, null, null, null)).isEqualTo(5.0f);
    // Negative range: -20 to -10 -> -15
    assertThat(splitter.getSplitPoint(-20.0f, -10.0f, null, null, null)).isEqualTo(-15.0f);
    // Crossing zero symmetric: -100 to 100 -> 0
    assertThat(splitter.getSplitPoint(-100.0f, 100.0f, null, null, null)).isEqualTo(0.0f);
    // Crossing zero asymmetric: -50 to 100 -> 25
    assertThat(splitter.getSplitPoint(-50.0f, 100.0f, null, null, null)).isEqualTo(25.0f);

    // 2. Inverted Ranges (Start > End)
    // 10 to 0 -> 5 (Same as 0 to 10)
    assertThat(splitter.getSplitPoint(10.0f, 0.0f, null, null, null)).isEqualTo(5.0f);
    // -10 to -20 -> -15 (Same as -20 to -10)
    assertThat(splitter.getSplitPoint(-10.0f, -20.0f, null, null, null)).isEqualTo(-15.0f);
    // 100 to -100 -> 0 (Same as -100 to 100)
    assertThat(splitter.getSplitPoint(100.0f, -100.0f, null, null, null)).isEqualTo(0.0f);
    // 100 to -50 -> 25 (Same as -50 to 100)
    assertThat(splitter.getSplitPoint(100.0f, -50.0f, null, null, null)).isEqualTo(25.0f);

    // 3. Null Handling
    // Both Null the splitter does not process and return null
    assertThat(splitter.getSplitPoint(null, null, null, null, null)).isEqualTo(null);
    // Start Null (-Max) to 0 -> Split at half of negative max
    assertThat(splitter.getSplitPoint(null, 0.0f, null, null, null))
        .isEqualTo(-Float.MAX_VALUE / 2.0f);
    // 0 to End Null (+Max) -> Split at half of max
    assertThat(splitter.getSplitPoint(0.0f, null, null, null, null))
        .isEqualTo(Float.MAX_VALUE / 2.0f);

    // 4. Overflow Protection & Extreme Values
    // Large Positives: Max-100 to Max -> Max-50
    assertThat(splitter.getSplitPoint(Float.MAX_VALUE - 100.0f, Float.MAX_VALUE, null, null, null))
        .isEqualTo(Float.MAX_VALUE - 50.0f);
    // Large Negatives: -Max to -Max+100 -> -Max+50
    assertThat(
            splitter.getSplitPoint(-Float.MAX_VALUE, -Float.MAX_VALUE + 100.0f, null, null, null))
        .isEqualTo(-Float.MAX_VALUE + 50.0f);
    // Full Range: Max to -Max (Inverted Extreme) -> 0
    assertThat(splitter.getSplitPoint(Float.MAX_VALUE, -Float.MAX_VALUE, null, null, null))
        .isEqualTo(0.0f);
    // Small Positives: Min to Min-0.5 -> Min-0.25
    assertThat(splitter.getSplitPoint(Float.MIN_VALUE - 0.5f, Float.MIN_VALUE, null, null, null))
        .isEqualTo(Float.MIN_VALUE - 0.25f);
    // Small Negatives: -Min to -Min+0.5 -> -Min+0.25
    assertThat(splitter.getSplitPoint(-Float.MIN_VALUE, -Float.MIN_VALUE + 0.5f, null, null, null))
        .isEqualTo(-Float.MIN_VALUE + 0.25f);
    // Small Range: Min to -Min (Inverted Extreme) -> 0
    assertThat(splitter.getSplitPoint(Float.MIN_VALUE, -Float.MIN_VALUE, null, null, null))
        .isEqualTo(0.0f);

    // 5. Identity, start and end equals
    assertThat(splitter.getSplitPoint(5.0f, 5.0f, null, null, null)).isEqualTo(5.0f);
  }

  @Test
<<<<<<< HEAD
  public void testDurationBoundarySplitter() {
    BoundarySplitter<Duration> splitter = BoundarySplitterFactory.create(Duration.class);
    PartitionColumn partitionColumn =
        PartitionColumn.builder()
            .setColumnName("col1")
            .setColumnClass(Duration.class)
            .setDatetimePrecision(2)
            .build();

    Duration start = Duration.parse("PT70H10M00.15S");
    Duration end = Duration.parse("PT72H30M50.4S");
    Duration mid = Duration.parse("PT71H20M25.27S");
    Duration zero = Duration.parse("PT0H");
    Duration min = Duration.parse("-PT838H59M59S");
    Duration max = Duration.parse("PT838H59M59S");

    assertThat(splitter.getSplitPoint(null, null, partitionColumn, null, null)).isEqualTo(null);
    assertThat(splitter.getSplitPoint(start, null, partitionColumn, null, null))
        .isEqualTo(Duration.parse("PT35H5M00.07S"));
    assertThat(splitter.getSplitPoint(null, end, partitionColumn, null, null))
        .isEqualTo(Duration.parse("PT36H15M25.2S"));
    assertThat(splitter.getSplitPoint(start, end, partitionColumn, null, null)).isEqualTo(mid);
    assertThat(splitter.getSplitPoint(min, max, partitionColumn, null, null)).isEqualTo(zero);
=======
  public void testDoubleBoundarySplitter() {
    BoundarySplitter<Double> splitter = BoundarySplitterFactory.create(Double.class);

    // 1. Standard Ascending Ranges
    // 0 to 10 -> 5
    assertThat(splitter.getSplitPoint(0.0, 10.0, null, null, null)).isEqualTo(5.0);
    // Negative range: -20 to -10 -> -15
    assertThat(splitter.getSplitPoint(-20.0, -10.0, null, null, null)).isEqualTo(-15.0);
    // Crossing zero symmetric: -100 to 100 -> 0
    assertThat(splitter.getSplitPoint(-100.0, 100.0, null, null, null)).isEqualTo(0.0);
    // Crossing zero asymmetric: -50 to 100 -> 25
    assertThat(splitter.getSplitPoint(-50.0, 100.0, null, null, null)).isEqualTo(25.0);

    // 2. Inverted Ranges (Start > End)
    // 10 to 0 -> 5 (Same as 0 to 10)
    assertThat(splitter.getSplitPoint(10.0, 0.0, null, null, null)).isEqualTo(5.0);
    // -10 to -20 -> -15 (Same as -20 to -10)
    assertThat(splitter.getSplitPoint(-10.0, -20.0, null, null, null)).isEqualTo(-15.0);
    // 100 to -100 -> 0 (Same as -100 to 100)
    assertThat(splitter.getSplitPoint(100.0, -100.0, null, null, null)).isEqualTo(0.0);
    // 100 to -50 -> 25 (Same as -50 to 100)
    assertThat(splitter.getSplitPoint(100.0, -50.0, null, null, null)).isEqualTo(25.0);

    // 3. Null Handling
    // Both Null the splitter does not process and return null
    assertThat(splitter.getSplitPoint(null, null, null, null, null)).isEqualTo(null);
    // Start Null (-Max) to 0 -> Split at half of negative max
    assertThat(splitter.getSplitPoint(null, 0.0, null, null, null))
        .isEqualTo(-Double.MAX_VALUE / 2.0);
    // 0 to End Null (+Max) -> Split at half of max
    assertThat(splitter.getSplitPoint(0.0, null, null, null, null))
        .isEqualTo(Double.MAX_VALUE / 2.0);

    // 4. Overflow Protection & Extreme Values
    // Large Positives: Max-100 to Max -> Max-50
    assertThat(splitter.getSplitPoint(Double.MAX_VALUE - 100.0, Double.MAX_VALUE, null, null, null))
        .isEqualTo(Double.MAX_VALUE - 50.0);
    // Large Negatives: -Max to -Max+100 -> -Max+50
    assertThat(
            splitter.getSplitPoint(-Double.MAX_VALUE, -Double.MAX_VALUE + 100.0, null, null, null))
        .isEqualTo(-Double.MAX_VALUE + 50.0);
    // Full Range: Max to -Max (Inverted Extreme) -> 0
    assertThat(splitter.getSplitPoint(Double.MAX_VALUE, -Double.MAX_VALUE, null, null, null))
        .isEqualTo(0.0);
    // Small Positives: Min to Min-0.5 -> Min-0.25
    assertThat(splitter.getSplitPoint(Double.MIN_VALUE - 0.5, Double.MIN_VALUE, null, null, null))
        .isEqualTo(Double.MIN_VALUE - 0.25);
    // Small Negatives: -Min to -Min+0.5 -> -Min+0.25
    assertThat(splitter.getSplitPoint(-Double.MIN_VALUE, -Double.MIN_VALUE + 0.5, null, null, null))
        .isEqualTo(-Double.MIN_VALUE + 0.25);
    // Small Range: Min to -Min (Inverted Extreme) -> 0
    assertThat(splitter.getSplitPoint(Double.MIN_VALUE, -Double.MIN_VALUE, null, null, null))
        .isEqualTo(0.0);

    // 5. Identity, start and end equals
    assertThat(splitter.getSplitPoint(5.0, 5.0, null, null, null)).isEqualTo(5.0);
>>>>>>> 3563d534
  }

  /* Not for production as it does not look at collation ordering */
  private class TestBoundaryTypeMapper implements BoundaryTypeMapper {

    private static final long CHARACTER_SET_SIZE = 26L;

    private long getOrdinalPosition(char c) {
      return Character.toLowerCase(c) - 'a';
    }

    private char getCharacterFromPosition(long position) {
      return (char) ('a' + position);
    }

    @Override
    public BigInteger mapStringToBigInteger(
        String element,
        int lengthToPad,
        PartitionColumn partitionColumn,
        ProcessContext processContext) {
      BigInteger ret = BigInteger.ZERO;
      for (char c : element.toCharArray()) {
        ret =
            ret.multiply(BigInteger.valueOf(CHARACTER_SET_SIZE))
                .add(BigInteger.valueOf(getOrdinalPosition(c)));
      }
      for (int i = element.length(); i < lengthToPad; i++) {
        ret = ret.multiply(BigInteger.valueOf(CHARACTER_SET_SIZE));
      }
      return ret;
    }

    @Override
    public String unMapStringFromBigInteger(
        BigInteger element, PartitionColumn partitionColumn, ProcessContext processContext) {
      StringBuilder word = new StringBuilder();
      while (element != BigInteger.ZERO) {
        BigInteger reminder = element.mod(BigInteger.valueOf(CHARACTER_SET_SIZE));
        char c = getCharacterFromPosition(reminder.longValue());
        word.append(c);
        element = element.divide(BigInteger.valueOf(CHARACTER_SET_SIZE));
      }
      String ret = word.reverse().toString();
      return ret;
    }

    @Override
    public PCollectionView<Map<CollationReference, CollationMapper>> getCollationMapperView() {
      return null;
    }
  }
}<|MERGE_RESOLUTION|>--- conflicted
+++ resolved
@@ -450,31 +450,6 @@
   }
 
   @Test
-<<<<<<< HEAD
-  public void testDurationBoundarySplitter() {
-    BoundarySplitter<Duration> splitter = BoundarySplitterFactory.create(Duration.class);
-    PartitionColumn partitionColumn =
-        PartitionColumn.builder()
-            .setColumnName("col1")
-            .setColumnClass(Duration.class)
-            .setDatetimePrecision(2)
-            .build();
-
-    Duration start = Duration.parse("PT70H10M00.15S");
-    Duration end = Duration.parse("PT72H30M50.4S");
-    Duration mid = Duration.parse("PT71H20M25.27S");
-    Duration zero = Duration.parse("PT0H");
-    Duration min = Duration.parse("-PT838H59M59S");
-    Duration max = Duration.parse("PT838H59M59S");
-
-    assertThat(splitter.getSplitPoint(null, null, partitionColumn, null, null)).isEqualTo(null);
-    assertThat(splitter.getSplitPoint(start, null, partitionColumn, null, null))
-        .isEqualTo(Duration.parse("PT35H5M00.07S"));
-    assertThat(splitter.getSplitPoint(null, end, partitionColumn, null, null))
-        .isEqualTo(Duration.parse("PT36H15M25.2S"));
-    assertThat(splitter.getSplitPoint(start, end, partitionColumn, null, null)).isEqualTo(mid);
-    assertThat(splitter.getSplitPoint(min, max, partitionColumn, null, null)).isEqualTo(zero);
-=======
   public void testDoubleBoundarySplitter() {
     BoundarySplitter<Double> splitter = BoundarySplitterFactory.create(Double.class);
 
@@ -531,7 +506,48 @@
 
     // 5. Identity, start and end equals
     assertThat(splitter.getSplitPoint(5.0, 5.0, null, null, null)).isEqualTo(5.0);
->>>>>>> 3563d534
+  }
+
+  @Test
+  public void testDurationBoundarySplitter() {
+    BoundarySplitter<Duration> splitter = BoundarySplitterFactory.create(Duration.class);
+    PartitionColumn partitionColumn =
+        PartitionColumn.builder()
+            .setColumnName("col1")
+            .setColumnClass(Duration.class)
+            .setDatetimePrecision(2)
+            .build();
+
+    Duration start = Duration.parse("PT70H10M00.15S");
+    Duration end = Duration.parse("PT72H30M50.4S");
+    Duration mid = Duration.parse("PT71H20M25.27S");
+    Duration zero = Duration.parse("PT0H");
+    Duration min = Duration.parse("-PT838H59M59S");
+    Duration max = Duration.parse("PT838H59M59S");
+
+    assertThat(splitter.getSplitPoint(null, null, partitionColumn, null, null)).isEqualTo(null);
+    assertThat(splitter.getSplitPoint(start, null, partitionColumn, null, null))
+        .isEqualTo(Duration.parse("PT35H5M00.07S"));
+    assertThat(splitter.getSplitPoint(null, end, partitionColumn, null, null))
+        .isEqualTo(Duration.parse("PT36H15M25.2S"));
+    assertThat(splitter.getSplitPoint(start, end, partitionColumn, null, null)).isEqualTo(mid);
+    assertThat(splitter.getSplitPoint(min, max, partitionColumn, null, null)).isEqualTo(zero);
+
+    // Null checks
+    assertThrows(
+        NullPointerException.class, () -> splitter.getSplitPoint(start, end, null, null, null));
+    assertThrows(
+        NullPointerException.class,
+        () ->
+            // can't test via the splitter we need to use a different type since datetime precision
+            // is required for Duration columns
+            BoundarySplitterFactory.splitDurations(
+                start,
+                end,
+                PartitionColumn.builder()
+                    .setColumnName("col1")
+                    .setColumnClass(Integer.class)
+                    .build()));
   }
 
   /* Not for production as it does not look at collation ordering */
