/*
 * Copyright (C) 2024 Google LLC
 *
 * Licensed under the Apache License, Version 2.0 (the "License"); you may not
 * use this file except in compliance with the License. You may obtain a copy of
 * the License at
 *
 *   http://www.apache.org/licenses/LICENSE-2.0
 *
 * Unless required by applicable law or agreed to in writing, software
 * distributed under the License is distributed on an "AS IS" BASIS, WITHOUT
 * WARRANTIES OR CONDITIONS OF ANY KIND, either express or implied. See the
 * License for the specific language governing permissions and limitations under
 * the License.
 */
package com.google.cloud.teleport.v2.source.reader.io.jdbc.uniformsplitter.range;

import static com.google.common.truth.Truth.assertThat;
import static org.junit.Assert.assertThrows;

import com.google.cloud.teleport.v2.source.reader.io.jdbc.uniformsplitter.stringmapper.CollationReference;
<<<<<<< HEAD
import java.time.Duration;
=======
import java.math.BigDecimal;
>>>>>>> c2cd0e5e
import org.junit.Test;
import org.junit.runner.RunWith;
import org.mockito.junit.MockitoJUnitRunner;

/** Test class for {@link PartitionColumn}. */
@RunWith(MockitoJUnitRunner.class)
public class PartitionColumnTest {
  @Test
  public void testPartitionColumnBasic() {
    PartitionColumn integerPartitionColumn =
        PartitionColumn.builder().setColumnName("col1").setColumnClass(Integer.class).build();

    PartitionColumn stringPartitionColumn =
        PartitionColumn.builder()
            .setColumnName("col1")
            .setColumnClass(String.class)
            .setStringCollation(
                CollationReference.builder()
                    .setDbCharacterSet("latin1")
                    .setDbCollation("latin1_swedish_ci")
                    .setPadSpace(true)
                    .build())
            .setStringMaxLength(255)
            .build();

    assertThat(integerPartitionColumn.columnClass()).isEqualTo(Integer.class);
    assertThat(integerPartitionColumn.columnName()).isEqualTo("col1");
    assertThat(integerPartitionColumn.stringCollation()).isNull();
    assertThat(stringPartitionColumn.stringCollation().dbCollation())
        .isEqualTo("latin1_swedish_ci");
    assertThat(stringPartitionColumn.stringMaxLength()).isEqualTo(255);
  }

  @Test
  public void testPartitionColumnPreconditions() {
    assertThrows(
        IllegalStateException.class,
        () -> PartitionColumn.builder().setColumnName("col1").setColumnClass(String.class).build());

    assertThrows(
        IllegalStateException.class,
        () ->
            PartitionColumn.builder()
                .setColumnName("col1")
                .setColumnClass(Integer.class)
                .setStringCollation(
                    CollationReference.builder()
                        .setDbCharacterSet("latin1")
                        .setDbCollation("latin1_general_cs")
                        .setPadSpace(true)
                        .build())
                .build());
    assertThrows(
        IllegalStateException.class,
        () ->
            PartitionColumn.builder()
                .setColumnName("col1")
                .setColumnClass(String.class)
                // NoCollation
                .setStringMaxLength(255)
                .build());
    assertThrows(
        IllegalStateException.class,
        () ->
            PartitionColumn.builder()
                .setColumnName("col1")
                .setColumnClass(String.class)
                .setStringCollation(
                    CollationReference.builder()
                        .setDbCharacterSet("latin1")
                        .setDbCollation("latin1_swedish_ci")
                        .setPadSpace(true)
                        .build())
                // No Max Length.
                .build());
    assertThrows(
        IllegalStateException.class,
        () ->
            PartitionColumn.builder()
                .setColumnName("col1")
<<<<<<< HEAD
                .setColumnClass(Duration.class)
                // No datetime precision.
=======
                .setColumnClass(BigDecimal.class)
                // No numeric scale
>>>>>>> c2cd0e5e
                .build());
  }
}<|MERGE_RESOLUTION|>--- conflicted
+++ resolved
@@ -19,11 +19,8 @@
 import static org.junit.Assert.assertThrows;
 
 import com.google.cloud.teleport.v2.source.reader.io.jdbc.uniformsplitter.stringmapper.CollationReference;
-<<<<<<< HEAD
+import java.math.BigDecimal;
 import java.time.Duration;
-=======
-import java.math.BigDecimal;
->>>>>>> c2cd0e5e
 import org.junit.Test;
 import org.junit.runner.RunWith;
 import org.mockito.junit.MockitoJUnitRunner;
@@ -104,13 +101,16 @@
         () ->
             PartitionColumn.builder()
                 .setColumnName("col1")
-<<<<<<< HEAD
+                .setColumnClass(BigDecimal.class)
+                // No numeric scale
+                .build());
+    assertThrows(
+        IllegalStateException.class,
+        () ->
+            PartitionColumn.builder()
+                .setColumnName("col1")
                 .setColumnClass(Duration.class)
                 // No datetime precision.
-=======
-                .setColumnClass(BigDecimal.class)
-                // No numeric scale
->>>>>>> c2cd0e5e
                 .build());
   }
 }