--- conflicted
+++ resolved
@@ -109,13 +109,16 @@
         () ->
             PartitionColumn.builder()
                 .setColumnName("col1")
-<<<<<<< HEAD
+                .setColumnClass(Float.class)
+                // No decimal step size
+                .build());
+    assertThrows(
+        IllegalStateException.class,
+        () ->
+            PartitionColumn.builder()
+                .setColumnName("col1")
                 .setColumnClass(Duration.class)
                 // No datetime precision.
-=======
-                .setColumnClass(Float.class)
-                // No decimal step size
->>>>>>> b01f30b2
                 .build());
   }
 }