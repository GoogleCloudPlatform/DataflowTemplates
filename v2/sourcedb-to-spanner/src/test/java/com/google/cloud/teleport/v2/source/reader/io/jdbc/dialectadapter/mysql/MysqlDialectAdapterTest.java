--- conflicted
+++ resolved
@@ -283,10 +283,7 @@
     ImmutableList<String> colTypes =
         ImmutableList.of(
             "float",
-<<<<<<< HEAD
             "float", // float(p, d)
-=======
->>>>>>> c2cd0e5e
             "integer",
             "bit",
             "char",
@@ -294,114 +291,10 @@
             "binary",
             "year",
             "bool",
-<<<<<<< HEAD
-            "date");
-    ImmutableList<SourceColumnIndexInfo> expectedSourceColumnIndexInfos =
-        getExpectedSourceColumnIndexInfosForBasicIndexes(false);
-=======
             "date",
             "decimal");
     ImmutableList<SourceColumnIndexInfo> expectedSourceColumnIndexInfos =
-        ImmutableList.of(
-            SourceColumnIndexInfo.builder()
-                .setColumnName("testCol0")
-                .setIndexName("testIndex1")
-                .setIsUnique(false)
-                .setIsPrimary(false)
-                .setCardinality(42L)
-                .setOrdinalPosition(1)
-                .setIndexType(IndexType.OTHER)
-                .build(),
-            SourceColumnIndexInfo.builder()
-                .setColumnName("testCol1")
-                .setIndexName("primary")
-                .setIsUnique(true)
-                .setIsPrimary(true)
-                .setCardinality(42L)
-                .setIndexType(IndexType.NUMERIC)
-                .setOrdinalPosition(1)
-                .build(),
-            SourceColumnIndexInfo.builder()
-                .setColumnName("testColBit")
-                .setIndexName("primary")
-                .setIsUnique(true)
-                .setIsPrimary(true)
-                .setCardinality(42L)
-                .setIndexType(IndexType.NUMERIC)
-                .setOrdinalPosition(4)
-                .build(),
-            SourceColumnIndexInfo.builder()
-                .setColumnName("testCol2")
-                .setIndexName("primary")
-                .setIsUnique(true)
-                .setIsPrimary(true)
-                .setCardinality(42L)
-                .setIndexType(IndexType.STRING)
-                .setOrdinalPosition(2)
-                .setCollationReference(
-                    CollationReference.builder()
-                        .setDbCharacterSet("`utf8mb4`")
-                        .setDbCollation("`utf8mb4_0900_ai_ci`")
-                        .setPadSpace(false)
-                        .build())
-                .setStringMaxLength(42)
-                .build(),
-            SourceColumnIndexInfo.builder()
-                .setColumnName("testColVarBinary")
-                .setIndexName("primary")
-                .setIsUnique(true)
-                .setIsPrimary(true)
-                .setCardinality(42L)
-                .setIndexType(IndexType.BINARY)
-                .setOrdinalPosition(3)
-                .build(),
-            SourceColumnIndexInfo.builder()
-                .setColumnName("testColBinary")
-                .setIndexName("primary")
-                .setIsUnique(true)
-                .setIsPrimary(true)
-                .setCardinality(42L)
-                .setIndexType(IndexType.BINARY)
-                .setOrdinalPosition(4)
-                .build(),
-            SourceColumnIndexInfo.builder()
-                .setColumnName("testColYear")
-                .setIndexName("primary")
-                .setIsUnique(true)
-                .setIsPrimary(true)
-                .setCardinality(100L)
-                .setIndexType(IndexType.NUMERIC)
-                .setOrdinalPosition(6)
-                .build(),
-            SourceColumnIndexInfo.builder()
-                .setColumnName("testColBool")
-                .setIndexName("primary")
-                .setIsUnique(true)
-                .setIsPrimary(true)
-                .setCardinality(2L)
-                .setIndexType(IndexType.NUMERIC)
-                .setOrdinalPosition(5)
-                .build(),
-            SourceColumnIndexInfo.builder()
-                .setColumnName("testColDate")
-                .setIndexName("primary")
-                .setIsUnique(true)
-                .setIsPrimary(true)
-                .setCardinality(3L)
-                .setIndexType(IndexType.DATE)
-                .setOrdinalPosition(6)
-                .build(),
-            SourceColumnIndexInfo.builder()
-                .setColumnName("testColDecimal")
-                .setIndexName("primary")
-                .setIsUnique(true)
-                .setIsPrimary(true)
-                .setCardinality(42L)
-                .setIndexType(IndexType.DECIMAL)
-                .setOrdinalPosition(5)
-                .setNumericScale(5)
-                .build());
->>>>>>> c2cd0e5e
+        getExpectedSourceColumnIndexInfosForBasicIndexes(false);
 
     final JdbcSchemaReference sourceSchemaReference =
         JdbcSchemaReference.builder().setDbName("testDB").build();
@@ -537,6 +430,16 @@
             .setCardinality(3L)
             .setIndexType(IndexType.DATE)
             .setOrdinalPosition(6)
+            .build(),
+        SourceColumnIndexInfo.builder()
+            .setColumnName("testColDecimal")
+            .setIndexName("primary")
+            .setIsUnique(true)
+            .setIsPrimary(true)
+            .setCardinality(42L)
+            .setIndexType(IndexType.DECIMAL)
+            .setOrdinalPosition(5)
+            .setNumericScale(5)
             .build());
   }
 
@@ -688,11 +591,12 @@
     OngoingStubbing stubNumericScaleCol =
         when(mockResultSet.getInt(InformationSchemaStatsCols.NUMERIC_SCALE_COL));
     for (SourceColumnIndexInfo info : expectedSourceColumnIndexInfos) {
-<<<<<<< HEAD
-      Integer ret = (info.decimalStepSize() == null) ? 0 : info.decimalStepSize().scale();
-=======
-      int ret = (info.numericScale() == null) ? 0 : info.numericScale();
->>>>>>> c2cd0e5e
+      int ret = 0;
+      if (info.numericScale() != null) {
+        ret = info.numericScale();
+      } else if (info.decimalStepSize() != null) {
+        ret = info.decimalStepSize().scale();
+      }
       stubNumericScaleCol = stubNumericScaleCol.thenReturn(ret);
     }
     OngoingStubbing stubNext = when(mockResultSet.next());
