--- conflicted
+++ resolved
@@ -280,11 +280,8 @@
   public void testDiscoverIndexesBasic() throws SQLException, RetriableSchemaDiscoveryException {
     ImmutableList<String> testTables = ImmutableList.of("testTable1");
     ImmutableList<String> colTypes =
-<<<<<<< HEAD
-        ImmutableList.of("float", "integer", "bit", "char", "varbinary", "binary", "date", "year");
-=======
-        ImmutableList.of("float", "integer", "bit", "char", "varbinary", "binary", "year", "bool");
->>>>>>> bf172e22
+        ImmutableList.of(
+            "float", "integer", "bit", "char", "varbinary", "binary", "year", "bool", "date");
     ImmutableList<SourceColumnIndexInfo> expectedSourceColumnIndexInfos =
         ImmutableList.of(
             SourceColumnIndexInfo.builder()
@@ -349,7 +346,24 @@
                 .setOrdinalPosition(4)
                 .build(),
             SourceColumnIndexInfo.builder()
-<<<<<<< HEAD
+                .setColumnName("testColYear")
+                .setIndexName("primary")
+                .setIsUnique(true)
+                .setIsPrimary(true)
+                .setCardinality(100L)
+                .setIndexType(IndexType.NUMERIC)
+                .setOrdinalPosition(6)
+                .build(),
+            SourceColumnIndexInfo.builder()
+                .setColumnName("testColBool")
+                .setIndexName("primary")
+                .setIsUnique(true)
+                .setIsPrimary(true)
+                .setCardinality(2L)
+                .setIndexType(IndexType.NUMERIC)
+                .setOrdinalPosition(5)
+                .build(),
+            SourceColumnIndexInfo.builder()
                 .setColumnName("testColDate")
                 .setIndexName("primary")
                 .setIsUnique(true)
@@ -357,24 +371,6 @@
                 .setCardinality(3L)
                 .setIndexType(IndexType.DATE)
                 .setOrdinalPosition(6)
-                .build(),
-            SourceColumnIndexInfo.builder()
-                .setColumnName("testColYear")
-                .setIndexName("primary")
-                .setIsUnique(true)
-                .setIsPrimary(true)
-                .setCardinality(100L)
-                .setIndexType(IndexType.NUMERIC)
-                .setOrdinalPosition(6)
-=======
-                .setColumnName("testColBool")
-                .setIndexName("primary")
-                .setIsUnique(true)
-                .setIsPrimary(true)
-                .setCardinality(2L)
-                .setIndexType(IndexType.NUMERIC)
-                .setOrdinalPosition(5)
->>>>>>> bf172e22
                 .build());
 
     final JdbcSchemaReference sourceSchemaReference =
