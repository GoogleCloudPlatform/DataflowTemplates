--- conflicted
+++ resolved
@@ -290,11 +290,8 @@
             "year",
             "bool",
             "date",
-<<<<<<< HEAD
+            "decimal",
             "time");
-=======
-            "decimal");
->>>>>>> c2cd0e5e
     ImmutableList<SourceColumnIndexInfo> expectedSourceColumnIndexInfos =
         ImmutableList.of(
             SourceColumnIndexInfo.builder()
@@ -386,7 +383,16 @@
                 .setOrdinalPosition(6)
                 .build(),
             SourceColumnIndexInfo.builder()
-<<<<<<< HEAD
+                .setColumnName("testColDecimal")
+                .setIndexName("primary")
+                .setIsUnique(true)
+                .setIsPrimary(true)
+                .setCardinality(42L)
+                .setIndexType(IndexType.DECIMAL)
+                .setOrdinalPosition(5)
+                .setNumericScale(5)
+                .build(),
+            SourceColumnIndexInfo.builder()
                 .setColumnName("testColTime")
                 .setIndexName("primary")
                 .setIsUnique(true)
@@ -395,16 +401,6 @@
                 .setIndexType(IndexType.DURATION)
                 .setOrdinalPosition(6)
                 .setDatetimePrecision(6)
-=======
-                .setColumnName("testColDecimal")
-                .setIndexName("primary")
-                .setIsUnique(true)
-                .setIsPrimary(true)
-                .setCardinality(42L)
-                .setIndexType(IndexType.DECIMAL)
-                .setOrdinalPosition(5)
-                .setNumericScale(5)
->>>>>>> c2cd0e5e
                 .build());
 
     final JdbcSchemaReference sourceSchemaReference =
@@ -557,11 +553,8 @@
       stubWasNull =
           stubWasNull
               .thenReturn(info.stringMaxLength() == null)
-<<<<<<< HEAD
+              .thenReturn(info.numericScale() == null)
               .thenReturn(info.datetimePrecision() == null);
-=======
-              .thenReturn(info.numericScale() == null);
->>>>>>> c2cd0e5e
     }
 
     OngoingStubbing stubCharSetCol =
@@ -587,19 +580,17 @@
               : (info.collationReference().padSpace() ? "PAD SPACE" : "NO PAD");
       stubPadSpaceCol = stubPadSpaceCol.thenReturn(ret);
     }
-<<<<<<< HEAD
+    OngoingStubbing stubNumericScaleCol =
+        when(mockResultSet.getInt(InformationSchemaStatsCols.NUMERIC_SCALE_COL));
+    for (SourceColumnIndexInfo info : expectedSourceColumnIndexInfos) {
+      int ret = (info.numericScale() == null) ? 0 : info.numericScale();
+      stubNumericScaleCol = stubNumericScaleCol.thenReturn(ret);
+    }
     OngoingStubbing stubDatetimePrecision =
         when(mockResultSet.getInt(InformationSchemaStatsCols.DATETIME_PRECISION_COL));
     for (SourceColumnIndexInfo info : expectedSourceColumnIndexInfos) {
       int ret = info.datetimePrecision() == null ? 0 : info.datetimePrecision();
       stubDatetimePrecision = stubDatetimePrecision.thenReturn(ret);
-=======
-    OngoingStubbing stubNumericScaleCol =
-        when(mockResultSet.getInt(InformationSchemaStatsCols.NUMERIC_SCALE_COL));
-    for (SourceColumnIndexInfo info : expectedSourceColumnIndexInfos) {
-      int ret = (info.numericScale() == null) ? 0 : info.numericScale();
-      stubNumericScaleCol = stubNumericScaleCol.thenReturn(ret);
->>>>>>> c2cd0e5e
     }
     OngoingStubbing stubNext = when(mockResultSet.next());
     for (long i = 0; i < expectedSourceColumnIndexInfos.size(); i++) {
