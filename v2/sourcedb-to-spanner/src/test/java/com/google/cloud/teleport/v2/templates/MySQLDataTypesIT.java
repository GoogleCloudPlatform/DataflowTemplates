/*
 * Copyright (C) 2024 Google LLC
 *
 * Licensed under the Apache License, Version 2.0 (the "License"); you may not
 * use this file except in compliance with the License. You may obtain a copy of
 * the License at
 *
 *   http://www.apache.org/licenses/LICENSE-2.0
 *
 * Unless required by applicable law or agreed to in writing, software
 * distributed under the License is distributed on an "AS IS" BASIS, WITHOUT
 * WARRANTIES OR CONDITIONS OF ANY KIND, either express or implied. See the
 * License for the specific language governing permissions and limitations under
 * the License.
 */
package com.google.cloud.teleport.v2.templates;

import static com.google.common.truth.Truth.assertThat;
import static org.apache.beam.it.truthmatchers.PipelineAsserts.assertThatResult;

import com.google.cloud.spanner.Struct;
import com.google.cloud.teleport.metadata.SkipDirectRunnerTest;
import com.google.cloud.teleport.metadata.TemplateIntegrationTest;
import java.time.Duration;
import java.util.ArrayList;
import java.util.Arrays;
import java.util.HashMap;
import java.util.List;
import java.util.Map;
import org.apache.beam.it.common.PipelineLauncher;
import org.apache.beam.it.common.PipelineOperator;
import org.apache.beam.it.common.utils.ResourceManagerUtils;
import org.apache.beam.it.gcp.spanner.SpannerResourceManager;
import org.apache.beam.it.gcp.spanner.matchers.SpannerAsserts;
import org.apache.beam.it.jdbc.MySQLResourceManager;
import org.junit.After;
import org.junit.Before;
import org.junit.Test;
import org.junit.experimental.categories.Category;
import org.junit.runner.RunWith;
import org.junit.runners.JUnit4;
import org.slf4j.Logger;
import org.slf4j.LoggerFactory;

/**
 * An integration test for {@link SourceDbToSpanner} Flex template which tests all data types
 * migration.
 */
@Category({TemplateIntegrationTest.class, SkipDirectRunnerTest.class})
@TemplateIntegrationTest(SourceDbToSpanner.class)
@RunWith(JUnit4.class)
public class MySQLDataTypesIT extends SourceDbToSpannerITBase {
  private static final Logger LOG = LoggerFactory.getLogger(MySQLDataTypesIT.class);
  private static PipelineLauncher.LaunchInfo jobInfo;

  public static MySQLResourceManager mySQLResourceManager;
  public static SpannerResourceManager spannerResourceManager;

  private static final String MYSQL_DUMP_FILE_RESOURCE = "DataTypesIT/mysql-data-types.sql";

  private static final String SPANNER_DDL_RESOURCE = "DataTypesIT/mysql-spanner-schema.sql";

  /**
   * Setup resource managers and Launch dataflow job once during the execution of this test class. \
   */
  @Before
  public void setUp() {
    mySQLResourceManager = setUpMySQLResourceManager();
    spannerResourceManager = setUpSpannerResourceManager();
  }

  /** Cleanup dataflow job and all the resources and resource managers. */
  @After
  public void cleanUp() {
    ResourceManagerUtils.cleanResources(spannerResourceManager, mySQLResourceManager);
  }

  @Test
  public void allTypesTest() throws Exception {
    loadSQLFileResource(mySQLResourceManager, MYSQL_DUMP_FILE_RESOURCE);
    createSpannerDDL(spannerResourceManager, SPANNER_DDL_RESOURCE);
    jobInfo =
        launchDataflowJob(
            getClass().getSimpleName(),
            null,
            null,
            mySQLResourceManager,
            spannerResourceManager,
            null,
            null);
    PipelineOperator.Result result =
        pipelineOperator().waitUntilDone(createConfig(jobInfo, Duration.ofMinutes(35L)));
    assertThatResult(result).isLaunchFinished();

    // Validate supported data types.
    Map<String, List<Map<String, Object>>> expectedData = getExpectedData();
    for (Map.Entry<String, List<Map<String, Object>>> entry : expectedData.entrySet()) {
      String type = entry.getKey();
      String tableName = String.format("%s_table", type);
      String colName = String.format("%s_col", type);
      LOG.info("Asserting type: {}", type);

      List<Struct> rows = spannerResourceManager.readTableRecords(tableName, "id", colName);
      for (Struct row : rows) {
        // Limit logs printed for very large strings.
        String rowString = row.toString();
        if (rowString.length() > 1000) {
          rowString = rowString.substring(0, 1000);
        }
        LOG.info("Found row: {}", rowString);
      }
      SpannerAsserts.assertThatStructs(rows)
          .hasRecordsUnorderedCaseInsensitiveColumns(entry.getValue());
    }

    // Validate unsupported types.
    List<String> unsupportedTypeTables =
        List.of(
            "spatial_linestring",
            "spatial_multilinestring",
            "spatial_multipoint",
            "spatial_multipolygon",
            "spatial_point",
            "spatial_polygon");

    for (String table : unsupportedTypeTables) {
      // Unsupported rows should still be migrated. Each source table has 1 row.
      assertThat(spannerResourceManager.getRowCount(table)).isEqualTo(1L);
    }
  }

  private List<Map<String, Object>> createRows(String colPrefix, Object... values) {
    List<Object> vals = Arrays.asList(values);
    List<Map<String, Object>> rows = new ArrayList<>();
    for (int i = 0; i < vals.size(); i++) {
      Map<String, Object> row = new HashMap<>();
      // We specifically want to test primary key partitioning.
      if (colPrefix.toLowerCase().contains("_pk")) {
        row.put("id", vals.get(i));
      } else {
        row.put("id", i + 1);
      }
      row.put(String.format("%s_col", colPrefix), vals.get(i));
      rows.add(row);
    }
    return rows;
  }

  private Map<String, List<Map<String, Object>>> getExpectedData() {
    Map<String, List<Map<String, Object>>> expectedData = new HashMap<>();
    expectedData.put(
        "bigint",
        createRows("bigint", "40", "9223372036854775807", "-9223372036854775808", "NULL"));
    expectedData.put(
        "bigint_unsigned",
        createRows("bigint_unsigned", "42", "0", "18446744073709551615", "NULL"));
    expectedData.put(
        "binary",
        createRows("binary", "eDU4MD" + repeatString("A", 334), repeatString("/", 340), "NULL"));
    expectedData.put("bit", createRows("bit", "f/////////8=", "NULL"));
    expectedData.put("bit8", createRows("bit8", "0", "255", "NULL"));
    expectedData.put("bit1", createRows("bit1", "false", "true", "NULL"));
    expectedData.put("blob", createRows("blob", "eDU4MDA=", repeatString("/", 87380), "NULL"));
    expectedData.put("bool", createRows("bool", "false", "true", "NULL"));
    expectedData.put("boolean", createRows("boolean", "false", "true", "NULL"));
    expectedData.put(
        "char", createRows("char", "a", "aaaaaaaaaaaaaaaaaaaaaaaaaaaaaaaaa...", "NULL"));
    expectedData.put("date", createRows("date", "2012-09-17", "1000-01-01", "9999-12-31", "NULL"));
    expectedData.put(
        "datetime",
        createRows(
            "datetime",
            "1998-01-23T12:45:56Z",
            "1000-01-01T00:00:00Z",
            "9999-12-31T23:59:59Z",
            "NULL"));
    expectedData.put(
        "decimal",
        createRows(
            "decimal",
            "68.75",
            "99999999999999999999999.999999999",
            "12345678912345678.123456789",
            "NULL"));
    expectedData.put(
        "double",
        createRows("double", "52.67", "1.7976931348623157E308", "-1.7976931348623157E308", "NULL"));
    expectedData.put("enum", createRows("enum", "1", "NULL"));
    expectedData.put("float", createRows("float", "45.56", "3.4E38", "-3.4E38", "NULL"));
    expectedData.put("int", createRows("int", "30", "2147483647", "-2147483648", "NULL"));
    expectedData.put("test_json", createRows("test_json", "{\"k1\":\"v1\"}", "NULL"));
    expectedData.put(
        "longblob", createRows("longblob", "eDU4MDA=", repeatString("/", 87380), "NULL"));
    expectedData.put(
        "longtext",
        createRows("longtext", "longtext", "aaaaaaaaaaaaaaaaaaaaaaaaaaaaaaaaa...", "NULL"));
    expectedData.put(
        "mediumblob", createRows("mediumblob", "eDU4MDA=", repeatString("/", 87380), "NULL"));
    expectedData.put("mediumint", createRows("mediumint", "20", "NULL"));
    expectedData.put(
        "mediumint_unsigned", createRows("mediumint_unsigned", "42", "0", "16777215", "NULL"));
    expectedData.put(
        "mediumtext",
        createRows("mediumtext", "mediumtext", repeatString("a", 33) + "...", "NULL"));
    expectedData.put("smallint", createRows("smallint", "15", "32767", "-32768", "NULL"));
    expectedData.put(
        "smallint_unsigned", createRows("smallint_unsigned", "42", "0", "65535", "NULL"));
    expectedData.put("text", createRows("text", "xyz", repeatString("a", 33) + "...", "NULL"));
    expectedData.put("time", createRows("time", "15:50:00", "838:59:59", "-838:59:59", "NULL"));
    expectedData.put(
        "timestamp",
        createRows(
            "timestamp",
            "2022-08-05T08:23:11Z",
            "1970-01-01T00:00:01Z",
            "2038-01-19T03:14:07Z",
            "NULL"));
    expectedData.put(
        "tinyblob", createRows("tinyblob", "eDU4MDA=", repeatString("/", 340), "NULL"));
    expectedData.put("tinyint", createRows("tinyint", "10", "127", "-128", "NULL"));
    expectedData.put("tinyint_unsigned", createRows("tinyint_unsigned", "0", "255", "NULL"));
    expectedData.put(
        "tinytext",
        createRows("tinytext", "tinytext", "aaaaaaaaaaaaaaaaaaaaaaaaaaaaaaaaa...", "NULL"));
    expectedData.put(
        "varbinary", createRows("varbinary", "eDU4MDA=", repeatString("/", 86666) + "8=", "NULL"));
    expectedData.put(
        "varchar", createRows("varchar", "abc", repeatString("a", 33) + "...", "NULL"));
    expectedData.put("year", createRows("year", "2022", "1901", "2155", "NULL"));
    expectedData.put("set", createRows("set", "v1,v2", "NULL"));
    expectedData.put(
        "integer_unsigned", createRows("integer_unsigned", "0", "42", "4294967295", "NULL"));
    expectedData.put(
        "bigint_pk", createRows("bigint_pk", "-9223372036854775808", "0", "9223372036854775807"));
    expectedData.put(
        "bigint_unsigned_pk", createRows("bigint_unsigned_pk", "0", "42", "18446744073709551615"));
    expectedData.put("int_pk", createRows("int_pk", "-2147483648", "0", "2147483647"));
    expectedData.put("int_unsigned_pk", createRows("int_unsigned_pk", "0", "42", "4294967295"));
    expectedData.put("medium_int_pk", createRows("medium_int_pk", "-8388608", "0", "8388607"));
    expectedData.put(
        "medium_int_unsigned_pk", createRows("medium_int_unsigned_pk", "0", "42", "16777215"));
    expectedData.put("small_int_pk", createRows("small_int_pk", "-32768", "0", "32767"));
    expectedData.put(
        "small_int_unsigned_pk", createRows("small_int_unsigned_pk", "0", "42", "65535"));
    expectedData.put("tiny_int_pk", createRows("tiny_int_pk", "-128", "0", "127"));
    expectedData.put("tiny_int_unsigned_pk", createRows("tiny_int_unsigned_pk", "0", "42", "255"));
    expectedData.put("bit_pk", createRows("bit_pk", "0", "42", "255"));
    expectedData.put("bit_1_pk", createRows("bit_1_pk", "false", "true"));
    // The binary column is padded with 0s
    expectedData.put(
        "binary_pk",
        createRows("binary_pk", "AAAAAAAAAAAAAAAAAAAAAAAAAAA=", "gAAAAAAAAAAAAAAAAAAAAAAAAAA="));
    expectedData.put("varbinary_pk", createRows("varbinary_pk", "AA==", "gAAAAAAAAAA="));
    expectedData.put("tiny_blob_pk", createRows("tiny_blob_pk", "AA==", "gAAAAAAAAAA="));
    expectedData.put("char_pk", createRows("char_pk", "AA==", "gAAAAAAAAAA="));
    expectedData.put("varchar_pk", createRows("varchar_pk", "AA==", "gAAAAAAAAAA="));
    expectedData.put("tiny_text_pk", createRows("tiny_text_pk", "AA==", "gAAAAAAAAAA="));
    expectedData.put(
        "date_time_pk",
        createRows(
            "date_time_pk",
            "1000-01-01T00:00:00Z",
            "1000-01-01T00:00:01Z",
            "2001-01-01T00:01:54.123456000Z",
            /* DateTime does not depend on time zone. */
            "2005-01-01T05:31:54.123456000Z",
            "9999-12-30T23:59:59Z",
            "9999-12-31T23:59:59Z"));
    expectedData.put(
        "timestamp_pk",
        createRows(
            "timestamp_pk",
            "1970-01-01T00:00:01Z",
            "1970-01-01T00:00:02Z",
            "2001-01-01T00:01:54.123456000Z",
            /* Timestamp offsets by time zone. We always read in UTC. */
            "2005-01-01T00:01:54.123456000Z",
            "2037-12-30T23:59:59Z",
            "2038-01-18T23:59:59Z"));
<<<<<<< HEAD
    expectedData.put("float_pk", createRows("float_pk", "45.56", "3.4E38", "-3.4E38"));
=======
    expectedData.put("year_pk", createRows("year_pk", "1901", "2000"));
>>>>>>> 301cd412
    return expectedData;
  }

  private static String repeatString(String str, int count) {
    return new String(new char[count]).replace("\0", str);
  }
}<|MERGE_RESOLUTION|>--- conflicted
+++ resolved
@@ -277,11 +277,8 @@
             "2005-01-01T00:01:54.123456000Z",
             "2037-12-30T23:59:59Z",
             "2038-01-18T23:59:59Z"));
-<<<<<<< HEAD
+    expectedData.put("year_pk", createRows("year_pk", "1901", "2000"));
     expectedData.put("float_pk", createRows("float_pk", "45.56", "3.4E38", "-3.4E38"));
-=======
-    expectedData.put("year_pk", createRows("year_pk", "1901", "2000"));
->>>>>>> 301cd412
     return expectedData;
   }
 
