--- conflicted
+++ resolved
@@ -277,15 +277,12 @@
             "2005-01-01T00:01:54.123456000Z",
             "2037-12-30T23:59:59Z",
             "2038-01-18T23:59:59Z"));
-<<<<<<< HEAD
     expectedData.put(
         "date_pk",
         createRows(
             "date_pk", "1000-01-01T00:00:00Z", "2005-01-01T00:00:00Z", "9999-12-31T00:00:00Z"));
 
-=======
     expectedData.put("year_pk", createRows("year_pk", "1901", "2000"));
->>>>>>> d5fb5933
     return expectedData;
   }
 
