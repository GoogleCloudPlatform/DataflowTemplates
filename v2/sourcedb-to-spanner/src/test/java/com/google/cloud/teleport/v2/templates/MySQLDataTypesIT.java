/*
 * Copyright (C) 2024 Google LLC
 *
 * Licensed under the Apache License, Version 2.0 (the "License"); you may not
 * use this file except in compliance with the License. You may obtain a copy of
 * the License at
 *
 *   http://www.apache.org/licenses/LICENSE-2.0
 *
 * Unless required by applicable law or agreed to in writing, software
 * distributed under the License is distributed on an "AS IS" BASIS, WITHOUT
 * WARRANTIES OR CONDITIONS OF ANY KIND, either express or implied. See the
 * License for the specific language governing permissions and limitations under
 * the License.
 */
package com.google.cloud.teleport.v2.templates;

import static com.google.common.truth.Truth.assertThat;
import static org.apache.beam.it.truthmatchers.PipelineAsserts.assertThatResult;

import com.google.cloud.spanner.Struct;
import com.google.cloud.teleport.metadata.SkipDirectRunnerTest;
import com.google.cloud.teleport.metadata.TemplateIntegrationTest;
import java.time.Duration;
import java.util.ArrayList;
import java.util.Arrays;
import java.util.HashMap;
import java.util.List;
import java.util.Map;
import org.apache.beam.it.common.PipelineLauncher;
import org.apache.beam.it.common.PipelineOperator;
import org.apache.beam.it.common.utils.ResourceManagerUtils;
import org.apache.beam.it.gcp.spanner.SpannerResourceManager;
import org.apache.beam.it.gcp.spanner.matchers.SpannerAsserts;
import org.apache.beam.it.jdbc.MySQLResourceManager;
import org.junit.After;
import org.junit.Before;
import org.junit.Test;
import org.junit.experimental.categories.Category;
import org.junit.runner.RunWith;
import org.junit.runners.JUnit4;
import org.slf4j.Logger;
import org.slf4j.LoggerFactory;

/**
 * An integration test for {@link SourceDbToSpanner} Flex template which tests all data types
 * migration.
 */
@Category({TemplateIntegrationTest.class, SkipDirectRunnerTest.class})
@TemplateIntegrationTest(SourceDbToSpanner.class)
@RunWith(JUnit4.class)
public class MySQLDataTypesIT extends SourceDbToSpannerITBase {
  private static final Logger LOG = LoggerFactory.getLogger(MySQLDataTypesIT.class);
  private static PipelineLauncher.LaunchInfo jobInfo;

  public static MySQLResourceManager mySQLResourceManager;
  public static SpannerResourceManager spannerResourceManager;

  private static final String MYSQL_DUMP_FILE_RESOURCE = "DataTypesIT/mysql-data-types.sql";

  private static final String SPANNER_DDL_RESOURCE = "DataTypesIT/mysql-spanner-schema.sql";

  /**
   * Setup resource managers and Launch dataflow job once during the execution of this test class. \
   */
  @Before
  public void setUp() {
    mySQLResourceManager = setUpMySQLResourceManager();
    spannerResourceManager = setUpSpannerResourceManager();
  }

  /** Cleanup dataflow job and all the resources and resource managers. */
  @After
  public void cleanUp() {
    ResourceManagerUtils.cleanResources(spannerResourceManager, mySQLResourceManager);
  }

  @Test
  public void allTypesTest() throws Exception {
    loadSQLFileResource(mySQLResourceManager, MYSQL_DUMP_FILE_RESOURCE);
    createSpannerDDL(spannerResourceManager, SPANNER_DDL_RESOURCE);
    jobInfo =
        launchDataflowJob(
            getClass().getSimpleName(),
            null,
            null,
            mySQLResourceManager,
            spannerResourceManager,
            null,
            null);
    PipelineOperator.Result result =
        pipelineOperator().waitUntilDone(createConfig(jobInfo, Duration.ofMinutes(35L)));
    assertThatResult(result).isLaunchFinished();

    // Validate supported data types.
    Map<String, List<Map<String, Object>>> expectedData = getExpectedData();
    for (Map.Entry<String, List<Map<String, Object>>> entry : expectedData.entrySet()) {
      String type = entry.getKey();
      String tableName = String.format("%s_table", type);
      String colName = String.format("%s_col", type);
      LOG.info("Asserting type: {}", type);

      List<Struct> rows = spannerResourceManager.readTableRecords(tableName, "id", colName);
      for (Struct row : rows) {
        // Limit logs printed for very large strings.
        String rowString = row.toString();
        if (rowString.length() > 1000) {
          rowString = rowString.substring(0, 1000);
        }
        LOG.info("Found row: {}", rowString);
      }
      SpannerAsserts.assertThatStructs(rows)
          .hasRecordsUnorderedCaseInsensitiveColumns(entry.getValue());
    }

    // Validate unsupported types.
    List<String> unsupportedTypeTables =
        List.of(
            "spatial_linestring",
            "spatial_multilinestring",
            "spatial_multipoint",
            "spatial_multipolygon",
            "spatial_point",
            "spatial_polygon");

    for (String table : unsupportedTypeTables) {
      // Unsupported rows should still be migrated. Each source table has 1 row.
      assertThat(spannerResourceManager.getRowCount(table)).isEqualTo(1L);
    }
  }

  private List<Map<String, Object>> createRows(String colPrefix, Object... values) {
    List<Object> vals = Arrays.asList(values);
    List<Map<String, Object>> rows = new ArrayList<>();
    for (int i = 0; i < vals.size(); i++) {
      Map<String, Object> row = new HashMap<>();
      // We specifically want to test primary key partitioning.
      if (colPrefix.toLowerCase().contains("_pk")) {
        row.put("id", vals.get(i));
      } else {
        row.put("id", i + 1);
      }
      row.put(String.format("%s_col", colPrefix), vals.get(i));
      rows.add(row);
    }
    return rows;
  }

  private Map<String, List<Map<String, Object>>> getExpectedData() {
    Map<String, List<Map<String, Object>>> expectedData = new HashMap<>();
    expectedData.put(
        "bigint",
        createRows("bigint", "40", "9223372036854775807", "-9223372036854775808", "NULL"));
    expectedData.put(
        "bigint_unsigned",
        createRows("bigint_unsigned", "42", "0", "18446744073709551615", "NULL"));
    expectedData.put(
        "binary",
        createRows("binary", "eDU4MD" + repeatString("A", 334), repeatString("/", 340), "NULL"));
    expectedData.put("bit", createRows("bit", "f/////////8=", "NULL"));
    expectedData.put("bit8", createRows("bit8", "0", "255", "NULL"));
    expectedData.put("bit1", createRows("bit1", "false", "true", "NULL"));
    expectedData.put("blob", createRows("blob", "eDU4MDA=", repeatString("/", 87380), "NULL"));
    expectedData.put("bool", createRows("bool", "false", "true", "NULL"));
    expectedData.put("boolean", createRows("boolean", "false", "true", "NULL"));
    expectedData.put(
        "char", createRows("char", "a", "aaaaaaaaaaaaaaaaaaaaaaaaaaaaaaaaa...", "NULL"));
    expectedData.put("date", createRows("date", "2012-09-17", "1000-01-01", "9999-12-31", "NULL"));
    expectedData.put(
        "datetime",
        createRows(
            "datetime",
            "1998-01-23T12:45:56Z",
            "1000-01-01T00:00:00Z",
            "9999-12-31T23:59:59Z",
            "NULL"));
    expectedData.put(
        "decimal",
        createRows(
            "decimal",
            "68.75",
            "99999999999999999999999.999999999",
            "12345678912345678.123456789",
            "NULL"));
    expectedData.put(
        "double",
        createRows("double", "52.67", "1.7976931348623157E308", "-1.7976931348623157E308", "NULL"));
    expectedData.put("enum", createRows("enum", "1", "NULL"));
    expectedData.put("float", createRows("float", "45.56", "3.4E38", "-3.4E38", "NULL"));
    expectedData.put("int", createRows("int", "30", "2147483647", "-2147483648", "NULL"));
    expectedData.put("test_json", createRows("test_json", "{\"k1\":\"v1\"}", "NULL"));
    expectedData.put(
        "longblob", createRows("longblob", "eDU4MDA=", repeatString("/", 87380), "NULL"));
    expectedData.put(
        "longtext",
        createRows("longtext", "longtext", "aaaaaaaaaaaaaaaaaaaaaaaaaaaaaaaaa...", "NULL"));
    expectedData.put(
        "mediumblob", createRows("mediumblob", "eDU4MDA=", repeatString("/", 87380), "NULL"));
    expectedData.put("mediumint", createRows("mediumint", "20", "NULL"));
    expectedData.put(
        "mediumint_unsigned", createRows("mediumint_unsigned", "42", "0", "16777215", "NULL"));
    expectedData.put(
        "mediumtext",
        createRows("mediumtext", "mediumtext", repeatString("a", 33) + "...", "NULL"));
    expectedData.put("smallint", createRows("smallint", "15", "32767", "-32768", "NULL"));
    expectedData.put(
        "smallint_unsigned", createRows("smallint_unsigned", "42", "0", "65535", "NULL"));
    expectedData.put("text", createRows("text", "xyz", repeatString("a", 33) + "...", "NULL"));
    expectedData.put("time", createRows("time", "15:50:00", "838:59:59", "-838:59:59", "NULL"));
    expectedData.put(
        "timestamp",
        createRows(
            "timestamp",
            "2022-08-05T08:23:11Z",
            "1970-01-01T00:00:01Z",
            "2038-01-19T03:14:07Z",
            "NULL"));
    expectedData.put(
        "tinyblob", createRows("tinyblob", "eDU4MDA=", repeatString("/", 340), "NULL"));
    expectedData.put("tinyint", createRows("tinyint", "10", "127", "-128", "NULL"));
    expectedData.put("tinyint_unsigned", createRows("tinyint_unsigned", "0", "255", "NULL"));
    expectedData.put(
        "tinytext",
        createRows("tinytext", "tinytext", "aaaaaaaaaaaaaaaaaaaaaaaaaaaaaaaaa...", "NULL"));
    expectedData.put(
        "varbinary", createRows("varbinary", "eDU4MDA=", repeatString("/", 86666) + "8=", "NULL"));
    expectedData.put(
        "varchar", createRows("varchar", "abc", repeatString("a", 33) + "...", "NULL"));
    expectedData.put("year", createRows("year", "2022", "1901", "2155", "NULL"));
    expectedData.put("set", createRows("set", "v1,v2", "NULL"));
    expectedData.put(
        "integer_unsigned", createRows("integer_unsigned", "0", "42", "4294967295", "NULL"));
    expectedData.put(
        "bigint_pk", createRows("bigint_pk", "-9223372036854775808", "0", "9223372036854775807"));
    expectedData.put(
        "bigint_unsigned_pk", createRows("bigint_unsigned_pk", "0", "42", "18446744073709551615"));
    expectedData.put("int_pk", createRows("int_pk", "-2147483648", "0", "2147483647"));
    expectedData.put("int_unsigned_pk", createRows("int_unsigned_pk", "0", "42", "4294967295"));
    expectedData.put("medium_int_pk", createRows("medium_int_pk", "-8388608", "0", "8388607"));
    expectedData.put(
        "medium_int_unsigned_pk", createRows("medium_int_unsigned_pk", "0", "42", "16777215"));
    expectedData.put("small_int_pk", createRows("small_int_pk", "-32768", "0", "32767"));
    expectedData.put(
        "small_int_unsigned_pk", createRows("small_int_unsigned_pk", "0", "42", "65535"));
    expectedData.put("tiny_int_pk", createRows("tiny_int_pk", "-128", "0", "127"));
    expectedData.put("tiny_int_unsigned_pk", createRows("tiny_int_unsigned_pk", "0", "42", "255"));
    expectedData.put("bit_pk", createRows("bit_pk", "0", "42", "255"));
    expectedData.put("bit_1_pk", createRows("bit_1_pk", "false", "true"));
    // The binary column is padded with 0s
    expectedData.put(
        "binary_pk",
        createRows("binary_pk", "AAAAAAAAAAAAAAAAAAAAAAAAAAA=", "gAAAAAAAAAAAAAAAAAAAAAAAAAA="));
    expectedData.put("varbinary_pk", createRows("varbinary_pk", "AA==", "gAAAAAAAAAA="));
    expectedData.put("tiny_blob_pk", createRows("tiny_blob_pk", "AA==", "gAAAAAAAAAA="));
    expectedData.put("char_pk", createRows("char_pk", "AA==", "gAAAAAAAAAA="));
    expectedData.put("varchar_pk", createRows("varchar_pk", "AA==", "gAAAAAAAAAA="));
    expectedData.put("tiny_text_pk", createRows("tiny_text_pk", "AA==", "gAAAAAAAAAA="));
    expectedData.put(
        "date_time_pk",
        createRows(
            "date_time_pk",
            "1000-01-01T00:00:00Z",
            "1000-01-01T00:00:01Z",
            "2001-01-01T00:01:54.123456000Z",
            /* DateTime does not depend on time zone. */
            "2005-01-01T05:31:54.123456000Z",
            "9999-12-30T23:59:59Z",
            "9999-12-31T23:59:59Z"));
    expectedData.put(
        "timestamp_pk",
        createRows(
            "timestamp_pk",
            "1970-01-01T00:00:01Z",
            "1970-01-01T00:00:02Z",
            "2001-01-01T00:01:54.123456000Z",
            /* Timestamp offsets by time zone. We always read in UTC. */
            "2005-01-01T00:01:54.123456000Z",
            "2037-12-30T23:59:59Z",
            "2038-01-18T23:59:59Z"));
<<<<<<< HEAD
    expectedData.put("decimal_pk", createRows("decimal_pk", "12345.67", "0.01", "99999999.99"));
=======
    expectedData.put("year_pk", createRows("year_pk", "1901", "2000"));
>>>>>>> 12e7aa1d
    return expectedData;
  }

  private static String repeatString(String str, int count) {
    return new String(new char[count]).replace("\0", str);
  }
}<|MERGE_RESOLUTION|>--- conflicted
+++ resolved
@@ -277,11 +277,8 @@
             "2005-01-01T00:01:54.123456000Z",
             "2037-12-30T23:59:59Z",
             "2038-01-18T23:59:59Z"));
-<<<<<<< HEAD
     expectedData.put("decimal_pk", createRows("decimal_pk", "12345.67", "0.01", "99999999.99"));
-=======
     expectedData.put("year_pk", createRows("year_pk", "1901", "2000"));
->>>>>>> 12e7aa1d
     return expectedData;
   }
 
