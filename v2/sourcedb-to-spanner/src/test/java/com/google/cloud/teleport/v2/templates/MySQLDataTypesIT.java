/*
 * Copyright (C) 2024 Google LLC
 *
 * Licensed under the Apache License, Version 2.0 (the "License"); you may not
 * use this file except in compliance with the License. You may obtain a copy of
 * the License at
 *
 *   http://www.apache.org/licenses/LICENSE-2.0
 *
 * Unless required by applicable law or agreed to in writing, software
 * distributed under the License is distributed on an "AS IS" BASIS, WITHOUT
 * WARRANTIES OR CONDITIONS OF ANY KIND, either express or implied. See the
 * License for the specific language governing permissions and limitations under
 * the License.
 */
package com.google.cloud.teleport.v2.templates;

import static com.google.common.truth.Truth.assertThat;
import static org.apache.beam.it.truthmatchers.PipelineAsserts.assertThatResult;

import com.google.cloud.spanner.Struct;
import com.google.cloud.teleport.metadata.SkipDirectRunnerTest;
import com.google.cloud.teleport.metadata.TemplateIntegrationTest;
import java.time.Duration;
import java.util.ArrayList;
import java.util.Arrays;
import java.util.HashMap;
import java.util.List;
import java.util.Map;
import org.apache.beam.it.common.PipelineLauncher;
import org.apache.beam.it.common.PipelineOperator;
import org.apache.beam.it.common.utils.ResourceManagerUtils;
import org.apache.beam.it.gcp.spanner.SpannerResourceManager;
import org.apache.beam.it.gcp.spanner.matchers.SpannerAsserts;
import org.apache.beam.it.jdbc.MySQLResourceManager;
import org.junit.After;
import org.junit.Before;
import org.junit.Test;
import org.junit.experimental.categories.Category;
import org.junit.runner.RunWith;
import org.junit.runners.JUnit4;
import org.slf4j.Logger;
import org.slf4j.LoggerFactory;

/**
 * An integration test for {@link SourceDbToSpanner} Flex template which tests all data types
 * migration.
 */
@Category({TemplateIntegrationTest.class, SkipDirectRunnerTest.class})
@TemplateIntegrationTest(SourceDbToSpanner.class)
@RunWith(JUnit4.class)
public class MySQLDataTypesIT extends SourceDbToSpannerITBase {
  private static final Logger LOG = LoggerFactory.getLogger(MySQLDataTypesIT.class);
  private static PipelineLauncher.LaunchInfo jobInfo;

  public static MySQLResourceManager mySQLResourceManager;
  public static SpannerResourceManager spannerResourceManager;

  private static final String MYSQL_DUMP_FILE_RESOURCE = "DataTypesIT/mysql-data-types.sql";

  private static final String SPANNER_DDL_RESOURCE = "DataTypesIT/mysql-spanner-schema.sql";

  /**
   * Setup resource managers and Launch dataflow job once during the execution of this test class. \
   */
  @Before
  public void setUp() {
    mySQLResourceManager = setUpMySQLResourceManager();
    spannerResourceManager = setUpSpannerResourceManager();
  }

  /** Cleanup dataflow job and all the resources and resource managers. */
  @After
  public void cleanUp() {
    ResourceManagerUtils.cleanResources(spannerResourceManager, mySQLResourceManager);
  }

  @Test
  public void allTypesTest() throws Exception {
    loadSQLFileResource(mySQLResourceManager, MYSQL_DUMP_FILE_RESOURCE);
    createSpannerDDL(spannerResourceManager, SPANNER_DDL_RESOURCE);
    jobInfo =
        launchDataflowJob(
            getClass().getSimpleName(),
            null,
            null,
            mySQLResourceManager,
            spannerResourceManager,
            null,
            null);
    PipelineOperator.Result result =
        pipelineOperator().waitUntilDone(createConfig(jobInfo, Duration.ofMinutes(35L)));
    assertThatResult(result).isLaunchFinished();

    // Validate supported data types.
    Map<String, List<Map<String, Object>>> expectedData = getExpectedData();
    for (Map.Entry<String, List<Map<String, Object>>> entry : expectedData.entrySet()) {
      String type = entry.getKey();
      String tableName = String.format("%s_table", type);
      String colName = String.format("%s_col", type);
      LOG.info("Asserting type: {}", type);

      List<Struct> rows = spannerResourceManager.readTableRecords(tableName, "id", colName);
      for (Struct row : rows) {
        // Limit logs printed for very large strings.
        String rowString = row.toString();
        if (rowString.length() > 1000) {
          rowString = rowString.substring(0, 1000);
        }
        LOG.info("Found row: {}", rowString);
      }
      SpannerAsserts.assertThatStructs(rows)
          .hasRecordsUnorderedCaseInsensitiveColumns(entry.getValue());
    }

    // Validate unsupported types.
    List<String> unsupportedTypeTables =
        List.of(
            "spatial_linestring",
            "spatial_multilinestring",
            "spatial_multipoint",
            "spatial_multipolygon",
            "spatial_point",
            "spatial_polygon");

    for (String table : unsupportedTypeTables) {
      // Unsupported rows should still be migrated. Each source table has 1 row.
      assertThat(spannerResourceManager.getRowCount(table)).isEqualTo(1L);
    }
  }

  private List<Map<String, Object>> createRows(String colPrefix, Object... values) {
    List<Object> vals = Arrays.asList(values);
    List<Map<String, Object>> rows = new ArrayList<>();
    for (int i = 0; i < vals.size(); i++) {
      Map<String, Object> row = new HashMap<>();
      // We specifically want to test primary key partitioning.
      if (colPrefix.toLowerCase().contains("_pk")) {
        row.put("id", vals.get(i));
      } else {
        row.put("id", i + 1);
      }
      row.put(String.format("%s_col", colPrefix), vals.get(i));
      rows.add(row);
    }
    return rows;
  }

  private Map<String, List<Map<String, Object>>> getExpectedData() {
    Map<String, List<Map<String, Object>>> expectedData = new HashMap<>();
    expectedData.put(
        "bigint",
        createRows("bigint", "40", "9223372036854775807", "-9223372036854775808", "NULL"));
    expectedData.put(
        "bigint_unsigned",
        createRows("bigint_unsigned", "42", "0", "18446744073709551615", "NULL"));
    expectedData.put(
        "binary",
        createRows("binary", "eDU4MD" + repeatString("A", 334), repeatString("/", 340), "NULL"));
    expectedData.put("bit", createRows("bit", "f/////////8=", "NULL"));
    expectedData.put("bit8", createRows("bit8", "0", "255", "NULL"));
    expectedData.put("bit1", createRows("bit1", "false", "true", "NULL"));
    expectedData.put("blob", createRows("blob", "eDU4MDA=", repeatString("/", 87380), "NULL"));
    expectedData.put("bool", createRows("bool", "false", "true", "NULL"));
    expectedData.put("boolean", createRows("boolean", "false", "true", "NULL"));
    expectedData.put(
        "char", createRows("char", "a", "aaaaaaaaaaaaaaaaaaaaaaaaaaaaaaaaa...", "NULL"));
    expectedData.put("date", createRows("date", "2012-09-17", "1000-01-01", "9999-12-31", "NULL"));
    expectedData.put(
        "datetime",
        createRows(
            "datetime",
            "1998-01-23T12:45:56Z",
            "1000-01-01T00:00:00Z",
            "9999-12-31T23:59:59Z",
            "NULL"));
    expectedData.put(
        "decimal",
        createRows(
            "decimal",
            "68.75",
            "99999999999999999999999.999999999",
            "12345678912345678.123456789",
            "NULL"));
    expectedData.put(
        "double",
        createRows("double", "52.67", "1.7976931348623157E308", "-1.7976931348623157E308", "NULL"));
    expectedData.put("enum", createRows("enum", "1", "NULL"));
    expectedData.put("float", createRows("float", "45.56", "3.4E38", "-3.4E38", "NULL"));
    expectedData.put("int", createRows("int", "30", "2147483647", "-2147483648", "NULL"));
    expectedData.put("test_json", createRows("test_json", "{\"k1\":\"v1\"}", "NULL"));
    expectedData.put(
        "longblob", createRows("longblob", "eDU4MDA=", repeatString("/", 87380), "NULL"));
    expectedData.put(
        "longtext",
        createRows("longtext", "longtext", "aaaaaaaaaaaaaaaaaaaaaaaaaaaaaaaaa...", "NULL"));
    expectedData.put(
        "mediumblob", createRows("mediumblob", "eDU4MDA=", repeatString("/", 87380), "NULL"));
    expectedData.put("mediumint", createRows("mediumint", "20", "NULL"));
    expectedData.put(
        "mediumint_unsigned", createRows("mediumint_unsigned", "42", "0", "16777215", "NULL"));
    expectedData.put(
        "mediumtext",
        createRows("mediumtext", "mediumtext", repeatString("a", 33) + "...", "NULL"));
    expectedData.put("smallint", createRows("smallint", "15", "32767", "-32768", "NULL"));
    expectedData.put(
        "smallint_unsigned", createRows("smallint_unsigned", "42", "0", "65535", "NULL"));
    expectedData.put("text", createRows("text", "xyz", repeatString("a", 33) + "...", "NULL"));
    expectedData.put("time", createRows("time", "15:50:00", "838:59:59", "-838:59:59", "NULL"));
    expectedData.put(
        "timestamp",
        createRows(
            "timestamp",
            "2022-08-05T08:23:11Z",
            "1970-01-01T00:00:01Z",
            "2038-01-19T03:14:07Z",
            "NULL"));
    expectedData.put(
        "tinyblob", createRows("tinyblob", "eDU4MDA=", repeatString("/", 340), "NULL"));
    expectedData.put("tinyint", createRows("tinyint", "10", "127", "-128", "NULL"));
    expectedData.put("tinyint_unsigned", createRows("tinyint_unsigned", "0", "255", "NULL"));
    expectedData.put(
        "tinytext",
        createRows("tinytext", "tinytext", "aaaaaaaaaaaaaaaaaaaaaaaaaaaaaaaaa...", "NULL"));
    expectedData.put(
        "varbinary", createRows("varbinary", "eDU4MDA=", repeatString("/", 86666) + "8=", "NULL"));
    expectedData.put(
        "varchar", createRows("varchar", "abc", repeatString("a", 33) + "...", "NULL"));
    expectedData.put("year", createRows("year", "2022", "1901", "2155", "NULL"));
    expectedData.put("set", createRows("set", "v1,v2", "NULL"));
    expectedData.put(
        "integer_unsigned", createRows("integer_unsigned", "0", "42", "4294967295", "NULL"));
    expectedData.put(
        "bigint_pk", createRows("bigint_pk", "-9223372036854775808", "0", "9223372036854775807"));
    expectedData.put(
        "bigint_unsigned_pk", createRows("bigint_unsigned_pk", "0", "42", "18446744073709551615"));
    expectedData.put("int_pk", createRows("int_pk", "-2147483648", "0", "2147483647"));
    expectedData.put("int_unsigned_pk", createRows("int_unsigned_pk", "0", "42", "4294967295"));
    expectedData.put("medium_int_pk", createRows("medium_int_pk", "-8388608", "0", "8388607"));
    expectedData.put(
        "medium_int_unsigned_pk", createRows("medium_int_unsigned_pk", "0", "42", "16777215"));
    expectedData.put("small_int_pk", createRows("small_int_pk", "-32768", "0", "32767"));
    expectedData.put(
        "small_int_unsigned_pk", createRows("small_int_unsigned_pk", "0", "42", "65535"));
    expectedData.put("tiny_int_pk", createRows("tiny_int_pk", "-128", "0", "127"));
    expectedData.put("tiny_int_unsigned_pk", createRows("tiny_int_unsigned_pk", "0", "42", "255"));
    expectedData.put("bit_pk", createRows("bit_pk", "0", "42", "255"));
    expectedData.put("bit_1_pk", createRows("bit_1_pk", "false", "true"));
    // The binary column is padded with 0s
    expectedData.put(
        "binary_pk",
        createRows("binary_pk", "AAAAAAAAAAAAAAAAAAAAAAAAAAA=", "gAAAAAAAAAAAAAAAAAAAAAAAAAA="));
    expectedData.put("varbinary_pk", createRows("varbinary_pk", "AA==", "gAAAAAAAAAA="));
    expectedData.put("tiny_blob_pk", createRows("tiny_blob_pk", "AA==", "gAAAAAAAAAA="));
    expectedData.put("char_pk", createRows("char_pk", "AA==", "gAAAAAAAAAA="));
    expectedData.put("varchar_pk", createRows("varchar_pk", "AA==", "gAAAAAAAAAA="));
    expectedData.put("tiny_text_pk", createRows("tiny_text_pk", "AA==", "gAAAAAAAAAA="));
    expectedData.put(
        "date_time_pk",
        createRows(
            "date_time_pk",
            "1000-01-01T00:00:00Z",
            "1000-01-01T00:00:01Z",
            "2001-01-01T00:01:54.123456000Z",
            /* DateTime does not depend on time zone. */
            "2005-01-01T05:31:54.123456000Z",
            "9999-12-30T23:59:59Z",
            "9999-12-31T23:59:59Z"));
    expectedData.put(
        "timestamp_pk",
        createRows(
            "timestamp_pk",
            "1970-01-01T00:00:01Z",
            "1970-01-01T00:00:02Z",
            "2001-01-01T00:01:54.123456000Z",
            /* Timestamp offsets by time zone. We always read in UTC. */
            "2005-01-01T00:01:54.123456000Z",
            "2037-12-30T23:59:59Z",
            "2038-01-18T23:59:59Z"));
    expectedData.put("bool_pk", createRows("bool_pk", false, true));
    expectedData.put("year_pk", createRows("year_pk", "1901", "2000"));
    expectedData.put("date_pk", createRows("date_pk", "1000-01-01", "2005-01-01", "9999-12-31"));
    expectedData.put(
<<<<<<< HEAD
        "time_pk", createRows("time_pk", "15:50:00.200000", "838:59:58.123000", "-838:59:59"));
=======
        "decimal_pk", createRows("decimal_pk", "12345.6", "0.01", "-99999999.99", "99999999"));
>>>>>>> c2cd0e5e
    return expectedData;
  }

  private static String repeatString(String str, int count) {
    return new String(new char[count]).replace("\0", str);
  }
}<|MERGE_RESOLUTION|>--- conflicted
+++ resolved
@@ -281,11 +281,9 @@
     expectedData.put("year_pk", createRows("year_pk", "1901", "2000"));
     expectedData.put("date_pk", createRows("date_pk", "1000-01-01", "2005-01-01", "9999-12-31"));
     expectedData.put(
-<<<<<<< HEAD
+        "decimal_pk", createRows("decimal_pk", "12345.6", "0.01", "-99999999.99", "99999999"));
+    expectedData.put(
         "time_pk", createRows("time_pk", "15:50:00.200000", "838:59:58.123000", "-838:59:59"));
-=======
-        "decimal_pk", createRows("decimal_pk", "12345.6", "0.01", "-99999999.99", "99999999"));
->>>>>>> c2cd0e5e
     return expectedData;
   }
 
