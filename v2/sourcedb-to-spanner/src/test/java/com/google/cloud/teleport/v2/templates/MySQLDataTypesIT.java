/*
 * Copyright (C) 2024 Google LLC
 *
 * Licensed under the Apache License, Version 2.0 (the "License"); you may not
 * use this file except in compliance with the License. You may obtain a copy of
 * the License at
 *
 *   http://www.apache.org/licenses/LICENSE-2.0
 *
 * Unless required by applicable law or agreed to in writing, software
 * distributed under the License is distributed on an "AS IS" BASIS, WITHOUT
 * WARRANTIES OR CONDITIONS OF ANY KIND, either express or implied. See the
 * License for the specific language governing permissions and limitations under
 * the License.
 */
package com.google.cloud.teleport.v2.templates;

import static com.google.common.truth.Truth.assertThat;
import static org.apache.beam.it.truthmatchers.PipelineAsserts.assertThatResult;

import com.google.cloud.spanner.Struct;
import com.google.cloud.teleport.metadata.SkipDirectRunnerTest;
import com.google.cloud.teleport.metadata.TemplateIntegrationTest;
import java.time.Duration;
import java.util.ArrayList;
import java.util.Arrays;
import java.util.HashMap;
import java.util.List;
import java.util.Map;
import org.apache.beam.it.common.PipelineLauncher;
import org.apache.beam.it.common.PipelineOperator;
import org.apache.beam.it.common.utils.ResourceManagerUtils;
import org.apache.beam.it.gcp.spanner.SpannerResourceManager;
import org.apache.beam.it.gcp.spanner.matchers.SpannerAsserts;
import org.apache.beam.it.jdbc.MySQLResourceManager;
import org.junit.After;
import org.junit.Before;
import org.junit.Test;
import org.junit.experimental.categories.Category;
import org.junit.runner.RunWith;
import org.junit.runners.JUnit4;
import org.slf4j.Logger;
import org.slf4j.LoggerFactory;

/**
 * An integration test for {@link SourceDbToSpanner} Flex template which tests all data types
 * migration.
 */
@Category({TemplateIntegrationTest.class, SkipDirectRunnerTest.class})
@TemplateIntegrationTest(SourceDbToSpanner.class)
@RunWith(JUnit4.class)
public class MySQLDataTypesIT extends SourceDbToSpannerITBase {
  private static final Logger LOG = LoggerFactory.getLogger(MySQLDataTypesIT.class);
  private static PipelineLauncher.LaunchInfo jobInfo;

  public static MySQLResourceManager mySQLResourceManager;
  public static SpannerResourceManager spannerResourceManager;

  private static final String MYSQL_DUMP_FILE_RESOURCE = "DataTypesIT/mysql-data-types.sql";

  private static final String SPANNER_DDL_RESOURCE = "DataTypesIT/mysql-spanner-schema.sql";

  /**
   * Setup resource managers and Launch dataflow job once during the execution of this test class. \
   */
  @Before
  public void setUp() {
    mySQLResourceManager = setUpMySQLResourceManager();
    spannerResourceManager = setUpSpannerResourceManager();
  }

  /** Cleanup dataflow job and all the resources and resource managers. */
  @After
  public void cleanUp() {
    ResourceManagerUtils.cleanResources(spannerResourceManager, mySQLResourceManager);
  }

  @Test
  public void allTypesTest() throws Exception {
    loadSQLFileResource(mySQLResourceManager, MYSQL_DUMP_FILE_RESOURCE);
    createSpannerDDL(spannerResourceManager, SPANNER_DDL_RESOURCE);
    jobInfo =
        launchDataflowJob(
            getClass().getSimpleName(),
            null,
            null,
            mySQLResourceManager,
            spannerResourceManager,
            null,
            null);
    PipelineOperator.Result result =
        pipelineOperator().waitUntilDone(createConfig(jobInfo, Duration.ofMinutes(35L)));
    assertThatResult(result).isLaunchFinished();

    // Validate supported data types.
    Map<String, List<Map<String, Object>>> expectedData = getExpectedData();
    for (Map.Entry<String, List<Map<String, Object>>> entry : expectedData.entrySet()) {
      String type = entry.getKey();
      String tableName = String.format("%s_table", type);
      String colName = String.format("%s_col", type);
      LOG.info("Asserting type: {}", type);

      List<Struct> rows = spannerResourceManager.readTableRecords(tableName, "id", colName);
      for (Struct row : rows) {
        // Limit logs printed for very large strings.
        String rowString = row.toString();
        if (rowString.length() > 1000) {
          rowString = rowString.substring(0, 1000);
        }
        LOG.info("Found row: {}", rowString);
      }
      SpannerAsserts.assertThatStructs(rows)
          .hasRecordsUnorderedCaseInsensitiveColumns(entry.getValue());
    }

    // Validate unsupported types.
    List<String> unsupportedTypeTables =
        List.of(
            "spatial_linestring",
            "spatial_multilinestring",
            "spatial_multipoint",
            "spatial_multipolygon",
            "spatial_point",
            "spatial_polygon");

    for (String table : unsupportedTypeTables) {
      // Unsupported rows should still be migrated. Each source table has 1 row.
      assertThat(spannerResourceManager.getRowCount(table)).isEqualTo(1L);
    }
  }

  private List<Map<String, Object>> createRows(String colPrefix, Object... values) {
    List<Object> vals = Arrays.asList(values);
    List<Map<String, Object>> rows = new ArrayList<>();
    for (int i = 0; i < vals.size(); i++) {
      Map<String, Object> row = new HashMap<>();
      // We specifically want to test primary key partitioning.
      if (colPrefix.toLowerCase().contains("_pk")) {
        row.put("id", vals.get(i));
      } else {
        row.put("id", i + 1);
      }
      row.put(String.format("%s_col", colPrefix), vals.get(i));
      rows.add(row);
    }
    return rows;
  }

  private Map<String, List<Map<String, Object>>> getExpectedData() {
    Map<String, List<Map<String, Object>>> expectedData = new HashMap<>();
    expectedData.put(
        "bigint",
        createRows("bigint", "40", "9223372036854775807", "-9223372036854775808", "NULL"));
    expectedData.put(
        "bigint_unsigned",
        createRows("bigint_unsigned", "42", "0", "18446744073709551615", "NULL"));
    expectedData.put(
        "binary",
        createRows("binary", "eDU4MD" + repeatString("A", 334), repeatString("/", 340), "NULL"));
    expectedData.put("bit", createRows("bit", "f/////////8=", "NULL"));
    expectedData.put("bit8", createRows("bit8", "0", "255", "NULL"));
    expectedData.put("bit1", createRows("bit1", "false", "true", "NULL"));
    expectedData.put("blob", createRows("blob", "eDU4MDA=", repeatString("/", 87380), "NULL"));
    expectedData.put("bool", createRows("bool", "false", "true", "NULL"));
    expectedData.put("boolean", createRows("boolean", "false", "true", "NULL"));
    expectedData.put(
        "char", createRows("char", "a", "aaaaaaaaaaaaaaaaaaaaaaaaaaaaaaaaa...", "NULL"));
    expectedData.put("date", createRows("date", "2012-09-17", "1000-01-01", "9999-12-31", "NULL"));
    expectedData.put(
        "datetime",
        createRows(
            "datetime",
            "1998-01-23T12:45:56Z",
            "1000-01-01T00:00:00Z",
            "9999-12-31T23:59:59Z",
            "NULL"));
    expectedData.put(
        "decimal",
        createRows(
            "decimal",
            "68.75",
            "99999999999999999999999.999999999",
            "12345678912345678.123456789",
            "NULL"));
    expectedData.put(
        "double",
        createRows("double", "52.67", "1.7976931348623157E308", "-1.7976931348623157E308", "NULL"));
    expectedData.put("enum", createRows("enum", "1", "NULL"));
    expectedData.put("float", createRows("float", "45.56", "3.4E38", "-3.4E38", "NULL"));
    expectedData.put("int", createRows("int", "30", "2147483647", "-2147483648", "NULL"));
    expectedData.put("test_json", createRows("test_json", "{\"k1\":\"v1\"}", "NULL"));
    expectedData.put(
        "longblob", createRows("longblob", "eDU4MDA=", repeatString("/", 87380), "NULL"));
    expectedData.put(
        "longtext",
        createRows("longtext", "longtext", "aaaaaaaaaaaaaaaaaaaaaaaaaaaaaaaaa...", "NULL"));
    expectedData.put(
        "mediumblob", createRows("mediumblob", "eDU4MDA=", repeatString("/", 87380), "NULL"));
    expectedData.put("mediumint", createRows("mediumint", "20", "NULL"));
    expectedData.put(
        "mediumint_unsigned", createRows("mediumint_unsigned", "42", "0", "16777215", "NULL"));
    expectedData.put(
        "mediumtext",
        createRows("mediumtext", "mediumtext", repeatString("a", 33) + "...", "NULL"));
    expectedData.put("smallint", createRows("smallint", "15", "32767", "-32768", "NULL"));
    expectedData.put(
        "smallint_unsigned", createRows("smallint_unsigned", "42", "0", "65535", "NULL"));
    expectedData.put("text", createRows("text", "xyz", repeatString("a", 33) + "...", "NULL"));
    expectedData.put("time", createRows("time", "15:50:00", "838:59:59", "-838:59:59", "NULL"));
    expectedData.put(
        "timestamp",
        createRows(
            "timestamp",
            "2022-08-05T08:23:11Z",
            "1970-01-01T00:00:01Z",
            "2038-01-19T03:14:07Z",
            "NULL"));
    expectedData.put(
        "tinyblob", createRows("tinyblob", "eDU4MDA=", repeatString("/", 340), "NULL"));
    expectedData.put("tinyint", createRows("tinyint", "10", "127", "-128", "NULL"));
    expectedData.put("tinyint_unsigned", createRows("tinyint_unsigned", "0", "255", "NULL"));
    expectedData.put(
        "tinytext",
        createRows("tinytext", "tinytext", "aaaaaaaaaaaaaaaaaaaaaaaaaaaaaaaaa...", "NULL"));
    expectedData.put(
        "varbinary", createRows("varbinary", "eDU4MDA=", repeatString("/", 86666) + "8=", "NULL"));
    expectedData.put(
        "varchar", createRows("varchar", "abc", repeatString("a", 33) + "...", "NULL"));
    expectedData.put("year", createRows("year", "2022", "1901", "2155", "NULL"));
    expectedData.put("set", createRows("set", "v1,v2", "NULL"));
    expectedData.put(
        "integer_unsigned", createRows("integer_unsigned", "0", "42", "4294967295", "NULL"));
    expectedData.put(
        "bigint_pk", createRows("bigint_pk", "-9223372036854775808", "0", "9223372036854775807"));
    expectedData.put(
        "bigint_unsigned_pk", createRows("bigint_unsigned_pk", "0", "42", "18446744073709551615"));
    expectedData.put("int_pk", createRows("int_pk", "-2147483648", "0", "2147483647"));
    expectedData.put("int_unsigned_pk", createRows("int_unsigned_pk", "0", "42", "4294967295"));
    expectedData.put("medium_int_pk", createRows("medium_int_pk", "-8388608", "0", "8388607"));
    expectedData.put(
        "medium_int_unsigned_pk", createRows("medium_int_unsigned_pk", "0", "42", "16777215"));
    expectedData.put("small_int_pk", createRows("small_int_pk", "-32768", "0", "32767"));
    expectedData.put(
        "small_int_unsigned_pk", createRows("small_int_unsigned_pk", "0", "42", "65535"));
    expectedData.put("tiny_int_pk", createRows("tiny_int_pk", "-128", "0", "127"));
    expectedData.put("tiny_int_unsigned_pk", createRows("tiny_int_unsigned_pk", "0", "42", "255"));
    expectedData.put("bit_pk", createRows("bit_pk", "0", "42", "255"));
    expectedData.put("bit_1_pk", createRows("bit_1_pk", "false", "true"));
    // The binary column is padded with 0s
    expectedData.put(
        "binary_pk",
        createRows("binary_pk", "AAAAAAAAAAAAAAAAAAAAAAAAAAA=", "gAAAAAAAAAAAAAAAAAAAAAAAAAA="));
    expectedData.put("varbinary_pk", createRows("varbinary_pk", "AA==", "gAAAAAAAAAA="));
    expectedData.put("tiny_blob_pk", createRows("tiny_blob_pk", "AA==", "gAAAAAAAAAA="));
    expectedData.put("char_pk", createRows("char_pk", "AA==", "gAAAAAAAAAA="));
    expectedData.put("varchar_pk", createRows("varchar_pk", "AA==", "gAAAAAAAAAA="));
    expectedData.put("tiny_text_pk", createRows("tiny_text_pk", "AA==", "gAAAAAAAAAA="));
    expectedData.put(
        "date_time_pk",
        createRows(
            "date_time_pk",
            "1000-01-01T00:00:00Z",
            "1000-01-01T00:00:01Z",
            "2001-01-01T00:01:54.123456000Z",
            /* DateTime does not depend on time zone. */
            "2005-01-01T05:31:54.123456000Z",
            "9999-12-30T23:59:59Z",
            "9999-12-31T23:59:59Z"));
    expectedData.put(
        "timestamp_pk",
        createRows(
            "timestamp_pk",
            "1970-01-01T00:00:01Z",
            "1970-01-01T00:00:02Z",
            "2001-01-01T00:01:54.123456000Z",
            /* Timestamp offsets by time zone. We always read in UTC. */
            "2005-01-01T00:01:54.123456000Z",
            "2037-12-30T23:59:59Z",
            "2038-01-18T23:59:59Z"));
<<<<<<< HEAD
    expectedData.put(
        "decimal_pk", createRows("decimal_pk", "12345.6", "0.01", "-99999999.99", "99999999"));
=======
    expectedData.put("bool_pk", createRows("bool_pk", false, true));
>>>>>>> bf172e22
    expectedData.put("year_pk", createRows("year_pk", "1901", "2000"));
    return expectedData;
  }

  private static String repeatString(String str, int count) {
    return new String(new char[count]).replace("\0", str);
  }
}<|MERGE_RESOLUTION|>--- conflicted
+++ resolved
@@ -277,13 +277,10 @@
             "2005-01-01T00:01:54.123456000Z",
             "2037-12-30T23:59:59Z",
             "2038-01-18T23:59:59Z"));
-<<<<<<< HEAD
+    expectedData.put("bool_pk", createRows("bool_pk", false, true));
+    expectedData.put("year_pk", createRows("year_pk", "1901", "2000"));
     expectedData.put(
         "decimal_pk", createRows("decimal_pk", "12345.6", "0.01", "-99999999.99", "99999999"));
-=======
-    expectedData.put("bool_pk", createRows("bool_pk", false, true));
->>>>>>> bf172e22
-    expectedData.put("year_pk", createRows("year_pk", "1901", "2000"));
     return expectedData;
   }
 
