--- conflicted
+++ resolved
@@ -277,11 +277,8 @@
             "2005-01-01T00:01:54.123456000Z",
             "2037-12-30T23:59:59Z",
             "2038-01-18T23:59:59Z"));
-<<<<<<< HEAD
     expectedData.put("bool_pk", createRows("bool_pk", "FALSE", "TRUE"));
-=======
     expectedData.put("year_pk", createRows("year_pk", "1901", "2000"));
->>>>>>> d5fb5933
     return expectedData;
   }
 
