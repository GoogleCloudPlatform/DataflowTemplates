--- conflicted
+++ resolved
@@ -100,13 +100,13 @@
   }
 
   @Nullable
-<<<<<<< HEAD
+  Integer numericScale() {
+    return partitionColumn().numericScale();
+  }
+
+  @Nullable
   BigDecimal decimalStepSize() {
     return partitionColumn().decimalStepSize();
-=======
-  Integer numericScale() {
-    return partitionColumn().numericScale();
->>>>>>> c2cd0e5e
   }
 
   /**
@@ -279,13 +279,13 @@
       return this;
     }
 
-<<<<<<< HEAD
+    public Builder<T> setNumericScale(Integer value) {
+      this.partitionColumnBuilder().setNumericScale(value);
+      return this;
+    }
+
     public Builder<T> setDecimalStepSize(BigDecimal value) {
       this.partitionColumnBuilder().setDecimalStepSize(value);
-=======
-    public Builder<T> setNumericScale(Integer value) {
-      this.partitionColumnBuilder().setNumericScale(value);
->>>>>>> c2cd0e5e
       return this;
     }
 
