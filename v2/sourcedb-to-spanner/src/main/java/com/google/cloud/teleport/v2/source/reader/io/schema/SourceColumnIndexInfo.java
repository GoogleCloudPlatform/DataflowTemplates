--- conflicted
+++ resolved
@@ -82,14 +82,13 @@
   @Nullable
   public abstract Integer stringMaxLength();
 
-<<<<<<< HEAD
+  /** Numeric Scale for decimal columns. Null for other types. */
+  @Nullable
+  public abstract Integer numericScale();
+
+  /** Decimal step size for checking equality of floating point columns. Null for other types. */
   @Nullable
   public abstract BigDecimal decimalStepSize();
-=======
-  /** Numeric Scale for floating point and decimal columns. Null for other types. */
-  @Nullable
-  public abstract Integer numericScale();
->>>>>>> c2cd0e5e
 
   /**
    * Builder for {@link SourceColumnIndexInfo}.
@@ -136,11 +135,9 @@
 
     public abstract Builder setStringMaxLength(@Nullable Integer value);
 
-<<<<<<< HEAD
+    public abstract Builder setNumericScale(@Nullable Integer value);
+
     public abstract Builder setDecimalStepSize(@Nullable BigDecimal value);
-=======
-    public abstract Builder setNumericScale(@Nullable Integer value);
->>>>>>> c2cd0e5e
 
     abstract SourceColumnIndexInfo autoBuild();
 
@@ -159,11 +156,8 @@
     STRING,
     TIME_STAMP,
     DATE,
-<<<<<<< HEAD
+    DECIMAL,
     FLOAT,
-=======
-    DECIMAL,
->>>>>>> c2cd0e5e
     OTHER
   };
 
@@ -176,9 +170,6 @@
           IndexType.BINARY, BoundaryExtractorFactory.BYTE_ARRAY_CLASS,
           IndexType.TIME_STAMP, Timestamp.class,
           IndexType.DATE, java.sql.Date.class,
-<<<<<<< HEAD
+          IndexType.DECIMAL, BigDecimal.class,
           IndexType.FLOAT, Float.class);
-=======
-          IndexType.DECIMAL, BigDecimal.class);
->>>>>>> c2cd0e5e
 }