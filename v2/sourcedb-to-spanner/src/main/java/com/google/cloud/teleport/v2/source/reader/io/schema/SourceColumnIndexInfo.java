--- conflicted
+++ resolved
@@ -149,11 +149,8 @@
     BINARY,
     STRING,
     TIME_STAMP,
-<<<<<<< HEAD
+    DATE,
     DECIMAL,
-=======
-    DATE,
->>>>>>> d34cbde5
     OTHER
   };
 
@@ -165,9 +162,6 @@
           IndexType.BIG_INT_UNSIGNED, BigDecimal.class,
           IndexType.BINARY, BoundaryExtractorFactory.BYTE_ARRAY_CLASS,
           IndexType.TIME_STAMP, Timestamp.class,
-<<<<<<< HEAD
+          IndexType.DATE, java.sql.Date.class,
           IndexType.DECIMAL, BigDecimal.class);
-=======
-          IndexType.DATE, java.sql.Date.class);
->>>>>>> d34cbde5
 }