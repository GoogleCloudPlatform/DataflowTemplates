--- conflicted
+++ resolved
@@ -59,12 +59,9 @@
               Timestamp.class,
               (BoundaryExtractor<Timestamp>) BoundaryExtractorFactory::fromTimestamps)
           .put(Date.class, (BoundaryExtractor<Date>) BoundaryExtractorFactory::fromDates)
-<<<<<<< HEAD
+          .put(Float.class, (BoundaryExtractor<Float>) BoundaryExtractorFactory::fromFloats)
           .put(
               Duration.class, (BoundaryExtractor<Duration>) BoundaryExtractorFactory::fromDurations)
-=======
-          .put(Float.class, (BoundaryExtractor<Float>) BoundaryExtractorFactory::fromFloats)
->>>>>>> b01f30b2
           .build();
 
   /**
@@ -203,16 +200,27 @@
         .build();
   }
 
-<<<<<<< HEAD
+  private static Boundary<Float> fromFloats(
+      PartitionColumn partitionColumn,
+      ResultSet resultSet,
+      @Nullable BoundaryTypeMapper boundaryTypeMapper)
+      throws SQLException {
+    Preconditions.checkArgument(partitionColumn.columnClass().equals(Float.class));
+    resultSet.next();
+    return Boundary.<Float>builder()
+        .setPartitionColumn(partitionColumn)
+        .setStart(resultSet.getFloat(1))
+        .setEnd(resultSet.getFloat(2))
+        .setBoundarySplitter(BoundarySplitterFactory.create(Float.class))
+        .setBoundaryTypeMapper(boundaryTypeMapper)
+        .build();
+  }
+
   private static Boundary<Duration> fromDurations(
-=======
-  private static Boundary<Float> fromFloats(
->>>>>>> b01f30b2
-      PartitionColumn partitionColumn,
-      ResultSet resultSet,
-      @Nullable BoundaryTypeMapper boundaryTypeMapper)
-      throws SQLException {
-<<<<<<< HEAD
+      PartitionColumn partitionColumn,
+      ResultSet resultSet,
+      @Nullable BoundaryTypeMapper boundaryTypeMapper)
+      throws SQLException {
     Preconditions.checkArgument(partitionColumn.columnClass().equals(Duration.class));
     resultSet.next();
     return Boundary.<Duration>builder()
@@ -220,20 +228,10 @@
         .setStart(parseTimeStringToDuration(resultSet.getString(1)))
         .setEnd(parseTimeStringToDuration(resultSet.getString(2)))
         .setBoundarySplitter(BoundarySplitterFactory.create(Duration.class))
-=======
-    Preconditions.checkArgument(partitionColumn.columnClass().equals(Float.class));
-    resultSet.next();
-    return Boundary.<Float>builder()
-        .setPartitionColumn(partitionColumn)
-        .setStart(resultSet.getFloat(1))
-        .setEnd(resultSet.getFloat(2))
-        .setBoundarySplitter(BoundarySplitterFactory.create(Float.class))
->>>>>>> b01f30b2
-        .setBoundaryTypeMapper(boundaryTypeMapper)
-        .build();
-  }
-
-<<<<<<< HEAD
+        .setBoundaryTypeMapper(boundaryTypeMapper)
+        .build();
+  }
+
   /**
    * Converts a string in format "hh:mm:ss.sss" into a Duration by converting to a string with
    * format "PThhHmmMss.sssS".
@@ -261,7 +259,5 @@
     return Duration.parse(durationStrBuilder.toString());
   }
 
-=======
->>>>>>> b01f30b2
   private BoundaryExtractorFactory() {}
 }