/*
 * Copyright (C) 2024 Google LLC
 *
 * Licensed under the Apache License, Version 2.0 (the "License"); you may not
 * use this file except in compliance with the License. You may obtain a copy of
 * the License at
 *
 *   http://www.apache.org/licenses/LICENSE-2.0
 *
 * Unless required by applicable law or agreed to in writing, software
 * distributed under the License is distributed on an "AS IS" BASIS, WITHOUT
 * WARRANTIES OR CONDITIONS OF ANY KIND, either express or implied. See the
 * License for the specific language governing permissions and limitations under
 * the License.
 */
package com.google.cloud.teleport.v2.source.reader.io.jdbc.iowrapper;

import static com.google.cloud.teleport.v2.source.reader.io.schema.SourceColumnIndexInfo.INDEX_TYPE_TO_CLASS;

import com.google.cloud.teleport.v2.source.reader.io.IoWrapper;
import com.google.cloud.teleport.v2.source.reader.io.datasource.DataSource;
import com.google.cloud.teleport.v2.source.reader.io.exception.SuitableIndexNotFoundException;
import com.google.cloud.teleport.v2.source.reader.io.jdbc.iowrapper.config.JdbcIOWrapperConfig;
import com.google.cloud.teleport.v2.source.reader.io.jdbc.iowrapper.config.TableConfig;
import com.google.cloud.teleport.v2.source.reader.io.jdbc.rowmapper.JdbcSourceRowMapper;
import com.google.cloud.teleport.v2.source.reader.io.jdbc.uniformsplitter.range.PartitionColumn;
import com.google.cloud.teleport.v2.source.reader.io.jdbc.uniformsplitter.transforms.ReadWithUniformPartitions;
import com.google.cloud.teleport.v2.source.reader.io.row.SourceRow;
import com.google.cloud.teleport.v2.source.reader.io.schema.SchemaDiscovery;
import com.google.cloud.teleport.v2.source.reader.io.schema.SchemaDiscoveryImpl;
import com.google.cloud.teleport.v2.source.reader.io.schema.SourceColumnIndexInfo;
import com.google.cloud.teleport.v2.source.reader.io.schema.SourceColumnIndexInfo.IndexType;
import com.google.cloud.teleport.v2.source.reader.io.schema.SourceSchema;
import com.google.cloud.teleport.v2.source.reader.io.schema.SourceSchemaReference;
import com.google.cloud.teleport.v2.source.reader.io.schema.SourceTableReference;
import com.google.cloud.teleport.v2.source.reader.io.schema.SourceTableSchema;
import com.google.cloud.teleport.v2.spanner.migrations.schema.SourceColumnType;
import com.google.common.annotations.VisibleForTesting;
import com.google.common.collect.ImmutableList;
import com.google.common.collect.ImmutableMap;
import com.google.common.collect.ImmutableSet;
import java.util.List;
import java.util.Map;
import java.util.stream.Collectors;
import org.apache.beam.sdk.io.jdbc.JdbcIO;
import org.apache.beam.sdk.io.jdbc.JdbcIO.DataSourceConfiguration;
import org.apache.beam.sdk.io.jdbc.JdbcIO.ReadWithPartitions;
import org.apache.beam.sdk.transforms.PTransform;
import org.apache.beam.sdk.values.PBegin;
import org.apache.beam.sdk.values.PCollection;
import org.apache.commons.dbcp2.BasicDataSource;
import org.checkerframework.checker.initialization.qual.Initialized;
import org.checkerframework.checker.nullness.qual.NonNull;
import org.checkerframework.checker.nullness.qual.UnknownKeyFor;
import org.slf4j.Logger;
import org.slf4j.LoggerFactory;

/*
 * TODO(vardhanvthigle): Towards M3, make this a reconfigurable class, and expose (if required) the approxRowCounts
 *  and maxPartitionHints (auto inferred) to the pipeline controller helping a better sequencing of tables.
 */
public final class JdbcIoWrapper implements IoWrapper {
  private static final Logger LOG = LoggerFactory.getLogger(JdbcIoWrapper.class);

  private final ImmutableMap<SourceTableReference, PTransform<PBegin, PCollection<SourceRow>>>
      tableReaders;
  private final SourceSchema sourceSchema;

  private static final Logger logger = LoggerFactory.getLogger(JdbcIoWrapper.class);

  /**
   * Construct a JdbcIOWrapper from the configuration.
   *
   * @param config configuration for reading from a JDBC source.
   * @return JdbcIOWrapper
   * @throws SuitableIndexNotFoundException if a suitable index is not found to act as the partition
   *     column. Please refer to {@link JdbcIoWrapper#autoInferTableConfigs(JdbcIOWrapperConfig,
   *     SchemaDiscovery, DataSource)} for details on situation where this is thrown.
   */
  public static JdbcIoWrapper of(JdbcIOWrapperConfig config) throws SuitableIndexNotFoundException {
    DataSourceConfiguration dataSourceConfiguration = getDataSourceConfiguration(config);

    javax.sql.DataSource dataSource = dataSourceConfiguration.buildDatasource();
    setDataSourceLoginTimeout((BasicDataSource) dataSource, config);

    SchemaDiscovery schemaDiscovery =
        new SchemaDiscoveryImpl(config.dialectAdapter(), config.schemaDiscoveryBackOff());

    ImmutableList<TableConfig> tableConfigs =
        autoInferTableConfigs(config, schemaDiscovery, DataSource.ofJdbc(dataSource));
    SourceSchema sourceSchema =
        getSourceSchema(config, schemaDiscovery, DataSource.ofJdbc(dataSource), tableConfigs);
    ImmutableMap<SourceTableReference, PTransform<PBegin, PCollection<SourceRow>>> tableReaders =
        buildTableReaders(config, tableConfigs, dataSourceConfiguration, sourceSchema);
    return new JdbcIoWrapper(tableReaders, sourceSchema);
  }

  /**
   * Set's the login timeout for the DataSource used for schema and index discoveries. This helps in
   * early error reporting to the customer in case of unreachable or unavailable source database.
   * The default login timeout for the {@link BasicDataSource} is infinite. Unfortunately, {@link
   * BasicDataSource} does not directly support {@link DataSource#setLoginTimeout(int)}. This can be
   * achieved by setting {@link BasicDataSource#setMaxWaitMillis} and connect timeout at the driver
   * layer.
   *
   * @param dataSource
   * @param config
   */
  @VisibleForTesting
  protected static void setDataSourceLoginTimeout(
      BasicDataSource dataSource, JdbcIOWrapperConfig config) {

    dataSource.setMaxWaitMillis(config.schemaDiscoveryConnectivityTimeoutMilliSeconds());

    String connectivityTimeout;
    switch (config.sourceDbDialect()) {
      case MYSQL:
        connectivityTimeout =
            String.valueOf(config.schemaDiscoveryConnectivityTimeoutMilliSeconds());
        setConnectionProperty(dataSource, "connectTimeout", connectivityTimeout);
        setConnectionProperty(dataSource, "socketTimeout", connectivityTimeout);
        break;
      case POSTGRESQL:
        connectivityTimeout =
            String.valueOf(config.schemaDiscoveryConnectivityTimeoutMilliSeconds() / 1000);
        setConnectionProperty(dataSource, "loginTimeout", connectivityTimeout);
        setConnectionProperty(dataSource, "connectTimeout", connectivityTimeout);
        setConnectionProperty(dataSource, "socketTimeout", connectivityTimeout);
        break;
      default:
        logger.error(
            "No connectivity timeout overrides implemented for dialect {}. In case of misconfigured network connectivity, schema discovery could timeout without correct error reporting.");
    }
  }

  private static void setConnectionProperty(
      BasicDataSource dataSource, String property, String value) {

    String url = dataSource.getUrl();
    if (!url.contains(property)) {
      dataSource.addConnectionProperty(property, value);
      logger.info("Set {} = {}  for schema discovery of {}", property, value, dataSource);
    } else {
      logger.warn(
          "Property {} already set in URL {}. Not overriding with {} for schema discovery. The default over-ride helps in failing fast in case of misconfigured network connectivity.",
          property,
          url,
          value);
    }
  }

  /**
   * Return a read transforms for the tables to migrate.
   *
   * @return Read transforms.
   */
  @Override
  public ImmutableMap<SourceTableReference, PTransform<PBegin, PCollection<SourceRow>>>
      getTableReaders() {
    return this.tableReaders;
  }

  /**
   * Discover the schema of the source database.
   *
   * @return SourceSchema.
   */
  @Override
  public SourceSchema discoverTableSchema() {
    return this.sourceSchema;
  }

  static ImmutableMap<SourceTableReference, PTransform<PBegin, PCollection<SourceRow>>>
      buildTableReaders(
          JdbcIOWrapperConfig config,
          ImmutableList<TableConfig> tableConfigs,
          DataSourceConfiguration dataSourceConfiguration,
          SourceSchema sourceSchema) {
    return tableConfigs.stream()
        .map(
            tableConfig -> {
              SourceTableSchema sourceTableSchema =
                  findSourceTableSchema(sourceSchema, tableConfig);
              return Map.entry(
                  SourceTableReference.builder()
                      .setSourceSchemaReference(sourceSchema.schemaReference())
                      .setSourceTableName(delimitIdentifier(sourceTableSchema.tableName()))
                      .setSourceTableSchemaUUID(sourceTableSchema.tableSchemaUUID())
                      .build(),
                  (config.readWithUniformPartitionsFeatureEnabled())
                      ? getReadWithUniformPartitionIO(
                          config,
                          dataSourceConfiguration,
                          sourceSchema.schemaReference(),
                          tableConfig,
                          sourceTableSchema)
                      : getJdbcIO(
                          config,
                          dataSourceConfiguration,
                          sourceSchema.schemaReference(),
                          tableConfig,
                          sourceTableSchema));
            })
        .collect(ImmutableMap.toImmutableMap(Map.Entry::getKey, Map.Entry::getValue));
  }

  static SourceTableSchema findSourceTableSchema(
      SourceSchema sourceSchema, TableConfig tableConfig) {
    return sourceSchema.tableSchemas().stream()
        .filter(schema -> schema.tableName().equals(tableConfig.tableName()))
        .findFirst()
        .orElseThrow();
  }

  static SourceSchema getSourceSchema(
      JdbcIOWrapperConfig config,
      SchemaDiscovery schemaDiscovery,
      DataSource dataSource,
      ImmutableList<TableConfig> tableConfigs) {
    SourceSchema.Builder sourceSchemaBuilder =
        SourceSchema.builder().setSchemaReference(config.sourceSchemaReference());
    ImmutableList<String> tables =
        tableConfigs.stream().map(TableConfig::tableName).collect(ImmutableList.toImmutableList());
    ImmutableMap<String, ImmutableMap<String, SourceColumnType>> tableSchemas =
        schemaDiscovery.discoverTableSchema(dataSource, config.sourceSchemaReference(), tables);
    LOG.info("Found table schemas: {}", tableSchemas);
    tableSchemas.entrySet().stream()
        .map(
            tableEntry -> {
              SourceTableSchema.Builder sourceTableSchemaBuilder =
                  SourceTableSchema.builder(config.sourceDbDialect())
                      .setTableName(tableEntry.getKey());
              tableEntry
                  .getValue()
                  .entrySet()
                  .forEach(
                      colEntry ->
                          sourceTableSchemaBuilder.addSourceColumnNameToSourceColumnType(
                              colEntry.getKey(), colEntry.getValue()));
              return sourceTableSchemaBuilder.build();
            })
        .forEach(sourceSchemaBuilder::addTableSchema);
    return sourceSchemaBuilder.build();
  }

  /**
   * Auto Infer the Partition Column and build table configuration. {@code autoInferTableConfigs}
   * discovers the list table index with the help of the passed {@code SchemaDisvovery}
   * implementation. Fom the list of indexes discovered, currently, it chooses a numeric primary key
   * column at the first ordinal position as PartitionColumn.
   *
   * @param config
   * @param schemaDiscovery
   * @param dataSource
   * @return
   */
  private static ImmutableList<TableConfig> autoInferTableConfigs(
      JdbcIOWrapperConfig config, SchemaDiscovery schemaDiscovery, DataSource dataSource) {
    ImmutableList<String> discoveredTables =
        schemaDiscovery.discoverTables(dataSource, config.sourceSchemaReference());
    ImmutableList<String> tables = getTablesToMigrate(config.tables(), discoveredTables);
    if (tables.isEmpty()) {
      logger.info("source does not contain matching tables: {}", config.tables());
      return ImmutableList.of();
    }
    ImmutableMap<String, ImmutableList<SourceColumnIndexInfo>> indexes =
        schemaDiscovery.discoverTableIndexes(dataSource, config.sourceSchemaReference(), tables);
    ImmutableList.Builder<TableConfig> tableConfigsBuilder = ImmutableList.builder();
    for (String table : tables) {
      tableConfigsBuilder.add(getTableConfig(table, config, indexes));
    }
    return tableConfigsBuilder.build();
  }

  private static TableConfig getTableConfig(
      String tableName,
      JdbcIOWrapperConfig config,
      ImmutableMap<String, ImmutableList<SourceColumnIndexInfo>> indexInfo) {
    TableConfig.Builder tableConfigBuilder = TableConfig.builder(tableName);
    if (config.maxPartitions() != null && config.maxPartitions() != 0) {
      tableConfigBuilder.setMaxPartitions(config.maxPartitions());
    }
    /*
     * TODO(vardhanvthigle): Add optional support for non-primary indexes.
     * Note: most of the implementation is generic for any unique index.
     *  Need to benchmark and do the end to end implementation.
     */
    if (indexInfo.containsKey(tableName)) {
      ImmutableList<SourceColumnIndexInfo> tableIndexInfo = indexInfo.get(tableName);

      // TODO(vardhanvthigle): support for non-primary indexes.
      tableIndexInfo.stream()
          .filter(info -> info.isPrimary() && info.ordinalPosition() == 1)
          .map(SourceColumnIndexInfo::cardinality)
          .forEach(tableConfigBuilder::setApproxRowCount);
      if (config.tableVsPartitionColumns().containsKey(tableName)) {
        config.tableVsPartitionColumns().get(tableName).stream()
            .map(
                colName ->
                    tableIndexInfo.stream()
                        .filter(info -> info.columnName().equals(colName))
                        .findFirst()
                        .get())
            .sorted()
            .map(JdbcIoWrapper::partitionColumnFromIndexInfo)
            .forEach(tableConfigBuilder::withPartitionColum);
      } else {
        ImmutableSet<IndexType> supportedIndexTypes =
            ImmutableSet.of(
                IndexType.NUMERIC,
                IndexType.STRING,
                IndexType.BIG_INT_UNSIGNED,
                IndexType.BINARY,
                IndexType.TIME_STAMP,
                IndexType.DATE,
                IndexType.DECIMAL,
<<<<<<< HEAD
                IndexType.DURATION);
=======
                IndexType.FLOAT);
>>>>>>> b01f30b2
        // As of now only Primary key index with Numeric type is supported.
        // TODO:
        //    1. support non-primary unique indexes.
        //        Note: most of the implementation is generic for any unique index.
        //        Need to benchmark and do the end to end implementation.
        //    2. support for composite indexes
        //       Note: though we have most of the code for composite index, since we cap the
        // splitting stages to 1, additional indexes will not be considered for splitting as of now.
        tableIndexInfo.stream()
            .filter(
                idxInfo ->
                    (idxInfo.isPrimary() && supportedIndexTypes.contains(idxInfo.indexType())))
            .sorted()
            .map(JdbcIoWrapper::partitionColumnFromIndexInfo)
            .forEach(tableConfigBuilder::withPartitionColum);
      }
      TableConfig tableConfig = tableConfigBuilder.build();
      if (tableConfig.partitionColumns().isEmpty()) {
        throw new SuitableIndexNotFoundException(
            new Throwable(
                "No Suitable Index Found for partition column inference for table " + tableName));
      }
      return tableConfig;
    } else {
      throw new SuitableIndexNotFoundException(
          new Throwable("No Index Found for partition column inference for table " + tableName));
    }
  }

  @VisibleForTesting
  protected static java.lang.Class indexTypeToColumnClass(SourceColumnIndexInfo indexInfo)
      throws SuitableIndexNotFoundException {
    if (INDEX_TYPE_TO_CLASS.containsKey(indexInfo.indexType())) {
      return INDEX_TYPE_TO_CLASS.get(indexInfo.indexType());
    } else {
      throw new SuitableIndexNotFoundException(
          new Throwable("No class Mapping for IndexType " + indexInfo));
    }
  }

  /**
   * Delimit the Identifiers as per <a
   * href=https://github.com/ronsavage/SQL/blob/master/sql-99.bnf>sql-99</a>. This is needed to
   * handle cases where the user might use reserved keywords as column or table names.
   *
   * @param identifier
   * @return
   */
  @VisibleForTesting
  protected static String delimitIdentifier(String identifier) {
    return "\"" + identifier.replaceAll("\"", "\"\"") + "\"";
  }

  private static PartitionColumn partitionColumnFromIndexInfo(SourceColumnIndexInfo idxInfo) {
    return PartitionColumn.builder()
        .setColumnName(delimitIdentifier(idxInfo.columnName()))
        .setColumnClass(indexTypeToColumnClass(idxInfo))
        .setStringCollation(idxInfo.collationReference())
        .setStringMaxLength(idxInfo.stringMaxLength())
        .setNumericScale(idxInfo.numericScale())
<<<<<<< HEAD
        .setDatetimePrecision(idxInfo.datetimePrecision())
=======
        .setDecimalStepSize(idxInfo.decimalStepSize())
>>>>>>> b01f30b2
        .build();
  }

  @VisibleForTesting
  protected static ImmutableList<String> getTablesToMigrate(
      ImmutableList<String> configTables, ImmutableList<String> discoveredTables) {
    List<String> tables = null;
    if (configTables.isEmpty()) {
      tables = discoveredTables;
    } else {
      tables =
          configTables.stream()
              .filter(t -> discoveredTables.contains(t))
              .collect(Collectors.toList());
    }
    LOG.info("final list of tables to migrate: {}", tables);
    return ImmutableList.copyOf(tables);
  }

  /**
   * Private helper to construct {@link JdbcIO} as per the reader configuration.
   *
   * @param config Configuration.
   * @param dataSourceConfiguration dataSourceConfiguration (which is derived earlier from the
   *     reader configuration)
   * @param tableConfig discovered table configurations.
   * @param sourceTableSchema schema of the source table.
   * @return
   */
  private static PTransform<PBegin, PCollection<SourceRow>> getJdbcIO(
      JdbcIOWrapperConfig config,
      DataSourceConfiguration dataSourceConfiguration,
      SourceSchemaReference sourceSchemaReference,
      TableConfig tableConfig,
      SourceTableSchema sourceTableSchema) {
    ReadWithPartitions<SourceRow, @UnknownKeyFor @NonNull @Initialized Long> jdbcIO =
        JdbcIO.<SourceRow>readWithPartitions()
            .withTable(delimitIdentifier(tableConfig.tableName()))
            .withPartitionColumn(tableConfig.partitionColumns().get(0).columnName())
            .withDataSourceProviderFn(JdbcIO.PoolableDataSourceProvider.of(dataSourceConfiguration))
            .withRowMapper(
                new JdbcSourceRowMapper(
                    config.valueMappingsProvider(),
                    sourceSchemaReference,
                    sourceTableSchema,
                    config.shardID()));
    if (tableConfig.maxPartitions() != null) {
      jdbcIO = jdbcIO.withNumPartitions(tableConfig.maxPartitions());
    }
    if (config.maxFetchSize() != null) {
      jdbcIO = jdbcIO.withFetchSize(config.maxFetchSize());
    }
    return jdbcIO;
  }

  /**
   * Private helper to construct {@link ReadWithUniformPartitions} as per the reader configuration.
   *
   * @param config Configuration.
   * @param dataSourceConfiguration dataSourceConfiguration (which is derived earlier from the
   *     reader configuration)
   * @param tableConfig discovered table configurations.
   * @param sourceTableSchema schema of the source table.
   * @return
   */
  private static PTransform<PBegin, PCollection<SourceRow>> getReadWithUniformPartitionIO(
      JdbcIOWrapperConfig config,
      DataSourceConfiguration dataSourceConfiguration,
      SourceSchemaReference sourceSchemaReference,
      TableConfig tableConfig,
      SourceTableSchema sourceTableSchema) {

    ReadWithUniformPartitions.Builder<SourceRow> readWithUniformPartitionsBuilder =
        ReadWithUniformPartitions.<SourceRow>builder()
            .setTableName(delimitIdentifier(tableConfig.tableName()))
            .setPartitionColumns(tableConfig.partitionColumns())
            .setDataSourceProviderFn(JdbcIO.PoolableDataSourceProvider.of(dataSourceConfiguration))
            .setDbAdapter(config.dialectAdapter())
            .setApproxTotalRowCount(tableConfig.approxRowCount())
            .setFetchSize(config.maxFetchSize())
            .setRowMapper(
                new JdbcSourceRowMapper(
                    config.valueMappingsProvider(),
                    sourceSchemaReference,
                    sourceTableSchema,
                    config.shardID()))
            .setWaitOn(config.waitOn())
            .setDbParallelizationForSplitProcess(config.dbParallelizationForSplitProcess())
            .setDbParallelizationForReads(config.dbParallelizationForReads())
            .setAdditionalOperationsOnRanges(config.additionalOperationsOnRanges());

    if (config.splitStageCountHint() >= 0) {
      readWithUniformPartitionsBuilder =
          readWithUniformPartitionsBuilder.setSplitStageCountHint(config.splitStageCountHint());
    }

    if (tableConfig.maxPartitions() != null) {
      readWithUniformPartitionsBuilder =
          readWithUniformPartitionsBuilder.setMaxPartitionsHint((long) tableConfig.maxPartitions());
    }
    ReadWithUniformPartitions readWithUniformPartitions = readWithUniformPartitionsBuilder.build();
    LOG.info("Configured ReadWithUniformPartitions {} for {}", readWithUniformPartitions, config);
    return readWithUniformPartitions;
  }

  /**
   * Build the {@link DataSourceConfiguration} from the reader configuration.
   *
   * @param config reader configuration.
   * @return {@link DataSourceConfiguration}
   */
  private static DataSourceConfiguration getDataSourceConfiguration(JdbcIOWrapperConfig config) {
    DataSourceConfiguration dataSourceConfig =
        DataSourceConfiguration.create(new JdbcDataSource(config));
    return dataSourceConfig;
  }

  /**
   * Private constructor for {@link JdbcIoWrapper}.
   *
   * @param tableReaders readers constructed from the reader configuration.
   * @param sourceSchema sourceSchema discoverd based on the reader configuration.
   *     <p>Note (implementation detail):
   *     <p>The external code should use the {@link JdbcIoWrapper#of} static method to construct the
   *     {@link JdbcIoWrapper} from the configuration. A private constructor and a public `of`
   *     method allows us to keep minimal logic in the constructor. This pattern is also followed by
   *     Beam classes like {@link JdbcIO}
   */
  private JdbcIoWrapper(
      ImmutableMap<SourceTableReference, PTransform<PBegin, PCollection<SourceRow>>> tableReaders,
      SourceSchema sourceSchema) {
    this.tableReaders = tableReaders;
    this.sourceSchema = sourceSchema;
  }
}<|MERGE_RESOLUTION|>--- conflicted
+++ resolved
@@ -314,11 +314,8 @@
                 IndexType.TIME_STAMP,
                 IndexType.DATE,
                 IndexType.DECIMAL,
-<<<<<<< HEAD
+                IndexType.FLOAT,
                 IndexType.DURATION);
-=======
-                IndexType.FLOAT);
->>>>>>> b01f30b2
         // As of now only Primary key index with Numeric type is supported.
         // TODO:
         //    1. support non-primary unique indexes.
@@ -379,11 +376,8 @@
         .setStringCollation(idxInfo.collationReference())
         .setStringMaxLength(idxInfo.stringMaxLength())
         .setNumericScale(idxInfo.numericScale())
-<<<<<<< HEAD
+        .setDecimalStepSize(idxInfo.decimalStepSize())
         .setDatetimePrecision(idxInfo.datetimePrecision())
-=======
-        .setDecimalStepSize(idxInfo.decimalStepSize())
->>>>>>> b01f30b2
         .build();
   }
 
