/*
 * Copyright (C) 2024 Google LLC
 *
 * Licensed under the Apache License, Version 2.0 (the "License"); you may not
 * use this file except in compliance with the License. You may obtain a copy of
 * the License at
 *
 *   http://www.apache.org/licenses/LICENSE-2.0
 *
 * Unless required by applicable law or agreed to in writing, software
 * distributed under the License is distributed on an "AS IS" BASIS, WITHOUT
 * WARRANTIES OR CONDITIONS OF ANY KIND, either express or implied. See the
 * License for the specific language governing permissions and limitations under
 * the License.
 */
package com.google.cloud.teleport.v2.source.reader.io.jdbc.iowrapper;

import static com.google.cloud.teleport.v2.source.reader.io.schema.SourceColumnIndexInfo.INDEX_TYPE_TO_CLASS;

import com.google.cloud.teleport.v2.source.reader.io.IoWrapper;
import com.google.cloud.teleport.v2.source.reader.io.datasource.DataSource;
import com.google.cloud.teleport.v2.source.reader.io.exception.SuitableIndexNotFoundException;
import com.google.cloud.teleport.v2.source.reader.io.jdbc.iowrapper.config.JdbcIOWrapperConfig;
import com.google.cloud.teleport.v2.source.reader.io.jdbc.iowrapper.config.TableConfig;
import com.google.cloud.teleport.v2.source.reader.io.jdbc.rowmapper.JdbcSourceRowMapper;
import com.google.cloud.teleport.v2.source.reader.io.jdbc.uniformsplitter.range.PartitionColumn;
import com.google.cloud.teleport.v2.source.reader.io.jdbc.uniformsplitter.transforms.ReadWithUniformPartitions;
import com.google.cloud.teleport.v2.source.reader.io.row.SourceRow;
import com.google.cloud.teleport.v2.source.reader.io.schema.SchemaDiscovery;
import com.google.cloud.teleport.v2.source.reader.io.schema.SchemaDiscoveryImpl;
import com.google.cloud.teleport.v2.source.reader.io.schema.SourceColumnIndexInfo;
import com.google.cloud.teleport.v2.source.reader.io.schema.SourceColumnIndexInfo.IndexType;
import com.google.cloud.teleport.v2.source.reader.io.schema.SourceSchema;
import com.google.cloud.teleport.v2.source.reader.io.schema.SourceSchemaReference;
import com.google.cloud.teleport.v2.source.reader.io.schema.SourceTableReference;
import com.google.cloud.teleport.v2.source.reader.io.schema.SourceTableSchema;
import com.google.cloud.teleport.v2.spanner.migrations.schema.SourceColumnType;
import com.google.common.annotations.VisibleForTesting;
import com.google.common.collect.ImmutableList;
import com.google.common.collect.ImmutableMap;
import com.google.common.collect.ImmutableSet;
import java.util.List;
import java.util.Map;
import java.util.stream.Collectors;
import org.apache.beam.sdk.io.jdbc.JdbcIO;
import org.apache.beam.sdk.io.jdbc.JdbcIO.DataSourceConfiguration;
import org.apache.beam.sdk.io.jdbc.JdbcIO.ReadWithPartitions;
import org.apache.beam.sdk.transforms.PTransform;
import org.apache.beam.sdk.values.PBegin;
import org.apache.beam.sdk.values.PCollection;
import org.apache.commons.dbcp2.BasicDataSource;
import org.checkerframework.checker.initialization.qual.Initialized;
import org.checkerframework.checker.nullness.qual.NonNull;
import org.checkerframework.checker.nullness.qual.UnknownKeyFor;
import org.slf4j.Logger;
import org.slf4j.LoggerFactory;

/*
 * TODO(vardhanvthigle): Towards M3, make this a reconfigurable class, and expose (if required) the approxRowCounts
 *  and maxPartitionHints (auto inferred) to the pipeline controller helping a better sequencing of tables.
 */
public final class JdbcIoWrapper implements IoWrapper {
  private static final Logger LOG = LoggerFactory.getLogger(JdbcIoWrapper.class);

  private final ImmutableMap<SourceTableReference, PTransform<PBegin, PCollection<SourceRow>>>
      tableReaders;
  private final SourceSchema sourceSchema;

  private static final Logger logger = LoggerFactory.getLogger(JdbcIoWrapper.class);

  /**
   * Construct a JdbcIOWrapper from the configuration.
   *
   * @param config configuration for reading from a JDBC source.
   * @return JdbcIOWrapper
   * @throws SuitableIndexNotFoundException if a suitable index is not found to act as the partition
   *     column. Please refer to {@link JdbcIoWrapper#autoInferTableConfigs(JdbcIOWrapperConfig,
   *     SchemaDiscovery, DataSource)} for details on situation where this is thrown.
   */
  public static JdbcIoWrapper of(JdbcIOWrapperConfig config) throws SuitableIndexNotFoundException {
    DataSourceConfiguration dataSourceConfiguration = getDataSourceConfiguration(config);

    javax.sql.DataSource dataSource = dataSourceConfiguration.buildDatasource();
    setDataSourceLoginTimeout((BasicDataSource) dataSource, config);

    SchemaDiscovery schemaDiscovery =
        new SchemaDiscoveryImpl(config.dialectAdapter(), config.schemaDiscoveryBackOff());

    ImmutableList<TableConfig> tableConfigs =
        autoInferTableConfigs(config, schemaDiscovery, DataSource.ofJdbc(dataSource));
    SourceSchema sourceSchema =
        getSourceSchema(config, schemaDiscovery, DataSource.ofJdbc(dataSource), tableConfigs);
    ImmutableMap<SourceTableReference, PTransform<PBegin, PCollection<SourceRow>>> tableReaders =
        buildTableReaders(config, tableConfigs, dataSourceConfiguration, sourceSchema);
    return new JdbcIoWrapper(tableReaders, sourceSchema);
  }

  /**
   * Set's the login timeout for the DataSource used for schema and index discoveries. This helps in
   * early error reporting to the customer in case of unreachable or unavailable source database.
   * The default login timeout for the {@link BasicDataSource} is infinite. Unfortunately, {@link
   * BasicDataSource} does not directly support {@link DataSource#setLoginTimeout(int)}. This can be
   * achieved by setting {@link BasicDataSource#setMaxWaitMillis} and connect timeout at the driver
   * layer.
   *
   * @param dataSource
   * @param config
   */
  @VisibleForTesting
  protected static void setDataSourceLoginTimeout(
      BasicDataSource dataSource, JdbcIOWrapperConfig config) {

    dataSource.setMaxWaitMillis(config.schemaDiscoveryConnectivityTimeoutMilliSeconds());

    String connectivityTimeout;
    switch (config.sourceDbDialect()) {
      case MYSQL:
        connectivityTimeout =
            String.valueOf(config.schemaDiscoveryConnectivityTimeoutMilliSeconds());
        setConnectionProperty(dataSource, "connectTimeout", connectivityTimeout);
        setConnectionProperty(dataSource, "socketTimeout", connectivityTimeout);
        break;
      case POSTGRESQL:
        connectivityTimeout =
            String.valueOf(config.schemaDiscoveryConnectivityTimeoutMilliSeconds() / 1000);
        setConnectionProperty(dataSource, "loginTimeout", connectivityTimeout);
        setConnectionProperty(dataSource, "connectTimeout", connectivityTimeout);
        setConnectionProperty(dataSource, "socketTimeout", connectivityTimeout);
        break;
      default:
        logger.error(
            "No connectivity timeout overrides implemented for dialect {}. In case of misconfigured network connectivity, schema discovery could timeout without correct error reporting.");
    }
  }

  private static void setConnectionProperty(
      BasicDataSource dataSource, String property, String value) {

    String url = dataSource.getUrl();
    if (!url.contains(property)) {
      dataSource.addConnectionProperty(property, value);
      logger.info("Set {} = {}  for schema discovery of {}", property, value, dataSource);
    } else {
      logger.warn(
          "Property {} already set in URL {}. Not overriding with {} for schema discovery. The default over-ride helps in failing fast in case of misconfigured network connectivity.",
          property,
          url,
          value);
    }
  }

  /**
   * Return a read transforms for the tables to migrate.
   *
   * @return Read transforms.
   */
  @Override
  public ImmutableMap<SourceTableReference, PTransform<PBegin, PCollection<SourceRow>>>
      getTableReaders() {
    return this.tableReaders;
  }

  /**
   * Discover the schema of the source database.
   *
   * @return SourceSchema.
   */
  @Override
  public SourceSchema discoverTableSchema() {
    return this.sourceSchema;
  }

  static ImmutableMap<SourceTableReference, PTransform<PBegin, PCollection<SourceRow>>>
      buildTableReaders(
          JdbcIOWrapperConfig config,
          ImmutableList<TableConfig> tableConfigs,
          DataSourceConfiguration dataSourceConfiguration,
          SourceSchema sourceSchema) {
    return tableConfigs.stream()
        .map(
            tableConfig -> {
              SourceTableSchema sourceTableSchema =
                  findSourceTableSchema(sourceSchema, tableConfig);
              return Map.entry(
                  SourceTableReference.builder()
                      .setSourceSchemaReference(sourceSchema.schemaReference())
                      .setSourceTableName(delimitIdentifier(sourceTableSchema.tableName()))
                      .setSourceTableSchemaUUID(sourceTableSchema.tableSchemaUUID())
                      .build(),
                  (config.readWithUniformPartitionsFeatureEnabled())
                      ? getReadWithUniformPartitionIO(
                          config,
                          dataSourceConfiguration,
                          sourceSchema.schemaReference(),
                          tableConfig,
                          sourceTableSchema)
                      : getJdbcIO(
                          config,
                          dataSourceConfiguration,
                          sourceSchema.schemaReference(),
                          tableConfig,
                          sourceTableSchema));
            })
        .collect(ImmutableMap.toImmutableMap(Map.Entry::getKey, Map.Entry::getValue));
  }

  static SourceTableSchema findSourceTableSchema(
      SourceSchema sourceSchema, TableConfig tableConfig) {
    return sourceSchema.tableSchemas().stream()
        .filter(schema -> schema.tableName().equals(tableConfig.tableName()))
        .findFirst()
        .orElseThrow();
  }

  static SourceSchema getSourceSchema(
      JdbcIOWrapperConfig config,
      SchemaDiscovery schemaDiscovery,
      DataSource dataSource,
      ImmutableList<TableConfig> tableConfigs) {
    SourceSchema.Builder sourceSchemaBuilder =
        SourceSchema.builder().setSchemaReference(config.sourceSchemaReference());
    ImmutableList<String> tables =
        tableConfigs.stream().map(TableConfig::tableName).collect(ImmutableList.toImmutableList());
    ImmutableMap<String, ImmutableMap<String, SourceColumnType>> tableSchemas =
        schemaDiscovery.discoverTableSchema(dataSource, config.sourceSchemaReference(), tables);
    LOG.info("Found table schemas: {}", tableSchemas);
    tableSchemas.entrySet().stream()
        .map(
            tableEntry -> {
              SourceTableSchema.Builder sourceTableSchemaBuilder =
                  SourceTableSchema.builder(config.sourceDbDialect())
                      .setTableName(tableEntry.getKey());
              tableEntry
                  .getValue()
                  .entrySet()
                  .forEach(
                      colEntry ->
                          sourceTableSchemaBuilder.addSourceColumnNameToSourceColumnType(
                              colEntry.getKey(), colEntry.getValue()));
              return sourceTableSchemaBuilder.build();
            })
        .forEach(sourceSchemaBuilder::addTableSchema);
    return sourceSchemaBuilder.build();
  }

  /**
   * Auto Infer the Partition Column and build table configuration. {@code autoInferTableConfigs}
   * discovers the list table index with the help of the passed {@code SchemaDisvovery}
   * implementation. Fom the list of indexes discovered, currently, it chooses a numeric primary key
   * column at the first ordinal position as PartitionColumn.
   *
   * @param config
   * @param schemaDiscovery
   * @param dataSource
   * @return
   */
  private static ImmutableList<TableConfig> autoInferTableConfigs(
      JdbcIOWrapperConfig config, SchemaDiscovery schemaDiscovery, DataSource dataSource) {
    ImmutableList<String> discoveredTables =
        schemaDiscovery.discoverTables(dataSource, config.sourceSchemaReference());
    ImmutableList<String> tables = getTablesToMigrate(config.tables(), discoveredTables);
    if (tables.isEmpty()) {
      logger.info("source does not contain matching tables: {}", config.tables());
      return ImmutableList.of();
    }
    ImmutableMap<String, ImmutableList<SourceColumnIndexInfo>> indexes =
        schemaDiscovery.discoverTableIndexes(dataSource, config.sourceSchemaReference(), tables);
    ImmutableList.Builder<TableConfig> tableConfigsBuilder = ImmutableList.builder();
    for (String table : tables) {
      tableConfigsBuilder.add(getTableConfig(table, config, indexes));
    }
    return tableConfigsBuilder.build();
  }

  private static TableConfig getTableConfig(
      String tableName,
      JdbcIOWrapperConfig config,
      ImmutableMap<String, ImmutableList<SourceColumnIndexInfo>> indexInfo) {
    TableConfig.Builder tableConfigBuilder = TableConfig.builder(tableName);
    if (config.maxPartitions() != null && config.maxPartitions() != 0) {
      tableConfigBuilder.setMaxPartitions(config.maxPartitions());
    }
    /*
     * TODO(vardhanvthigle): Add optional support for non-primary indexes.
     * Note: most of the implementation is generic for any unique index.
     *  Need to benchmark and do the end to end implementation.
     */
    if (indexInfo.containsKey(tableName)) {
      ImmutableList<SourceColumnIndexInfo> tableIndexInfo = indexInfo.get(tableName);

      // TODO(vardhanvthigle): support for non-primary indexes.
      tableIndexInfo.stream()
          .filter(info -> info.isPrimary() && info.ordinalPosition() == 1)
          .map(SourceColumnIndexInfo::cardinality)
          .forEach(tableConfigBuilder::setApproxRowCount);
      if (config.tableVsPartitionColumns().containsKey(tableName)) {
        config.tableVsPartitionColumns().get(tableName).stream()
            .map(
                colName ->
                    tableIndexInfo.stream()
                        .filter(info -> info.columnName().equals(colName))
                        .findFirst()
                        .get())
            .sorted()
            .map(JdbcIoWrapper::partitionColumnFromIndexInfo)
            .forEach(tableConfigBuilder::withPartitionColum);
      } else {
        ImmutableSet<IndexType> supportedIndexTypes =
            ImmutableSet.of(
                IndexType.NUMERIC,
                IndexType.STRING,
                IndexType.BIG_INT_UNSIGNED,
                IndexType.BINARY,
                IndexType.TIME_STAMP,
                IndexType.DATE,
<<<<<<< HEAD
                IndexType.DURATION);
=======
                IndexType.DECIMAL);
>>>>>>> c2cd0e5e
        // As of now only Primary key index with Numeric type is supported.
        // TODO:
        //    1. support non-primary unique indexes.
        //        Note: most of the implementation is generic for any unique index.
        //        Need to benchmark and do the end to end implementation.
        //    2. support for composite indexes
        //       Note: though we have most of the code for composite index, since we cap the
        // splitting stages to 1, additional indexes will not be considered for splitting as of now.
        tableIndexInfo.stream()
            .filter(
                idxInfo ->
                    (idxInfo.isPrimary() && supportedIndexTypes.contains(idxInfo.indexType())))
            .sorted()
            .map(JdbcIoWrapper::partitionColumnFromIndexInfo)
            .forEach(tableConfigBuilder::withPartitionColum);
      }
      TableConfig tableConfig = tableConfigBuilder.build();
      if (tableConfig.partitionColumns().isEmpty()) {
        throw new SuitableIndexNotFoundException(
            new Throwable(
                "No Suitable Index Found for partition column inference for table " + tableName));
      }
      return tableConfig;
    } else {
      throw new SuitableIndexNotFoundException(
          new Throwable("No Index Found for partition column inference for table " + tableName));
    }
  }

  @VisibleForTesting
  protected static java.lang.Class indexTypeToColumnClass(SourceColumnIndexInfo indexInfo)
      throws SuitableIndexNotFoundException {
    if (INDEX_TYPE_TO_CLASS.containsKey(indexInfo.indexType())) {
      return INDEX_TYPE_TO_CLASS.get(indexInfo.indexType());
    } else {
      throw new SuitableIndexNotFoundException(
          new Throwable("No class Mapping for IndexType " + indexInfo));
    }
  }

  /**
   * Delimit the Identifiers as per <a
   * href=https://github.com/ronsavage/SQL/blob/master/sql-99.bnf>sql-99</a>. This is needed to
   * handle cases where the user might use reserved keywords as column or table names.
   *
   * @param identifier
   * @return
   */
  @VisibleForTesting
  protected static String delimitIdentifier(String identifier) {
    return "\"" + identifier.replaceAll("\"", "\"\"") + "\"";
  }

  private static PartitionColumn partitionColumnFromIndexInfo(SourceColumnIndexInfo idxInfo) {
    return PartitionColumn.builder()
        .setColumnName(delimitIdentifier(idxInfo.columnName()))
        .setColumnClass(indexTypeToColumnClass(idxInfo))
        .setStringCollation(idxInfo.collationReference())
        .setStringMaxLength(idxInfo.stringMaxLength())
<<<<<<< HEAD
        .setDatetimePrecision(idxInfo.datetimePrecision())
=======
        .setNumericScale(idxInfo.numericScale())
>>>>>>> c2cd0e5e
        .build();
  }

  @VisibleForTesting
  protected static ImmutableList<String> getTablesToMigrate(
      ImmutableList<String> configTables, ImmutableList<String> discoveredTables) {
    List<String> tables = null;
    if (configTables.isEmpty()) {
      tables = discoveredTables;
    } else {
      tables =
          configTables.stream()
              .filter(t -> discoveredTables.contains(t))
              .collect(Collectors.toList());
    }
    LOG.info("final list of tables to migrate: {}", tables);
    return ImmutableList.copyOf(tables);
  }

  /**
   * Private helper to construct {@link JdbcIO} as per the reader configuration.
   *
   * @param config Configuration.
   * @param dataSourceConfiguration dataSourceConfiguration (which is derived earlier from the
   *     reader configuration)
   * @param tableConfig discovered table configurations.
   * @param sourceTableSchema schema of the source table.
   * @return
   */
  private static PTransform<PBegin, PCollection<SourceRow>> getJdbcIO(
      JdbcIOWrapperConfig config,
      DataSourceConfiguration dataSourceConfiguration,
      SourceSchemaReference sourceSchemaReference,
      TableConfig tableConfig,
      SourceTableSchema sourceTableSchema) {
    ReadWithPartitions<SourceRow, @UnknownKeyFor @NonNull @Initialized Long> jdbcIO =
        JdbcIO.<SourceRow>readWithPartitions()
            .withTable(delimitIdentifier(tableConfig.tableName()))
            .withPartitionColumn(tableConfig.partitionColumns().get(0).columnName())
            .withDataSourceProviderFn(JdbcIO.PoolableDataSourceProvider.of(dataSourceConfiguration))
            .withRowMapper(
                new JdbcSourceRowMapper(
                    config.valueMappingsProvider(),
                    sourceSchemaReference,
                    sourceTableSchema,
                    config.shardID()));
    if (tableConfig.maxPartitions() != null) {
      jdbcIO = jdbcIO.withNumPartitions(tableConfig.maxPartitions());
    }
    if (config.maxFetchSize() != null) {
      jdbcIO = jdbcIO.withFetchSize(config.maxFetchSize());
    }
    return jdbcIO;
  }

  /**
   * Private helper to construct {@link ReadWithUniformPartitions} as per the reader configuration.
   *
   * @param config Configuration.
   * @param dataSourceConfiguration dataSourceConfiguration (which is derived earlier from the
   *     reader configuration)
   * @param tableConfig discovered table configurations.
   * @param sourceTableSchema schema of the source table.
   * @return
   */
  private static PTransform<PBegin, PCollection<SourceRow>> getReadWithUniformPartitionIO(
      JdbcIOWrapperConfig config,
      DataSourceConfiguration dataSourceConfiguration,
      SourceSchemaReference sourceSchemaReference,
      TableConfig tableConfig,
      SourceTableSchema sourceTableSchema) {

    ReadWithUniformPartitions.Builder<SourceRow> readWithUniformPartitionsBuilder =
        ReadWithUniformPartitions.<SourceRow>builder()
            .setTableName(delimitIdentifier(tableConfig.tableName()))
            .setPartitionColumns(tableConfig.partitionColumns())
            .setDataSourceProviderFn(JdbcIO.PoolableDataSourceProvider.of(dataSourceConfiguration))
            .setDbAdapter(config.dialectAdapter())
            .setApproxTotalRowCount(tableConfig.approxRowCount())
            .setFetchSize(config.maxFetchSize())
            .setRowMapper(
                new JdbcSourceRowMapper(
                    config.valueMappingsProvider(),
                    sourceSchemaReference,
                    sourceTableSchema,
                    config.shardID()))
            .setWaitOn(config.waitOn())
            .setDbParallelizationForSplitProcess(config.dbParallelizationForSplitProcess())
            .setDbParallelizationForReads(config.dbParallelizationForReads())
            .setAdditionalOperationsOnRanges(config.additionalOperationsOnRanges());

    if (config.splitStageCountHint() >= 0) {
      readWithUniformPartitionsBuilder =
          readWithUniformPartitionsBuilder.setSplitStageCountHint(config.splitStageCountHint());
    }

    if (tableConfig.maxPartitions() != null) {
      readWithUniformPartitionsBuilder =
          readWithUniformPartitionsBuilder.setMaxPartitionsHint((long) tableConfig.maxPartitions());
    }
    ReadWithUniformPartitions readWithUniformPartitions = readWithUniformPartitionsBuilder.build();
    LOG.info("Configured ReadWithUniformPartitions {} for {}", readWithUniformPartitions, config);
    return readWithUniformPartitions;
  }

  /**
   * Build the {@link DataSourceConfiguration} from the reader configuration.
   *
   * @param config reader configuration.
   * @return {@link DataSourceConfiguration}
   */
  private static DataSourceConfiguration getDataSourceConfiguration(JdbcIOWrapperConfig config) {
    DataSourceConfiguration dataSourceConfig =
        DataSourceConfiguration.create(new JdbcDataSource(config));
    return dataSourceConfig;
  }

  /**
   * Private constructor for {@link JdbcIoWrapper}.
   *
   * @param tableReaders readers constructed from the reader configuration.
   * @param sourceSchema sourceSchema discoverd based on the reader configuration.
   *     <p>Note (implementation detail):
   *     <p>The external code should use the {@link JdbcIoWrapper#of} static method to construct the
   *     {@link JdbcIoWrapper} from the configuration. A private constructor and a public `of`
   *     method allows us to keep minimal logic in the constructor. This pattern is also followed by
   *     Beam classes like {@link JdbcIO}
   */
  private JdbcIoWrapper(
      ImmutableMap<SourceTableReference, PTransform<PBegin, PCollection<SourceRow>>> tableReaders,
      SourceSchema sourceSchema) {
    this.tableReaders = tableReaders;
    this.sourceSchema = sourceSchema;
  }
}<|MERGE_RESOLUTION|>--- conflicted
+++ resolved
@@ -313,11 +313,8 @@
                 IndexType.BINARY,
                 IndexType.TIME_STAMP,
                 IndexType.DATE,
-<<<<<<< HEAD
+                IndexType.DECIMAL,
                 IndexType.DURATION);
-=======
-                IndexType.DECIMAL);
->>>>>>> c2cd0e5e
         // As of now only Primary key index with Numeric type is supported.
         // TODO:
         //    1. support non-primary unique indexes.
@@ -377,11 +374,8 @@
         .setColumnClass(indexTypeToColumnClass(idxInfo))
         .setStringCollation(idxInfo.collationReference())
         .setStringMaxLength(idxInfo.stringMaxLength())
-<<<<<<< HEAD
+        .setNumericScale(idxInfo.numericScale())
         .setDatetimePrecision(idxInfo.datetimePrecision())
-=======
-        .setNumericScale(idxInfo.numericScale())
->>>>>>> c2cd0e5e
         .build();
   }
 
