--- conflicted
+++ resolved
@@ -254,9 +254,30 @@
 
   void setNamespace(String value);
 
-<<<<<<< HEAD
+  @TemplateParameter.Text(
+      order = 21,
+      optional = true,
+      description = "Use Inserts instead of Upserts for spanner mutations.",
+      helpText =
+          "By default the pipeline uses Upserts to write rows to spanner. Which means existing rows would get overwritten. If InsertOnly mode is enabled, inserts would be used instead of upserts and existing rows won't be overwritten.")
+  @Default.Boolean(false)
+  Boolean getInsertOnlyModeForSpannerMutations();
+
+  void setInsertOnlyModeForSpannerMutations(Boolean value);
+
+  @TemplateParameter.Text(
+      order = 22,
+      optional = true,
+      description = "BatchSize for Spanner Mutation.",
+      helpText =
+          "BatchSize in bytes for Spanner Mutations. if set less than 0, default of Apache Beam's SpannerIO is used, which is 1MB. Set this to 0 or 10, to disable batching mutations.")
+  @Default.Long(-1)
+  Long getBatchSizeForSpannerMutations();
+
+  void setBatchSizeForSpannerMutations(Long value);
+
   @TemplateParameter.Enum(
-      order = 21,
+      order = 23,
       enumOptions = {
         @TemplateParameter.TemplateEnumOption("LOW"),
         @TemplateParameter.TemplateEnumOption("MEDIUM"),
@@ -271,27 +292,4 @@
   Options.RpcPriority getSpannerPriority();
 
   void setSpannerPriority(Options.RpcPriority value);
-=======
-  @TemplateParameter.Text(
-      order = 21,
-      optional = true,
-      description = "Use Inserts instead of Upserts for spanner mutations.",
-      helpText =
-          "By default the pipeline uses Upserts to write rows to spanner. Which means existing rows would get overwritten. If InsertOnly mode is enabled, inserts would be used instead of upserts and existing rows won't be overwritten.")
-  @Default.Boolean(false)
-  Boolean getInsertOnlyModeForSpannerMutations();
-
-  void setInsertOnlyModeForSpannerMutations(Boolean value);
-
-  @TemplateParameter.Text(
-      order = 22,
-      optional = true,
-      description = "BatchSize for Spanner Mutation.",
-      helpText =
-          "BatchSize in bytes for Spanner Mutations. if set less than 0, default of Apache Beam's SpannerIO is used, which is 1MB. Set this to 0 or 10, to disable batching mutations.")
-  @Default.Long(-1)
-  Long getBatchSizeForSpannerMutations();
-
-  void setBatchSizeForSpannerMutations(Long value);
->>>>>>> a0310ba6
 }