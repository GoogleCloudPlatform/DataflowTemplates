/*
 * Copyright (C) 2024 Google LLC
 *
 * Licensed under the Apache License, Version 2.0 (the "License"); you may not
 * use this file except in compliance with the License. You may obtain a copy of
 * the License at
 *
 *   http://www.apache.org/licenses/LICENSE-2.0
 *
 * Unless required by applicable law or agreed to in writing, software
 * distributed under the License is distributed on an "AS IS" BASIS, WITHOUT
 * WARRANTIES OR CONDITIONS OF ANY KIND, either express or implied. See the
 * License for the specific language governing permissions and limitations under
 * the License.
 */
package com.google.cloud.teleport.v2.source.reader.io.jdbc.uniformsplitter.range;

import com.google.auto.value.AutoValue;
import com.google.cloud.teleport.v2.source.reader.io.jdbc.uniformsplitter.stringmapper.CollationReference;
import com.google.common.base.Preconditions;
import java.io.Serializable;
import java.math.BigDecimal;
import java.time.Duration;
import javax.annotation.Nullable;

/** Details about a partition column. */
@AutoValue
public abstract class PartitionColumn implements Serializable {

  /**
   * @return name of the column.
   */
  public abstract String columnName();

  /**
   * @return class of the column.
   */
  public abstract Class columnClass();

  @Nullable
  public abstract BigDecimal decimalStepSize();

  /**
   * String Collation. Must be set for if {@link PartitionColumn#columnClass()} is {@link String}
   * and must not be set otherwise. Defaults to null.
   *
   * @return string collation for this column if it's a string column. Null otherwise.
   */
  @Nullable
  public abstract CollationReference stringCollation();

  /** Max Length of a string column. Defaults to null for non-string columns. */
  @Nullable
  public abstract Integer stringMaxLength();

  /** Numeric scale for floating point and decimal columns. Null for other columns. */
  @Nullable
  public abstract Integer numericScale();

  /** Precision of datetime columns. Defaults to null for non-datetime columns. */
  @Nullable
  public abstract Integer datetimePrecision();

  public static Builder builder() {
    return new AutoValue_PartitionColumn.Builder()
        .setStringCollation(null)
        .setStringMaxLength(null)
        .setNumericScale(null)
<<<<<<< HEAD
        .setDatetimePrecision(null);
=======
        .setDecimalStepSize(null);
>>>>>>> b01f30b2
  }

  public abstract Builder toBuilder();

  @AutoValue.Builder
  public abstract static class Builder {

    public abstract Builder setColumnName(String value);

    public abstract Builder setColumnClass(Class value);

    public abstract Builder setStringCollation(CollationReference value);

    public abstract Builder setStringMaxLength(Integer value);

    public abstract Builder setNumericScale(Integer value);

<<<<<<< HEAD
    public abstract Builder setDatetimePrecision(Integer value);
=======
    public abstract Builder setDecimalStepSize(BigDecimal value);
>>>>>>> b01f30b2

    abstract PartitionColumn autoBuild();

    public PartitionColumn build() {
      PartitionColumn partitionColumn = this.autoBuild();
      Preconditions.checkState(
          (partitionColumn.columnClass() == String.class
                  && partitionColumn.stringCollation() != null
                  && partitionColumn.stringMaxLength() != null)
              || (partitionColumn.columnClass() != String.class
                  && partitionColumn.stringCollation() == null
                  && partitionColumn.stringMaxLength() == null),
          "String columns must specify collation, and non string columns must not specify collation. PartitionColum = "
              + partitionColumn);
      Preconditions.checkState(
          (partitionColumn.columnClass() == BigDecimal.class
                  && partitionColumn.numericScale() != null)
              || (partitionColumn.columnClass() != BigDecimal.class),
          "Decimal columns must specify numeric scale. PartitionColumn = " + partitionColumn);
      Preconditions.checkState(
<<<<<<< HEAD
          (partitionColumn.columnClass() == Duration.class
                  && partitionColumn.datetimePrecision() != null)
              || partitionColumn.columnClass() != Duration.class,
          "Time/Duration columns must specify precision. PartitionColum = " + partitionColumn);
=======
          (partitionColumn.columnClass() == Float.class
                  && partitionColumn.decimalStepSize() != null)
              || (partitionColumn.columnClass() != Float.class),
          "Float columns must specify decimalStepSize. PartitionColum = " + partitionColumn);
>>>>>>> b01f30b2
      return partitionColumn;
    }
  }
}<|MERGE_RESOLUTION|>--- conflicted
+++ resolved
@@ -66,11 +66,8 @@
         .setStringCollation(null)
         .setStringMaxLength(null)
         .setNumericScale(null)
-<<<<<<< HEAD
+        .setDecimalStepSize(null)
         .setDatetimePrecision(null);
-=======
-        .setDecimalStepSize(null);
->>>>>>> b01f30b2
   }
 
   public abstract Builder toBuilder();
@@ -88,11 +85,9 @@
 
     public abstract Builder setNumericScale(Integer value);
 
-<<<<<<< HEAD
+    public abstract Builder setDecimalStepSize(BigDecimal value);
+
     public abstract Builder setDatetimePrecision(Integer value);
-=======
-    public abstract Builder setDecimalStepSize(BigDecimal value);
->>>>>>> b01f30b2
 
     abstract PartitionColumn autoBuild();
 
@@ -113,17 +108,15 @@
               || (partitionColumn.columnClass() != BigDecimal.class),
           "Decimal columns must specify numeric scale. PartitionColumn = " + partitionColumn);
       Preconditions.checkState(
-<<<<<<< HEAD
+          (partitionColumn.columnClass() == Float.class
+                  && partitionColumn.decimalStepSize() != null)
+              || (partitionColumn.columnClass() != Float.class),
+          "Float columns must specify decimalStepSize. PartitionColum = " + partitionColumn);
+      Preconditions.checkState(
           (partitionColumn.columnClass() == Duration.class
                   && partitionColumn.datetimePrecision() != null)
               || partitionColumn.columnClass() != Duration.class,
           "Time/Duration columns must specify precision. PartitionColum = " + partitionColumn);
-=======
-          (partitionColumn.columnClass() == Float.class
-                  && partitionColumn.decimalStepSize() != null)
-              || (partitionColumn.columnClass() != Float.class),
-          "Float columns must specify decimalStepSize. PartitionColum = " + partitionColumn);
->>>>>>> b01f30b2
       return partitionColumn;
     }
   }
