--- conflicted
+++ resolved
@@ -376,11 +376,8 @@
           .put("TINYTEXT", IndexType.STRING)
           .put("DATETIME", IndexType.TIME_STAMP)
           .put("TIMESTAMP", IndexType.TIME_STAMP)
-<<<<<<< HEAD
           .put("DECIMAL", IndexType.NUMERIC)
-=======
           .put("YEAR", IndexType.NUMERIC)
->>>>>>> 12e7aa1d
           .build();
 
   /**
