--- conflicted
+++ resolved
@@ -376,11 +376,8 @@
           .put("TINYTEXT", IndexType.STRING)
           .put("DATETIME", IndexType.TIME_STAMP)
           .put("TIMESTAMP", IndexType.TIME_STAMP)
-<<<<<<< HEAD
           .put("DATE", IndexType.TIME_STAMP)
-=======
           .put("YEAR", IndexType.NUMERIC)
->>>>>>> d5fb5933
           .build();
 
   /**
