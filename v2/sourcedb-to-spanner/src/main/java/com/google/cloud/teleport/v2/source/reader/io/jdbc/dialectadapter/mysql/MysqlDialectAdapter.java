/*
 * Copyright (C) 2024 Google LLC
 *
 * Licensed under the Apache License, Version 2.0 (the "License"); you may not
 * use this file except in compliance with the License. You may obtain a copy of
 * the License at
 *
 *   http://www.apache.org/licenses/LICENSE-2.0
 *
 * Unless required by applicable law or agreed to in writing, software
 * distributed under the License is distributed on an "AS IS" BASIS, WITHOUT
 * WARRANTIES OR CONDITIONS OF ANY KIND, either express or implied. See the
 * License for the specific language governing permissions and limitations under
 * the License.
 */
package com.google.cloud.teleport.v2.source.reader.io.jdbc.dialectadapter.mysql;

import static com.google.cloud.teleport.v2.source.reader.io.jdbc.dialectadapter.ResourceUtils.CHARSET_REPLACEMENT_TAG;
import static com.google.cloud.teleport.v2.source.reader.io.jdbc.dialectadapter.ResourceUtils.COLLATION_REPLACEMENT_TAG;
import static com.google.cloud.teleport.v2.source.reader.io.jdbc.dialectadapter.ResourceUtils.replaceTagsAndSanitize;
import static com.google.cloud.teleport.v2.source.reader.io.jdbc.dialectadapter.ResourceUtils.resourceAsString;
import static org.apache.curator.shaded.com.google.common.collect.Sets.newHashSet;

import com.google.cloud.teleport.v2.constants.MetricCounters;
import com.google.cloud.teleport.v2.source.reader.io.exception.RetriableSchemaDiscoveryException;
import com.google.cloud.teleport.v2.source.reader.io.exception.SchemaDiscoveryException;
import com.google.cloud.teleport.v2.source.reader.io.jdbc.JdbcSchemaReference;
import com.google.cloud.teleport.v2.source.reader.io.jdbc.dialectadapter.DialectAdapter;
import com.google.cloud.teleport.v2.source.reader.io.jdbc.rowmapper.JdbcSourceRowMapper;
import com.google.cloud.teleport.v2.source.reader.io.jdbc.uniformsplitter.stringmapper.CollationOrderRow.CollationsOrderQueryColumns;
import com.google.cloud.teleport.v2.source.reader.io.jdbc.uniformsplitter.stringmapper.CollationReference;
import com.google.cloud.teleport.v2.source.reader.io.schema.SourceColumnIndexInfo;
import com.google.cloud.teleport.v2.source.reader.io.schema.SourceColumnIndexInfo.IndexType;
import com.google.cloud.teleport.v2.spanner.migrations.schema.SourceColumnType;
import com.google.common.annotations.VisibleForTesting;
import com.google.common.collect.ImmutableList;
import com.google.common.collect.ImmutableMap;
import com.google.re2j.Pattern;
import java.math.BigDecimal;
import java.sql.PreparedStatement;
import java.sql.ResultSet;
import java.sql.ResultSetMetaData;
import java.sql.SQLException;
import java.sql.SQLNonTransientConnectionException;
import java.sql.SQLTimeoutException;
import java.sql.SQLTransientConnectionException;
import java.sql.Statement;
import java.util.HashMap;
import java.util.HashSet;
import java.util.Map;
import javax.annotation.Nullable;
import javax.sql.DataSource;
import org.apache.beam.sdk.metrics.Counter;
import org.apache.beam.sdk.metrics.Metrics;
import org.slf4j.Logger;
import org.slf4j.LoggerFactory;

/** Adapter for MySql dialect of JDBC databases. */
public final class MysqlDialectAdapter implements DialectAdapter {

  public static final String PAD_SPACE = "PAD SPACE";
  private final MySqlVersion mySqlVersion;

  private static final Logger logger = LoggerFactory.getLogger(MysqlDialectAdapter.class);

  /**
   * Ref: <a
   * href=https://dev.mysql.com/doc/mysql-errors/8.4/en/server-error-reference.html#error_er_query_interrupted>error_er_query_interrupted</a>.
   */
  private static final String SQL_STATE_ER_QUERY_INTERRUPTED = "70100";

  private static final HashSet<String> TIMEOUT_SQL_STATES =
      newHashSet(SQL_STATE_ER_QUERY_INTERRUPTED);

  /**
   * Ref: <a
   * href=https://dev.mysql.com/doc/mysql-errors/8.4/en/server-error-reference.html#error_er_query_interrupted>error_er_query_interrupted</a>.
   */
  private static final Integer ER_QUERY_INTERRUPTED = 1317;

  /** Ref <a href=>https://bugs.mysql.com/bug.php?id=96537>bug/96537</a>. */
  private static final Integer ER_FILSORT_ABORT = 1028;

  /** Ref <a href=>https://bugs.mysql.com/bug.php?id=96537>bug/96537</a>. */
  private static final Integer ER_FILSORT_TERMINATED = 10930;

  /**
   * Ref: <a
   * href=https://dev.mysql.com/doc/mysql-errors/8.4/en/server-error-reference.html#error_er_query_timeout>error_er_query_timeout</a>.
   */
  private static final Integer ER_QUERY_TIMEOUT = 3024;

  private static final HashSet<Integer> TIMEOUT_SQL_ERROR_CODES =
      newHashSet(ER_QUERY_INTERRUPTED, ER_FILSORT_ABORT, ER_FILSORT_TERMINATED, ER_QUERY_TIMEOUT);

  private final Counter schemaDiscoveryErrors =
      Metrics.counter(JdbcSourceRowMapper.class, MetricCounters.READER_SCHEMA_DISCOVERY_ERRORS);

  private static final String COLLATIONS_QUERY_RESOURCE_PATH =
      "sql/mysql_collation_order_query.sql";

  public MysqlDialectAdapter(MySqlVersion mySqlVersion) {
    this.mySqlVersion = mySqlVersion;
  }

  /**
   * Discover Tables to migrate. This method could be used to auto infer tables to migrate if not
   * passed via options.
   *
   * @param dataSource Provider for JDBC connection.
   * @return The list of table names for the given database.
   * @throws SchemaDiscoveryException - Fatal exception during Schema Discovery.
   * @throws RetriableSchemaDiscoveryException - Retriable exception during Schema Discovery.
   *     <p><b>Note:</b>
   *     <p>This Implementation logs every exception and generate metrics as appropriate.
   */
  @Override
  public ImmutableList<String> discoverTables(
      DataSource dataSource, JdbcSchemaReference sourceSchemaReference)
      throws SchemaDiscoveryException, RetriableSchemaDiscoveryException {

    logger.info(String.format("Discovering tables for DataSource: %s", dataSource));
    final String tableDiscoveryQuery =
        String.format(
            "SELECT TABLE_NAME FROM information_schema.TABLES WHERE "
                + "TABLE_TYPE = 'BASE TABLE' AND TABLE_SCHEMA = '%s' ",
            sourceSchemaReference.dbName());
    ImmutableList.Builder<String> tablesBuilder = ImmutableList.builder();
    try (Statement stmt = dataSource.getConnection().createStatement()) {
      ResultSet rs = stmt.executeQuery(tableDiscoveryQuery);
      while (rs.next()) {
        tablesBuilder.add(rs.getString(1));
      }
      ImmutableList<String> tables = tablesBuilder.build();
      logger.info(
          String.format(
              "Discovered %d tables for DataSource: %s, tables: %s",
              tables.stream().count(), dataSource, tables));
      return tables;
    } catch (SQLTransientConnectionException e) {
      logger.warn(
          String.format(
              "Transient connection error while discovering table list for datasource=%s",
              dataSource, e));
      schemaDiscoveryErrors.inc();
      throw new RetriableSchemaDiscoveryException(e);
    } catch (SQLNonTransientConnectionException e) {
      logger.error(
          String.format(
              "Non Transient connection error while discovering table list for datasource=%s",
              dataSource, e));
      schemaDiscoveryErrors.inc();
      throw new SchemaDiscoveryException(e);
    } catch (SQLException e) {
      logger.error(
          String.format(
              "Sql exception while discovering table list for datasource=%s cause=%s",
              dataSource, e));
      schemaDiscoveryErrors.inc();
      throw new SchemaDiscoveryException(e);
    }
  }

  /**
   * @param dataSource Provider for JDBC connection.
   * @param sourceSchemaReference Source database name and (optionally namespace)
   * @param tables Tables to migrate.
   * @return source table schema.
   * @throws SchemaDiscoveryException
   * @throws RetriableSchemaDiscoveryException
   *     <p><b>Note:</b>
   *     <p><b>Implementation Detail:</b>There is a choice to read from information schema table via
   *     a prepared statement, or read the same information through jdbc metaadata calls. The major
   *     part of parasing and mapping complexity is same in either route. We choose the route of
   *     reading information schema table directly, since:
   *     <ol>
   *       <li>With all other things equal, using a prepared statement to read information schema
   *           would be faster than making individual calls.
   *       <li>Various drivers have different properties that can affect the search scope of the
   *           calls.
   *     </ol>
   */
  @Override
  public ImmutableMap<String, ImmutableMap<String, SourceColumnType>> discoverTableSchema(
      DataSource dataSource,
      JdbcSchemaReference sourceSchemaReference,
      ImmutableList<String> tables)
      throws SchemaDiscoveryException, RetriableSchemaDiscoveryException {
    logger.info(
        String.format(
            "Discovering table schema for Datasource: %s, JdbcSchemaReference: %s, tables: %s",
            dataSource, sourceSchemaReference, tables));

    String discoveryQuery = getSchemaDiscoveryQuery(sourceSchemaReference);

    ImmutableMap.Builder<String, ImmutableMap<String, SourceColumnType>> tableSchemaBuilder =
        ImmutableMap.<String, ImmutableMap<String, SourceColumnType>>builder();
    try (PreparedStatement statement =
        dataSource.getConnection().prepareStatement(discoveryQuery)) {
      tables.forEach(table -> tableSchemaBuilder.put(table, getTableCols(table, statement)));
    } catch (SQLTransientConnectionException e) {
      logger.warn(
          String.format(
              "Transient connection error while discovering table schema for datasource=%s db=%s tables=%s, cause=%s",
              dataSource, sourceSchemaReference, tables, e));
      schemaDiscoveryErrors.inc();
      throw new RetriableSchemaDiscoveryException(e);
    } catch (SQLNonTransientConnectionException e) {
      logger.error(
          String.format(
              "Non Transient connection error while discovering table schema for datasource=%s, db=%s tables=%s, cause=%s",
              dataSource, sourceSchemaReference, tables, e));
      schemaDiscoveryErrors.inc();
      throw new SchemaDiscoveryException(e);
    } catch (SQLException e) {
      logger.error(
          String.format(
              "Sql exception while discovering table schema for datasource=%s db=%s tables=%s, cause=%s",
              dataSource, sourceSchemaReference, tables, e));
      schemaDiscoveryErrors.inc();
      throw new SchemaDiscoveryException(e);
    } catch (SchemaDiscoveryException e) {
      // Already logged.
      schemaDiscoveryErrors.inc();
      throw e;
    }
    ImmutableMap<String, ImmutableMap<String, SourceColumnType>> tableSchema =
        tableSchemaBuilder.build();
    logger.info(
        String.format(
            "Discovered table schema for Datasource: %s, JdbcSchemaReference: %s, tables: %s, schema: %s",
            dataSource, sourceSchemaReference, tables, tableSchema));

    return tableSchema;
  }

  /**
   * Discover the indexes of tables to migrate.
   *
   * @param dataSource Provider for JDBC connection.
   * @param sourceSchemaReference Source database name and (optionally namespace)
   * @param tables Tables to migrate.
   * @return The discovered indexes.
   * @throws SchemaDiscoveryException - Fatal exception during Schema Discovery.
   * @throws RetriableSchemaDiscoveryException - Retriable exception during Schema Discovery.
   */
  @Override
  public ImmutableMap<String, ImmutableList<SourceColumnIndexInfo>> discoverTableIndexes(
      DataSource dataSource,
      JdbcSchemaReference sourceSchemaReference,
      ImmutableList<String> tables)
      throws SchemaDiscoveryException, RetriableSchemaDiscoveryException {
    logger.info(
        String.format(
            "Discovering Indexes for DataSource: %s, JdbcSchemaReference: %s, Tables: %s",
            dataSource, sourceSchemaReference, tables));
    String discoveryQuery = getIndexDiscoveryQuery(sourceSchemaReference);
    ImmutableMap.Builder<String, ImmutableList<SourceColumnIndexInfo>> tableIndexesBuilder =
        ImmutableMap.<String, ImmutableList<SourceColumnIndexInfo>>builder();

    try (PreparedStatement statement =
        dataSource.getConnection().prepareStatement(discoveryQuery)) {
      tables.forEach(table -> tableIndexesBuilder.put(table, getTableIndexes(table, statement)));
    } catch (SQLTransientConnectionException e) {
      logger.warn(
          String.format(
              "Transient connection error while discovering table indexes for datasource=%s db=%s tables=%s, cause=%s",
              dataSource, sourceSchemaReference, tables, e));
      schemaDiscoveryErrors.inc();
      throw new RetriableSchemaDiscoveryException(e);
    } catch (SQLNonTransientConnectionException e) {
      logger.error(
          String.format(
              "Non Transient connection error while discovering table indexes for datasource=%s, db=%s tables=%s, cause=%s",
              dataSource, sourceSchemaReference, tables, e));
      schemaDiscoveryErrors.inc();
      throw new SchemaDiscoveryException(e);
    } catch (SQLException e) {
      logger.error(
          String.format(
              "Sql exception while discovering table schema for datasource=%s db=%s tables=%s, cause=%s",
              dataSource, sourceSchemaReference, tables, e));
      schemaDiscoveryErrors.inc();
      throw new SchemaDiscoveryException(e);
    } catch (SchemaDiscoveryException e) {
      // Already logged.
      schemaDiscoveryErrors.inc();
      throw e;
    }
    ImmutableMap<String, ImmutableList<SourceColumnIndexInfo>> tableIndexes =
        tableIndexesBuilder.build();
    logger.info(
        String.format(
            "Discovered Indexes for DataSource: %s, JdbcSchemaReference: %s, Tables: %s.\nIndexes: %s",
            dataSource, sourceSchemaReference, tables, tableIndexes));
    return tableIndexes;
  }

  protected static String getSchemaDiscoveryQuery(JdbcSchemaReference sourceSchemaReference) {
    return "SELECT "
        + String.join(",", InformationSchemaCols.colList())
        + " FROM INFORMATION_SCHEMA.Columns WHERE TABLE_SCHEMA = "
        + "'"
        + sourceSchemaReference.dbName()
        + "'"
        + " AND"
        + " TABLE_NAME = ?";
  }

  /**
   * Discover Indexed columns and their Collations(if applicable). You could try this on <a href =
   * https://www.db-fiddle.com/f/kRVPA5jDwZYNj2rsdtif4K/3>db-fiddle</a>
   *
   * @param sourceSchemaReference
   * @return
   */
  protected static String getIndexDiscoveryQuery(JdbcSchemaReference sourceSchemaReference) {
    return "SELECT *"
        + " FROM INFORMATION_SCHEMA.STATISTICS stats"
        + " JOIN "
        + "INFORMATION_SCHEMA.COLUMNS cols"
        + " ON "
        + "stats.table_schema = cols.table_schema"
        + " AND stats.table_name = cols.table_name"
        + " AND stats.column_name = cols.column_name"
        + " LEFT JOIN "
        + "INFORMATION_SCHEMA.COLLATIONS collations"
        + " ON "
        + "cols.COLLATION_NAME = collations.COLLATION_NAME"
        + " WHERE stats.TABLE_SCHEMA = "
        + "'"
        + sourceSchemaReference.dbName()
        + "'"
        + " AND"
        + " stats.TABLE_NAME = ?";
  }

  private ImmutableMap<String, SourceColumnType> getTableCols(
      String table, PreparedStatement statement) throws SchemaDiscoveryException {
    var colsBuilder = ImmutableMap.<String, SourceColumnType>builder();
    try {
      statement.setString(1, table);
      ResultSet rs = statement.executeQuery();
      while (rs.next()) {
        String colName = rs.getString(InformationSchemaCols.NAME_COL);
        SourceColumnType colType = resultSetToSourceColumnType(rs);
        colsBuilder.put(colName, colType);
      }
    } catch (java.sql.SQLException e) {
      logger.error(
          String.format(
              "Sql error while discovering table schema with statement=%s table=%s, cause=%s",
              statement, table, e));
      throw new SchemaDiscoveryException(e);
    }
    return colsBuilder.build();
  }

  private static final ImmutableMap<String, SourceColumnIndexInfo.IndexType> INDEX_TYPE_MAPPING =
      ImmutableMap.<String, SourceColumnIndexInfo.IndexType>builder()
          .put("BIGINT UNSIGNED", IndexType.BIG_INT_UNSIGNED)
          .put("BIGINT", IndexType.NUMERIC)
          .put("INTEGER", IndexType.NUMERIC)
          .put("INTEGER UNSIGNED", IndexType.NUMERIC)
          .put("MEDIUMINT", IndexType.NUMERIC)
          .put("SMALLINT", IndexType.NUMERIC)
          .put("TINYINT", IndexType.NUMERIC)
          .put("BIT", IndexType.NUMERIC)
          // String types: Ref https://dev.mysql.com/doc/refman/8.4/en/string-type-syntax.html
          .put("CHAR", IndexType.STRING)
          .put("VARCHAR", IndexType.STRING)
          // Mapping BINARY, VARBINARY and TINYBLOB to Java bigInteger
          // Ref https://dev.mysql.com/doc/refman/8.4/en/charset-binary-collations.html
          .put("BINARY", IndexType.BINARY)
          .put("VARBINARY", IndexType.BINARY)
          .put("TINYBLOB", IndexType.BINARY)
          .put("TINYTEXT", IndexType.STRING)
          .put("DATETIME", IndexType.TIME_STAMP)
          .put("TIMESTAMP", IndexType.TIME_STAMP)
          .put("BOOL", IndexType.NUMERIC)
          .put("YEAR", IndexType.NUMERIC)
          .put("DATE", IndexType.DATE)
<<<<<<< HEAD
          // Float is listed as numeric types in Mysql Ref
          // https://dev.mysql.com/doc/refman/8.4/en/numeric-types.html
          // But here the end goal is to map to a Java Float.class,
          // we need a distinct Source IndexType to map to Float.class
          .put("FLOAT", IndexType.FLOAT)
=======
          .put("DECIMAL", IndexType.DECIMAL)
>>>>>>> c2cd0e5e
          .build();

  /**
   * Get the PadSpace attribute from {@link ResultSet} for index discovery query {@link
   * #getIndexDiscoveryQuery(JdbcSchemaReference)}. This method takes care of the fact that older
   * versions of MySQL notably Mysql5.7 don't have a {@link
   * InformationSchemaStatsCols#PAD_SPACE_COL} column and default to PAD SPACE comparisons.
   */
  @VisibleForTesting
  @Nullable
  protected String getPadSpaceString(ResultSet resultSet) throws SQLException {
    ResultSetMetaData metaData = resultSet.getMetaData();
    for (int i = 0; i < metaData.getColumnCount(); i++) {
      if (metaData.getColumnName(i + 1).equals(InformationSchemaStatsCols.PAD_SPACE_COL)) {
        return resultSet.getString(InformationSchemaStatsCols.PAD_SPACE_COL);
      }
    }
    // For MySql5.7 there is no pad-space column
    logger.info(
        "Did not find {} column in INFORMATION_SCHEMA.COLLATIONS table. Assuming PAD-SPACE collation for non-binary strings as per MySQL5.7 spec",
        InformationSchemaStatsCols.PAD_SPACE_COL);
    return PAD_SPACE;
  }

  private ImmutableList<SourceColumnIndexInfo> getTableIndexes(
      String table, PreparedStatement statement) throws SchemaDiscoveryException {

    ImmutableList.Builder<SourceColumnIndexInfo> indexesBuilder =
        ImmutableList.<SourceColumnIndexInfo>builder();
    try {
      statement.setString(1, table);
      ResultSet rs = statement.executeQuery();
      while (rs.next()) {
        String colName = rs.getString(InformationSchemaStatsCols.COL_NAME_COL);
        String indexName = rs.getString(InformationSchemaStatsCols.INDEX_NAME_COL);
        boolean isUnique = !rs.getBoolean(InformationSchemaStatsCols.NON_UNIQ_COL);
        boolean isPrimary = indexName.trim().toUpperCase().equals("PRIMARY");
        long cardinality = rs.getLong(InformationSchemaStatsCols.CARDINALITY_COL);
        long ordinalPosition = rs.getLong(InformationSchemaStatsCols.ORDINAL_POS_COL);
        @Nullable
        Integer stringMaxLength = rs.getInt(InformationSchemaStatsCols.CHAR_MAX_LENGTH_COL);
        if (rs.wasNull()) {
          stringMaxLength = null;
        }
        @Nullable String characterSet = rs.getString(InformationSchemaStatsCols.CHARACTER_SET_COL);
        @Nullable String collation = rs.getString(InformationSchemaStatsCols.COLLATION_COL);
        @Nullable String padSpace = getPadSpaceString(rs);
        int numericScale = rs.getInt(InformationSchemaStatsCols.NUMERIC_SCALE_COL);
<<<<<<< HEAD
        logger.debug(
            "Discovered column {} from index {}, isUnique {}, isPrimary {}, cardinality {}, ordinalPosition {}, character-set {}, collation {}, pad-space {}, numeric-scale {}",
=======
        boolean hasNumericScale = !rs.wasNull();
        logger.debug(
            "Discovered column {} from index {}, isUnique {}, isPrimary {}, cardinality {}, ordinalPosition {}, character-set {}, collation {}, pad-space {}, numericScale {}",
>>>>>>> c2cd0e5e
            colName,
            indexName,
            isUnique,
            isPrimary,
            cardinality,
            ordinalPosition,
            characterSet,
            collation,
            padSpace,
            numericScale);
        // TODO(vardhanvthigle): MySql 5.7 is always PAD space and does not have PAD_ATTRIBUTE
        // Column.
        String columType = normalizeColumnType(rs.getString(InformationSchemaStatsCols.TYPE_COL));
        IndexType indexType = INDEX_TYPE_MAPPING.getOrDefault(columType, IndexType.OTHER);
        CollationReference collationReference = null;
        if (indexType.equals(IndexType.STRING)) {
          collationReference =
              CollationReference.builder()
                  .setDbCharacterSet(escapeMySql(characterSet))
                  .setDbCollation(escapeMySql(collation))
                  .setPadSpace(
                      (padSpace == null) ? false : padSpace.trim().toUpperCase().equals(PAD_SPACE))
                  .build();
        } else {
          stringMaxLength = null;
        }

        // TODO: Support DOUBLE
        BigDecimal decimalStepSize = null;
        if (indexType.equals(IndexType.FLOAT)) {
          if (numericScale > 0) {
            // Example: If scale is 2, decimal step is 0.01
            decimalStepSize = BigDecimal.ONE.scaleByPowerOfTen(-numericScale);
          } else {
            // Trying to pick a sane default 1e-5 (there is no defined default step for float point
            // type)
            decimalStepSize = new BigDecimal("0.00001");
          }
        }

        indexesBuilder.add(
            SourceColumnIndexInfo.builder()
                .setColumnName(colName)
                .setIndexName(indexName)
                .setIsUnique(isUnique)
                .setIsPrimary(isPrimary)
                .setCardinality(cardinality)
                .setOrdinalPosition(ordinalPosition)
                .setIndexType(indexType)
                .setCollationReference(collationReference)
                .setStringMaxLength(stringMaxLength)
<<<<<<< HEAD
                .setDecimalStepSize(decimalStepSize)
=======
                .setNumericScale(hasNumericScale ? numericScale : null)
>>>>>>> c2cd0e5e
                .build());
      }
    } catch (java.sql.SQLException e) {
      logger.error(
          String.format(
              "Sql error while discovering table schema with statement=%s table=%s, cause=%s",
              statement, table, e));
      throw new SchemaDiscoveryException(e);
    }
    return indexesBuilder.build();
  }

  @VisibleForTesting
  protected static String escapeMySql(String input) {
    if (input.startsWith("`")) {
      return input;
    } else {
      return "`" + input + "`";
    }
  }

  private SourceColumnType resultSetToSourceColumnType(ResultSet rs) throws SQLException {
    String colType = normalizeColumnType(rs.getString(InformationSchemaCols.TYPE_COL));
    long charMaxLength = rs.getLong(InformationSchemaCols.CHAR_MAX_LENGTH_COL);
    boolean isStringTypeColum = !rs.wasNull();
    if (isStringTypeColum) {
      return new SourceColumnType(colType, new Long[] {charMaxLength}, null);
    }
    long numericPrecision = rs.getLong(InformationSchemaCols.NUMERIC_PRECISION_COL);
    boolean typeHasPrecision = !rs.wasNull();
    long numericScale = rs.getLong(InformationSchemaCols.NUMERIC_SCALE_COL);
    boolean typeHasScale = !rs.wasNull();
    if (typeHasPrecision && typeHasScale) {
      return new SourceColumnType(colType, new Long[] {numericPrecision, numericScale}, null);
    } else if (typeHasPrecision) {
      return new SourceColumnType(colType, new Long[] {numericPrecision}, null);
    } else {
      return new SourceColumnType(colType, new Long[] {}, null);
    }
  }

  private static final Pattern normalizeColumnTypeDisplayWidths = Pattern.compile("\\([^()]*\\)");
  private static final Pattern normalizedColumnTypeMultiSpaces = Pattern.compile("( )+");
  private static final ImmutableMap<String, String> mySQlTypeAliases =
      ImmutableMap.of(
          "DOUBLE PRECISION",
          "DOUBLE",
          "DEC",
          "DECIMAL",
          "INT",
          "INTEGER",
          "INT UNSIGNED",
          "INTEGER UNSIGNED",
          "BOOLEAN",
          "BOOL");

  private String normalizeColumnType(String columnType) {

    // Remove Display Widths, for example FLOAT(5) Becomes FLOAT.
    // Note that for numeric types, Display widths have nothing to do with data precision.
    // Precision and scale are conveyed by the respective columns in the system tables where ever
    // relevant.
    // For string types, the width is also present in `CHARACTER_MAX_LENGTH` column, which is what
    // we use for mapping.
    String columnTypeWithoutDisplayWidth =
        normalizeColumnTypeDisplayWidths.matcher(columnType).replaceAll("").toUpperCase();

    // Remove Unsigned as the unified type mapping (except for BIGINT) does not care about unsigned
    // type.
    // TODO(vardhanvthigle): CHECK HOW does SIGNED INTEGER MAPPING work,
    //  if it does not, we might need to deviate a bit from the unified mapping.
    //  Mapping signed/unsigned small and medium integers to integer will always work.
    String normalizedType = columnTypeWithoutDisplayWidth;
    if (!columnTypeWithoutDisplayWidth.contains("BIGINT")
        && !columnTypeWithoutDisplayWidth.startsWith("INT")) {
      normalizedType = normalizedType.replaceAll("UNSIGNED", "");
    }
    // Removing Display widths or `Unsigned` can potentially leave with either multiple spaces or
    // tailing white space.
    normalizedType = normalizedColumnTypeMultiSpaces.matcher(normalizedType).replaceAll(" ").trim();

    // Some types are aliased, for example `int` and `integer` are aliased.
    return mySQlTypeAliases.getOrDefault(normalizedType, normalizedType);
  }

  private String addWhereClause(String query, ImmutableList<String> partitionColumns) {

    // Implementation detail, using StringBuilder since we are generating the query in a loop.
    StringBuilder queryBuilder = new StringBuilder(query);

    boolean firstDone = false;
    for (String partitionColumn : partitionColumns) {

      if (firstDone) {
        // Add AND for iteration after first.
        queryBuilder.append(" AND ");
      } else {
        // add `where` only for first iteration.
        queryBuilder.append(" WHERE ");
      }

      // Include the column?
      queryBuilder.append("((? = FALSE) OR ");
      // range to define the where clause. `col >= range.start() AND (col < range.end() OR
      // (range.isLast() = TRUE AND col = range.end()))`
      queryBuilder.append(
          String.format("(%1$s >= ? AND (%1$s < ? OR (? = TRUE AND %1$s = ?)))", partitionColumn));
      queryBuilder.append(")");
      firstDone = true;
    }
    return queryBuilder.toString();
  }

  /**
   * Get query for the prepared statement to read columns within a range.
   *
   * @param tableName name of the table to read
   * @param partitionColumns partition columns.
   * @return Query Statement.
   */
  @Override
  public String getReadQuery(String tableName, ImmutableList<String> partitionColumns) {
    return addWhereClause("select * from " + tableName, partitionColumns);
  }

  /**
   * Get query for the prepared statement to count a given range.
   *
   * @param tableName name of the table to read.
   * @param partitionColumns partition columns.
   * @param timeoutMillis timeout of the count query in milliseconds. Set to 0 to disable timeout.
   * @return Query Statement.
   */
  @Override
  public String getCountQuery(
      String tableName, ImmutableList<String> partitionColumns, long timeoutMillis) {
    return addWhereClause(
        String.format(
            "select /*+ MAX_EXECUTION_TIME(%s) */ COUNT(*) from %s", timeoutMillis, tableName),
        partitionColumns);
  }

  /**
   * Get query for the prepared statement to get min and max of a given column, optionally in the
   * context of a parent range.
   *
   * @param tableName name of the table to read.
   * @param partitionColumns if not-empty, partition columns. Set empty for first column of
   *     partitioning.
   */
  @Override
  public String getBoundaryQuery(
      String tableName, ImmutableList<String> partitionColumns, String colName) {
    return addWhereClause(
        String.format("select MIN(%s),MAX(%s) from %s", colName, colName, tableName),
        partitionColumns);
  }

  /**
   * Check if a given {@link SQLException} is a timeout. The implementation needs to check for
   * dialect specific {@link SQLException#getSQLState() SqlState} and {@link
   * SQLException#getErrorCode() ErrorCode} to check if the exception indicates a server side
   * timeout. The client side timeout would be already checked for by handling {@link
   * SQLTimeoutException}, so the implementation does not need to check for the same.
   */
  @Override
  public boolean checkForTimeout(SQLException exception) {
    if (exception.getSQLState() != null) {
      if (TIMEOUT_SQL_STATES.contains(exception.getSQLState().toLowerCase())) {
        return true;
      }
    }
    if (TIMEOUT_SQL_ERROR_CODES.contains(exception.getErrorCode())) {
      return true;
    }
    return false;
  }

  /**
   * Get Query that returns order of collation. The query must return all the characters in the
   * character set with the columns listed in {@link CollationsOrderQueryColumns}.
   *
   * @param dbCharset character set used by the database for which collation ordering has to be
   *     found.
   * @param dbCollation collation set used by the database for which collation ordering has to be
   *     found.
   * @param padSpace pad space used by the database for which collation ordering has to be found.
   */
  @Override
  public String getCollationsOrderQuery(String dbCharset, String dbCollation, boolean padSpace) {
    String query = resourceAsString(COLLATIONS_QUERY_RESOURCE_PATH);
    Map<String, String> tags = new HashMap<>();
    tags.put("'" + CHARSET_REPLACEMENT_TAG + "'", "'" + dbCharset + "'");
    tags.put("'" + COLLATION_REPLACEMENT_TAG + "'", "'" + dbCollation + "'");
    // Queries with size > max_allowed_packet get rejected by
    // the db. max_allowed_packet is generally around 16Mb which is a lot for our use case.
    return replaceTagsAndSanitize(query, tags);
  }

  /**
   * Version of MySql. As of now the code does not need to distinguish between versions of Mysql.
   * Having the type allows the implementation do finer distinctions if needed in the future.
   */
  public enum MySqlVersion {
    DEFAULT,
  }

  protected static final class InformationSchemaCols {
    public static final String NAME_COL = "COLUMN_NAME";
    public static final String TYPE_COL = "COLUMN_TYPE";
    public static final String CHAR_MAX_LENGTH_COL = "CHARACTER_MAXIMUM_LENGTH";
    public static final String NUMERIC_PRECISION_COL = "NUMERIC_PRECISION";
    public static final String NUMERIC_SCALE_COL = "NUMERIC_SCALE";

    public static ImmutableList<String> colList() {
      return ImmutableList.of(
          NAME_COL, TYPE_COL, CHAR_MAX_LENGTH_COL, NUMERIC_PRECISION_COL, NUMERIC_SCALE_COL);
    }

    private InformationSchemaCols() {}
  }

  protected static final class InformationSchemaStatsCols {
    public static final String COL_NAME_COL = "stats.COLUMN_NAME";
    public static final String INDEX_NAME_COL = "stats.INDEX_NAME";
    public static final String ORDINAL_POS_COL = "stats.SEQ_IN_INDEX";
    public static final String NON_UNIQ_COL = "stats.NON_UNIQUE";
    public static final String CARDINALITY_COL = "stats.CARDINALITY";

    public static final String TYPE_COL = "cols.COLUMN_TYPE";
    public static final String CHAR_MAX_LENGTH_COL = "cols.CHARACTER_MAXIMUM_LENGTH";
    public static final String CHARACTER_SET_COL = "cols.CHARACTER_SET_NAME";
    public static final String COLLATION_COL = "cols.COLLATION_NAME";
    public static final String NUMERIC_SCALE_COL = "cols.NUMERIC_SCALE";

    // TODO(vardhanvthigle): MySql 5.7 is always PAD space and does not have PAD_ATTRIBUTE Column.
    public static final String PAD_SPACE_COL = "collations.PAD_ATTRIBUTE";

    public static final String NUMERIC_SCALE_COL = "cols.NUMERIC_SCALE";

    public static ImmutableList<String> colList() {
      return ImmutableList.of(
          COL_NAME_COL,
          INDEX_NAME_COL,
          ORDINAL_POS_COL,
          NON_UNIQ_COL,
          CARDINALITY_COL,
          TYPE_COL,
          CHAR_MAX_LENGTH_COL,
          CHARACTER_SET_COL,
          COLLATION_COL,
<<<<<<< HEAD
          NUMERIC_SCALE_COL,
          PAD_SPACE_COL);
=======
          PAD_SPACE_COL,
          NUMERIC_SCALE_COL);
>>>>>>> c2cd0e5e
    }

    private InformationSchemaStatsCols() {}
  }
}<|MERGE_RESOLUTION|>--- conflicted
+++ resolved
@@ -380,15 +380,12 @@
           .put("BOOL", IndexType.NUMERIC)
           .put("YEAR", IndexType.NUMERIC)
           .put("DATE", IndexType.DATE)
-<<<<<<< HEAD
+          .put("DECIMAL", IndexType.DECIMAL)
           // Float is listed as numeric types in Mysql Ref
           // https://dev.mysql.com/doc/refman/8.4/en/numeric-types.html
           // But here the end goal is to map to a Java Float.class,
           // we need a distinct Source IndexType to map to Float.class
           .put("FLOAT", IndexType.FLOAT)
-=======
-          .put("DECIMAL", IndexType.DECIMAL)
->>>>>>> c2cd0e5e
           .build();
 
   /**
@@ -437,14 +434,9 @@
         @Nullable String collation = rs.getString(InformationSchemaStatsCols.COLLATION_COL);
         @Nullable String padSpace = getPadSpaceString(rs);
         int numericScale = rs.getInt(InformationSchemaStatsCols.NUMERIC_SCALE_COL);
-<<<<<<< HEAD
-        logger.debug(
-            "Discovered column {} from index {}, isUnique {}, isPrimary {}, cardinality {}, ordinalPosition {}, character-set {}, collation {}, pad-space {}, numeric-scale {}",
-=======
         boolean hasNumericScale = !rs.wasNull();
         logger.debug(
             "Discovered column {} from index {}, isUnique {}, isPrimary {}, cardinality {}, ordinalPosition {}, character-set {}, collation {}, pad-space {}, numericScale {}",
->>>>>>> c2cd0e5e
             colName,
             indexName,
             isUnique,
@@ -496,11 +488,8 @@
                 .setIndexType(indexType)
                 .setCollationReference(collationReference)
                 .setStringMaxLength(stringMaxLength)
-<<<<<<< HEAD
+                .setNumericScale(hasNumericScale ? numericScale : null)
                 .setDecimalStepSize(decimalStepSize)
-=======
-                .setNumericScale(hasNumericScale ? numericScale : null)
->>>>>>> c2cd0e5e
                 .build());
       }
     } catch (java.sql.SQLException e) {
@@ -734,7 +723,6 @@
     public static final String CHAR_MAX_LENGTH_COL = "cols.CHARACTER_MAXIMUM_LENGTH";
     public static final String CHARACTER_SET_COL = "cols.CHARACTER_SET_NAME";
     public static final String COLLATION_COL = "cols.COLLATION_NAME";
-    public static final String NUMERIC_SCALE_COL = "cols.NUMERIC_SCALE";
 
     // TODO(vardhanvthigle): MySql 5.7 is always PAD space and does not have PAD_ATTRIBUTE Column.
     public static final String PAD_SPACE_COL = "collations.PAD_ATTRIBUTE";
@@ -752,13 +740,8 @@
           CHAR_MAX_LENGTH_COL,
           CHARACTER_SET_COL,
           COLLATION_COL,
-<<<<<<< HEAD
-          NUMERIC_SCALE_COL,
-          PAD_SPACE_COL);
-=======
           PAD_SPACE_COL,
           NUMERIC_SCALE_COL);
->>>>>>> c2cd0e5e
     }
 
     private InformationSchemaStatsCols() {}
