--- conflicted
+++ resolved
@@ -381,17 +381,14 @@
           .put("YEAR", IndexType.NUMERIC)
           .put("DATE", IndexType.DATE)
           .put("DECIMAL", IndexType.DECIMAL)
-<<<<<<< HEAD
-          // MySQL TIME type is closer to a java.time.Duration (which represents a time interval) as
-          // opposed to a java.time.LocalTime (which represents wall-clock time in a 24-hour day)
-          .put("TIME", IndexType.DURATION)
-=======
           // Float is listed as numeric types in Mysql Ref
           // https://dev.mysql.com/doc/refman/8.4/en/numeric-types.html
           // But here the end goal is to map to a Java Float.class,
           // we need a distinct Source IndexType to map to Float.class
           .put("FLOAT", IndexType.FLOAT)
->>>>>>> b01f30b2
+          // MySQL TIME type is closer to a java.time.Duration (which represents a time interval) as
+          // opposed to a java.time.LocalTime (which represents wall-clock time in a 24-hour day)
+          .put("TIME", IndexType.DURATION)
           .build();
 
   /**
@@ -501,11 +498,8 @@
                 .setCollationReference(collationReference)
                 .setStringMaxLength(stringMaxLength)
                 .setNumericScale(hasNumericScale ? numericScale : null)
-<<<<<<< HEAD
+                .setDecimalStepSize(decimalStepSize)
                 .setDatetimePrecision(datetimePrecision)
-=======
-                .setDecimalStepSize(decimalStepSize)
->>>>>>> b01f30b2
                 .build());
       }
     } catch (java.sql.SQLException e) {
