/*
 * Copyright (C) 2024 Google LLC
 *
 * Licensed under the Apache License, Version 2.0 (the "License"); you may not
 * use this file except in compliance with the License. You may obtain a copy of
 * the License at
 *
 *   http://www.apache.org/licenses/LICENSE-2.0
 *
 * Unless required by applicable law or agreed to in writing, software
 * distributed under the License is distributed on an "AS IS" BASIS, WITHOUT
 * WARRANTIES OR CONDITIONS OF ANY KIND, either express or implied. See the
 * License for the specific language governing permissions and limitations under
 * the License.
 */
package com.google.cloud.teleport.v2.source.reader.io.jdbc.dialectadapter.mysql;

import static com.google.cloud.teleport.v2.source.reader.io.jdbc.dialectadapter.ResourceUtils.CHARSET_REPLACEMENT_TAG;
import static com.google.cloud.teleport.v2.source.reader.io.jdbc.dialectadapter.ResourceUtils.COLLATION_REPLACEMENT_TAG;
import static com.google.cloud.teleport.v2.source.reader.io.jdbc.dialectadapter.ResourceUtils.replaceTagsAndSanitize;
import static com.google.cloud.teleport.v2.source.reader.io.jdbc.dialectadapter.ResourceUtils.resourceAsString;
import static org.apache.curator.shaded.com.google.common.collect.Sets.newHashSet;

import com.google.cloud.teleport.v2.constants.MetricCounters;
import com.google.cloud.teleport.v2.source.reader.io.exception.RetriableSchemaDiscoveryException;
import com.google.cloud.teleport.v2.source.reader.io.exception.SchemaDiscoveryException;
import com.google.cloud.teleport.v2.source.reader.io.jdbc.JdbcSchemaReference;
import com.google.cloud.teleport.v2.source.reader.io.jdbc.dialectadapter.DialectAdapter;
import com.google.cloud.teleport.v2.source.reader.io.jdbc.rowmapper.JdbcSourceRowMapper;
import com.google.cloud.teleport.v2.source.reader.io.jdbc.uniformsplitter.stringmapper.CollationOrderRow.CollationsOrderQueryColumns;
import com.google.cloud.teleport.v2.source.reader.io.jdbc.uniformsplitter.stringmapper.CollationReference;
import com.google.cloud.teleport.v2.source.reader.io.schema.SourceColumnIndexInfo;
import com.google.cloud.teleport.v2.source.reader.io.schema.SourceColumnIndexInfo.IndexType;
import com.google.cloud.teleport.v2.spanner.migrations.schema.SourceColumnType;
import com.google.common.annotations.VisibleForTesting;
import com.google.common.collect.ImmutableList;
import com.google.common.collect.ImmutableMap;
import com.google.re2j.Pattern;

import java.math.BigDecimal;
import java.sql.PreparedStatement;
import java.sql.ResultSet;
import java.sql.ResultSetMetaData;
import java.sql.SQLException;
import java.sql.SQLNonTransientConnectionException;
import java.sql.SQLTimeoutException;
import java.sql.SQLTransientConnectionException;
import java.sql.Statement;
import java.util.HashMap;
import java.util.HashSet;
import java.util.Map;
import javax.annotation.Nullable;
import javax.sql.DataSource;
import org.apache.beam.sdk.metrics.Counter;
import org.apache.beam.sdk.metrics.Metrics;
import org.slf4j.Logger;
import org.slf4j.LoggerFactory;

/** Adapter for MySql dialect of JDBC databases. */
public final class MysqlDialectAdapter implements DialectAdapter {

  public static final String PAD_SPACE = "PAD SPACE";
  private final MySqlVersion mySqlVersion;

  private static final Logger logger = LoggerFactory.getLogger(MysqlDialectAdapter.class);

  /**
   * Ref: <a
   * href=https://dev.mysql.com/doc/mysql-errors/8.4/en/server-error-reference.html#error_er_query_interrupted>error_er_query_interrupted</a>.
   */
  private static final String SQL_STATE_ER_QUERY_INTERRUPTED = "70100";

  private static final HashSet<String> TIMEOUT_SQL_STATES =
      newHashSet(SQL_STATE_ER_QUERY_INTERRUPTED);

  /**
   * Ref: <a
   * href=https://dev.mysql.com/doc/mysql-errors/8.4/en/server-error-reference.html#error_er_query_interrupted>error_er_query_interrupted</a>.
   */
  private static final Integer ER_QUERY_INTERRUPTED = 1317;

  /** Ref <a href=>https://bugs.mysql.com/bug.php?id=96537>bug/96537</a>. */
  private static final Integer ER_FILSORT_ABORT = 1028;

  /** Ref <a href=>https://bugs.mysql.com/bug.php?id=96537>bug/96537</a>. */
  private static final Integer ER_FILSORT_TERMINATED = 10930;

  /**
   * Ref: <a
   * href=https://dev.mysql.com/doc/mysql-errors/8.4/en/server-error-reference.html#error_er_query_timeout>error_er_query_timeout</a>.
   */
  private static final Integer ER_QUERY_TIMEOUT = 3024;

  private static final HashSet<Integer> TIMEOUT_SQL_ERROR_CODES =
      newHashSet(ER_QUERY_INTERRUPTED, ER_FILSORT_ABORT, ER_FILSORT_TERMINATED, ER_QUERY_TIMEOUT);

  private final Counter schemaDiscoveryErrors =
      Metrics.counter(JdbcSourceRowMapper.class, MetricCounters.READER_SCHEMA_DISCOVERY_ERRORS);

  private static final String COLLATIONS_QUERY_RESOURCE_PATH =
      "sql/mysql_collation_order_query.sql";

  public MysqlDialectAdapter(MySqlVersion mySqlVersion) {
    this.mySqlVersion = mySqlVersion;
  }

  /**
   * Discover Tables to migrate. This method could be used to auto infer tables to migrate if not
   * passed via options.
   *
   * @param dataSource Provider for JDBC connection.
   * @return The list of table names for the given database.
   * @throws SchemaDiscoveryException - Fatal exception during Schema Discovery.
   * @throws RetriableSchemaDiscoveryException - Retriable exception during Schema Discovery.
   *     <p><b>Note:</b>
   *     <p>This Implementation logs every exception and generate metrics as appropriate.
   */
  @Override
  public ImmutableList<String> discoverTables(
      DataSource dataSource, JdbcSchemaReference sourceSchemaReference)
      throws SchemaDiscoveryException, RetriableSchemaDiscoveryException {

    logger.info(String.format("Discovering tables for DataSource: %s", dataSource));
    final String tableDiscoveryQuery =
        String.format(
            "SELECT TABLE_NAME FROM information_schema.TABLES WHERE "
                + "TABLE_TYPE = 'BASE TABLE' AND TABLE_SCHEMA = '%s' ",
            sourceSchemaReference.dbName());
    ImmutableList.Builder<String> tablesBuilder = ImmutableList.builder();
    try (Statement stmt = dataSource.getConnection().createStatement()) {
      ResultSet rs = stmt.executeQuery(tableDiscoveryQuery);
      while (rs.next()) {
        tablesBuilder.add(rs.getString(1));
      }
      ImmutableList<String> tables = tablesBuilder.build();
      logger.info(
          String.format(
              "Discovered %d tables for DataSource: %s, tables: %s",
              tables.stream().count(), dataSource, tables));
      return tables;
    } catch (SQLTransientConnectionException e) {
      logger.warn(
          String.format(
              "Transient connection error while discovering table list for datasource=%s",
              dataSource, e));
      schemaDiscoveryErrors.inc();
      throw new RetriableSchemaDiscoveryException(e);
    } catch (SQLNonTransientConnectionException e) {
      logger.error(
          String.format(
              "Non Transient connection error while discovering table list for datasource=%s",
              dataSource, e));
      schemaDiscoveryErrors.inc();
      throw new SchemaDiscoveryException(e);
    } catch (SQLException e) {
      logger.error(
          String.format(
              "Sql exception while discovering table list for datasource=%s cause=%s",
              dataSource, e));
      schemaDiscoveryErrors.inc();
      throw new SchemaDiscoveryException(e);
    }
  }

  /**
   * @param dataSource Provider for JDBC connection.
   * @param sourceSchemaReference Source database name and (optionally namespace)
   * @param tables Tables to migrate.
   * @return source table schema.
   * @throws SchemaDiscoveryException
   * @throws RetriableSchemaDiscoveryException
   *     <p><b>Note:</b>
   *     <p><b>Implementation Detail:</b>There is a choice to read from information schema table via
   *     a prepared statement, or read the same information through jdbc metaadata calls. The major
   *     part of parasing and mapping complexity is same in either route. We choose the route of
   *     reading information schema table directly, since:
   *     <ol>
   *       <li>With all other things equal, using a prepared statement to read information schema
   *           would be faster than making individual calls.
   *       <li>Various drivers have different properties that can affect the search scope of the
   *           calls.
   *     </ol>
   */
  @Override
  public ImmutableMap<String, ImmutableMap<String, SourceColumnType>> discoverTableSchema(
      DataSource dataSource,
      JdbcSchemaReference sourceSchemaReference,
      ImmutableList<String> tables)
      throws SchemaDiscoveryException, RetriableSchemaDiscoveryException {
    logger.info(
        String.format(
            "Discovering table schema for Datasource: %s, JdbcSchemaReference: %s, tables: %s",
            dataSource, sourceSchemaReference, tables));

    String discoveryQuery = getSchemaDiscoveryQuery(sourceSchemaReference);

    ImmutableMap.Builder<String, ImmutableMap<String, SourceColumnType>> tableSchemaBuilder =
        ImmutableMap.<String, ImmutableMap<String, SourceColumnType>>builder();
    try (PreparedStatement statement =
        dataSource.getConnection().prepareStatement(discoveryQuery)) {
      tables.forEach(table -> tableSchemaBuilder.put(table, getTableCols(table, statement)));
    } catch (SQLTransientConnectionException e) {
      logger.warn(
          String.format(
              "Transient connection error while discovering table schema for datasource=%s db=%s tables=%s, cause=%s",
              dataSource, sourceSchemaReference, tables, e));
      schemaDiscoveryErrors.inc();
      throw new RetriableSchemaDiscoveryException(e);
    } catch (SQLNonTransientConnectionException e) {
      logger.error(
          String.format(
              "Non Transient connection error while discovering table schema for datasource=%s, db=%s tables=%s, cause=%s",
              dataSource, sourceSchemaReference, tables, e));
      schemaDiscoveryErrors.inc();
      throw new SchemaDiscoveryException(e);
    } catch (SQLException e) {
      logger.error(
          String.format(
              "Sql exception while discovering table schema for datasource=%s db=%s tables=%s, cause=%s",
              dataSource, sourceSchemaReference, tables, e));
      schemaDiscoveryErrors.inc();
      throw new SchemaDiscoveryException(e);
    } catch (SchemaDiscoveryException e) {
      // Already logged.
      schemaDiscoveryErrors.inc();
      throw e;
    }
    ImmutableMap<String, ImmutableMap<String, SourceColumnType>> tableSchema =
        tableSchemaBuilder.build();
    logger.info(
        String.format(
            "Discovered table schema for Datasource: %s, JdbcSchemaReference: %s, tables: %s, schema: %s",
            dataSource, sourceSchemaReference, tables, tableSchema));

    return tableSchema;
  }

  /**
   * Discover the indexes of tables to migrate.
   *
   * @param dataSource Provider for JDBC connection.
   * @param sourceSchemaReference Source database name and (optionally namespace)
   * @param tables Tables to migrate.
   * @return The discovered indexes.
   * @throws SchemaDiscoveryException - Fatal exception during Schema Discovery.
   * @throws RetriableSchemaDiscoveryException - Retriable exception during Schema Discovery.
   */
  @Override
  public ImmutableMap<String, ImmutableList<SourceColumnIndexInfo>> discoverTableIndexes(
      DataSource dataSource,
      JdbcSchemaReference sourceSchemaReference,
      ImmutableList<String> tables)
      throws SchemaDiscoveryException, RetriableSchemaDiscoveryException {
    logger.info(
        String.format(
            "Discovering Indexes for DataSource: %s, JdbcSchemaReference: %s, Tables: %s",
            dataSource, sourceSchemaReference, tables));
    String discoveryQuery = getIndexDiscoveryQuery(sourceSchemaReference);
    ImmutableMap.Builder<String, ImmutableList<SourceColumnIndexInfo>> tableIndexesBuilder =
        ImmutableMap.<String, ImmutableList<SourceColumnIndexInfo>>builder();

    try (PreparedStatement statement =
        dataSource.getConnection().prepareStatement(discoveryQuery)) {
      tables.forEach(table -> tableIndexesBuilder.put(table, getTableIndexes(table, statement)));
    } catch (SQLTransientConnectionException e) {
      logger.warn(
          String.format(
              "Transient connection error while discovering table indexes for datasource=%s db=%s tables=%s, cause=%s",
              dataSource, sourceSchemaReference, tables, e));
      schemaDiscoveryErrors.inc();
      throw new RetriableSchemaDiscoveryException(e);
    } catch (SQLNonTransientConnectionException e) {
      logger.error(
          String.format(
              "Non Transient connection error while discovering table indexes for datasource=%s, db=%s tables=%s, cause=%s",
              dataSource, sourceSchemaReference, tables, e));
      schemaDiscoveryErrors.inc();
      throw new SchemaDiscoveryException(e);
    } catch (SQLException e) {
      logger.error(
          String.format(
              "Sql exception while discovering table schema for datasource=%s db=%s tables=%s, cause=%s",
              dataSource, sourceSchemaReference, tables, e));
      schemaDiscoveryErrors.inc();
      throw new SchemaDiscoveryException(e);
    } catch (SchemaDiscoveryException e) {
      // Already logged.
      schemaDiscoveryErrors.inc();
      throw e;
    }
    ImmutableMap<String, ImmutableList<SourceColumnIndexInfo>> tableIndexes =
        tableIndexesBuilder.build();
    logger.info(
        String.format(
            "Discovered Indexes for DataSource: %s, JdbcSchemaReference: %s, Tables: %s.\nIndexes: %s",
            dataSource, sourceSchemaReference, tables, tableIndexes));
    return tableIndexes;
  }

  protected static String getSchemaDiscoveryQuery(JdbcSchemaReference sourceSchemaReference) {
    return "SELECT "
        + String.join(",", InformationSchemaCols.colList())
        + " FROM INFORMATION_SCHEMA.Columns WHERE TABLE_SCHEMA = "
        + "'"
        + sourceSchemaReference.dbName()
        + "'"
        + " AND"
        + " TABLE_NAME = ?";
  }

  /**
   * Discover Indexed columns and their Collations(if applicable). You could try this on <a href =
   * https://www.db-fiddle.com/f/kRVPA5jDwZYNj2rsdtif4K/3>db-fiddle</a>
   *
   * @param sourceSchemaReference
   * @return
   */
  protected static String getIndexDiscoveryQuery(JdbcSchemaReference sourceSchemaReference) {
    return "SELECT *"
        + " FROM INFORMATION_SCHEMA.STATISTICS stats"
        + " JOIN "
        + "INFORMATION_SCHEMA.COLUMNS cols"
        + " ON "
        + "stats.table_schema = cols.table_schema"
        + " AND stats.table_name = cols.table_name"
        + " AND stats.column_name = cols.column_name"
        + " LEFT JOIN "
        + "INFORMATION_SCHEMA.COLLATIONS collations"
        + " ON "
        + "cols.COLLATION_NAME = collations.COLLATION_NAME"
        + " WHERE stats.TABLE_SCHEMA = "
        + "'"
        + sourceSchemaReference.dbName()
        + "'"
        + " AND"
        + " stats.TABLE_NAME = ?";
  }

  private ImmutableMap<String, SourceColumnType> getTableCols(
      String table, PreparedStatement statement) throws SchemaDiscoveryException {
    var colsBuilder = ImmutableMap.<String, SourceColumnType>builder();
    try {
      statement.setString(1, table);
      ResultSet rs = statement.executeQuery();
      while (rs.next()) {
        String colName = rs.getString(InformationSchemaCols.NAME_COL);
        SourceColumnType colType = resultSetToSourceColumnType(rs);
        colsBuilder.put(colName, colType);
      }
    } catch (java.sql.SQLException e) {
      logger.error(
          String.format(
              "Sql error while discovering table schema with statement=%s table=%s, cause=%s",
              statement, table, e));
      throw new SchemaDiscoveryException(e);
    }
    return colsBuilder.build();
  }

  private static final ImmutableMap<String, SourceColumnIndexInfo.IndexType> INDEX_TYPE_MAPPING =
      ImmutableMap.<String, SourceColumnIndexInfo.IndexType>builder()
          .put("BIGINT UNSIGNED", IndexType.BIG_INT_UNSIGNED)
          .put("BIGINT", IndexType.NUMERIC)
          .put("INTEGER", IndexType.NUMERIC)
          .put("INTEGER UNSIGNED", IndexType.NUMERIC)
          .put("MEDIUMINT", IndexType.NUMERIC)
          .put("SMALLINT", IndexType.NUMERIC)
          .put("TINYINT", IndexType.NUMERIC)
          .put("BIT", IndexType.NUMERIC)
          // String types: Ref https://dev.mysql.com/doc/refman/8.4/en/string-type-syntax.html
          .put("CHAR", IndexType.STRING)
          .put("VARCHAR", IndexType.STRING)
          // Mapping BINARY, VARBINARY and TINYBLOB to Java bigInteger
          // Ref https://dev.mysql.com/doc/refman/8.4/en/charset-binary-collations.html
          .put("BINARY", IndexType.BINARY)
          .put("VARBINARY", IndexType.BINARY)
          .put("TINYBLOB", IndexType.BINARY)
          .put("TINYTEXT", IndexType.STRING)
          .put("DATETIME", IndexType.TIME_STAMP)
          .put("TIMESTAMP", IndexType.TIME_STAMP)
<<<<<<< HEAD
          // Float is listed as numeric types in Mysql Ref https://dev.mysql.com/doc/refman/8.4/en/numeric-types.html
          // But here the end goal is to map to a Java Float.class,
          // we need a distinct Source IndexType to map to Float.class
          .put("FLOAT", IndexType.FLOAT)
=======
          .put("YEAR", IndexType.NUMERIC)
>>>>>>> 301cd412
          .build();

  /**
   * Get the PadSpace attribute from {@link ResultSet} for index discovery query {@link
   * #getIndexDiscoveryQuery(JdbcSchemaReference)}. This method takes care of the fact that older
   * versions of MySQL notably Mysql5.7 don't have a {@link
   * InformationSchemaStatsCols#PAD_SPACE_COL} column and default to PAD SPACE comparisons.
   */
  @VisibleForTesting
  @Nullable
  protected String getPadSpaceString(ResultSet resultSet) throws SQLException {
    ResultSetMetaData metaData = resultSet.getMetaData();
    for (int i = 0; i < metaData.getColumnCount(); i++) {
      if (metaData.getColumnName(i + 1).equals(InformationSchemaStatsCols.PAD_SPACE_COL)) {
        return resultSet.getString(InformationSchemaStatsCols.PAD_SPACE_COL);
      }
    }
    // For MySql5.7 there is no pad-space column
    logger.info(
        "Did not find {} column in INFORMATION_SCHEMA.COLLATIONS table. Assuming PAD-SPACE collation for non-binary strings as per MySQL5.7 spec",
        InformationSchemaStatsCols.PAD_SPACE_COL);
    return PAD_SPACE;
  }

  private ImmutableList<SourceColumnIndexInfo> getTableIndexes(
      String table, PreparedStatement statement) throws SchemaDiscoveryException {

    ImmutableList.Builder<SourceColumnIndexInfo> indexesBuilder =
        ImmutableList.<SourceColumnIndexInfo>builder();
    try {
      statement.setString(1, table);
      ResultSet rs = statement.executeQuery();
      while (rs.next()) {
        String colName = rs.getString(InformationSchemaStatsCols.COL_NAME_COL);
        String indexName = rs.getString(InformationSchemaStatsCols.INDEX_NAME_COL);
        boolean isUnique = !rs.getBoolean(InformationSchemaStatsCols.NON_UNIQ_COL);
        boolean isPrimary = indexName.trim().toUpperCase().equals("PRIMARY");
        long cardinality = rs.getLong(InformationSchemaStatsCols.CARDINALITY_COL);
        long ordinalPosition = rs.getLong(InformationSchemaStatsCols.ORDINAL_POS_COL);
        @Nullable
        Integer stringMaxLength = rs.getInt(InformationSchemaStatsCols.CHAR_MAX_LENGTH_COL);
        if (rs.wasNull()) {
          stringMaxLength = null;
        }
        @Nullable String characterSet = rs.getString(InformationSchemaStatsCols.CHARACTER_SET_COL);
        @Nullable String collation = rs.getString(InformationSchemaStatsCols.COLLATION_COL);
        @Nullable String padSpace = getPadSpaceString(rs);
        int numericScale = rs.getInt(InformationSchemaStatsCols.NUMERIC_SCALE_COL);
        logger.debug(
            "Discovered column {} from index {}, isUnique {}, isPrimary {}, cardinality {}, ordinalPosition {}, character-set {}, collation {}, pad-space {}, numeric-scale {}",
            colName,
            indexName,
            isUnique,
            isPrimary,
            cardinality,
            ordinalPosition,
            characterSet,
            collation,
            padSpace,
            numericScale);
        // TODO(vardhanvthigle): MySql 5.7 is always PAD space and does not have PAD_ATTRIBUTE
        // Column.
        String columType = normalizeColumnType(rs.getString(InformationSchemaStatsCols.TYPE_COL));
        IndexType indexType = INDEX_TYPE_MAPPING.getOrDefault(columType, IndexType.OTHER);
        CollationReference collationReference = null;
        if (indexType.equals(IndexType.STRING)) {
          collationReference =
              CollationReference.builder()
                  .setDbCharacterSet(escapeMySql(characterSet))
                  .setDbCollation(escapeMySql(collation))
                  .setPadSpace(
                      (padSpace == null) ? false : padSpace.trim().toUpperCase().equals(PAD_SPACE))
                  .build();
        } else {
          stringMaxLength = null;
        }

        // TODO: Support DOUBLE and DECIMAL
        BigDecimal decimalStepSize = null;
        if (indexType.equals(IndexType.FLOAT) && numericScale > 0) {
          // Example: If scale is 2, decimal step is 0.01
          decimalStepSize = BigDecimal.ONE.scaleByPowerOfTen(-numericScale);
        }

        indexesBuilder.add(
            SourceColumnIndexInfo.builder()
                .setColumnName(colName)
                .setIndexName(indexName)
                .setIsUnique(isUnique)
                .setIsPrimary(isPrimary)
                .setCardinality(cardinality)
                .setOrdinalPosition(ordinalPosition)
                .setIndexType(indexType)
                .setCollationReference(collationReference)
                .setStringMaxLength(stringMaxLength)
                .setDecimalStepSize(decimalStepSize)
                .build());
      }
    } catch (java.sql.SQLException e) {
      logger.error(
          String.format(
              "Sql error while discovering table schema with statement=%s table=%s, cause=%s",
              statement, table, e));
      throw new SchemaDiscoveryException(e);
    }
    return indexesBuilder.build();
  }

  @VisibleForTesting
  protected static String escapeMySql(String input) {
    if (input.startsWith("`")) {
      return input;
    } else {
      return "`" + input + "`";
    }
  }

  private SourceColumnType resultSetToSourceColumnType(ResultSet rs) throws SQLException {
    String colType = normalizeColumnType(rs.getString(InformationSchemaCols.TYPE_COL));
    long charMaxLength = rs.getLong(InformationSchemaCols.CHAR_MAX_LENGTH_COL);
    boolean isStringTypeColum = !rs.wasNull();
    if (isStringTypeColum) {
      return new SourceColumnType(colType, new Long[] {charMaxLength}, null);
    }
    long numericPrecision = rs.getLong(InformationSchemaCols.NUMERIC_PRECISION_COL);
    boolean typeHasPrecision = !rs.wasNull();
    long numericScale = rs.getLong(InformationSchemaCols.NUMERIC_SCALE_COL);
    boolean typeHasScale = !rs.wasNull();
    if (typeHasPrecision && typeHasScale) {
      return new SourceColumnType(colType, new Long[] {numericPrecision, numericScale}, null);
    } else if (typeHasPrecision) {
      return new SourceColumnType(colType, new Long[] {numericPrecision}, null);
    } else {
      return new SourceColumnType(colType, new Long[] {}, null);
    }
  }

  private static final Pattern normalizeColumnTypeDisplayWidths = Pattern.compile("\\([^()]*\\)");
  private static final Pattern normalizedColumnTypeMultiSpaces = Pattern.compile("( )+");
  private static final ImmutableMap<String, String> mySQlTypeAliases =
      ImmutableMap.of(
          "DOUBLE PRECISION",
          "DOUBLE",
          "DEC",
          "DECIMAL",
          "INT",
          "INTEGER",
          "INT UNSIGNED",
          "INTEGER UNSIGNED",
          "BOOLEAN",
          "BOOL");

  private String normalizeColumnType(String columnType) {

    // Remove Display Widths, for example FLOAT(5) Becomes FLOAT.
    // Note that for numeric types, Display widths have nothing to do with data precision.
    // Precision and scale are conveyed by the respective columns in the system tables where ever
    // relevant.
    // For string types, the width is also present in `CHARACTER_MAX_LENGTH` column, which is what
    // we use for mapping.
    String columnTypeWithoutDisplayWidth =
        normalizeColumnTypeDisplayWidths.matcher(columnType).replaceAll("").toUpperCase();

    // Remove Unsigned as the unified type mapping (except for BIGINT) does not care about unsigned
    // type.
    // TODO(vardhanvthigle): CHECK HOW does SIGNED INTEGER MAPPING work,
    //  if it does not, we might need to deviate a bit from the unified mapping.
    //  Mapping signed/unsigned small and medium integers to integer will always work.
    String normalizedType = columnTypeWithoutDisplayWidth;
    if (!columnTypeWithoutDisplayWidth.contains("BIGINT")
        && !columnTypeWithoutDisplayWidth.startsWith("INT")) {
      normalizedType = normalizedType.replaceAll("UNSIGNED", "");
    }
    // Removing Display widths or `Unsigned` can potentially leave with either multiple spaces or
    // tailing white space.
    normalizedType = normalizedColumnTypeMultiSpaces.matcher(normalizedType).replaceAll(" ").trim();

    // Some types are aliased, for example `int` and `integer` are aliased.
    return mySQlTypeAliases.getOrDefault(normalizedType, normalizedType);
  }

  private String addWhereClause(String query, ImmutableList<String> partitionColumns) {

    // Implementation detail, using StringBuilder since we are generating the query in a loop.
    StringBuilder queryBuilder = new StringBuilder(query);

    boolean firstDone = false;
    for (String partitionColumn : partitionColumns) {

      if (firstDone) {
        // Add AND for iteration after first.
        queryBuilder.append(" AND ");
      } else {
        // add `where` only for first iteration.
        queryBuilder.append(" WHERE ");
      }

      // Include the column?
      queryBuilder.append("((? = FALSE) OR ");
      // range to define the where clause. `col >= range.start() AND (col < range.end() OR
      // (range.isLast() = TRUE AND col = range.end()))`
      queryBuilder.append(
          String.format("(%1$s >= ? AND (%1$s < ? OR (? = TRUE AND %1$s = ?)))", partitionColumn));
      queryBuilder.append(")");
      firstDone = true;
    }
    return queryBuilder.toString();
  }

  /**
   * Get query for the prepared statement to read columns within a range.
   *
   * @param tableName name of the table to read
   * @param partitionColumns partition columns.
   * @return Query Statement.
   */
  @Override
  public String getReadQuery(String tableName, ImmutableList<String> partitionColumns) {
    return addWhereClause("select * from " + tableName, partitionColumns);
  }

  /**
   * Get query for the prepared statement to count a given range.
   *
   * @param tableName name of the table to read.
   * @param partitionColumns partition columns.
   * @param timeoutMillis timeout of the count query in milliseconds. Set to 0 to disable timeout.
   * @return Query Statement.
   */
  @Override
  public String getCountQuery(
      String tableName, ImmutableList<String> partitionColumns, long timeoutMillis) {
    return addWhereClause(
        String.format(
            "select /*+ MAX_EXECUTION_TIME(%s) */ COUNT(*) from %s", timeoutMillis, tableName),
        partitionColumns);
  }

  /**
   * Get query for the prepared statement to get min and max of a given column, optionally in the
   * context of a parent range.
   *
   * @param tableName name of the table to read.
   * @param partitionColumns if not-empty, partition columns. Set empty for first column of
   *     partitioning.
   */
  @Override
  public String getBoundaryQuery(
      String tableName, ImmutableList<String> partitionColumns, String colName) {
    return addWhereClause(
        String.format("select MIN(%s),MAX(%s) from %s", colName, colName, tableName),
        partitionColumns);
  }

  /**
   * Check if a given {@link SQLException} is a timeout. The implementation needs to check for
   * dialect specific {@link SQLException#getSQLState() SqlState} and {@link
   * SQLException#getErrorCode() ErrorCode} to check if the exception indicates a server side
   * timeout. The client side timeout would be already checked for by handling {@link
   * SQLTimeoutException}, so the implementation does not need to check for the same.
   */
  @Override
  public boolean checkForTimeout(SQLException exception) {
    if (exception.getSQLState() != null) {
      if (TIMEOUT_SQL_STATES.contains(exception.getSQLState().toLowerCase())) {
        return true;
      }
    }
    if (TIMEOUT_SQL_ERROR_CODES.contains(exception.getErrorCode())) {
      return true;
    }
    return false;
  }

  /**
   * Get Query that returns order of collation. The query must return all the characters in the
   * character set with the columns listed in {@link CollationsOrderQueryColumns}.
   *
   * @param dbCharset character set used by the database for which collation ordering has to be
   *     found.
   * @param dbCollation collation set used by the database for which collation ordering has to be
   *     found.
   * @param padSpace pad space used by the database for which collation ordering has to be found.
   */
  @Override
  public String getCollationsOrderQuery(String dbCharset, String dbCollation, boolean padSpace) {
    String query = resourceAsString(COLLATIONS_QUERY_RESOURCE_PATH);
    Map<String, String> tags = new HashMap<>();
    tags.put("'" + CHARSET_REPLACEMENT_TAG + "'", "'" + dbCharset + "'");
    tags.put("'" + COLLATION_REPLACEMENT_TAG + "'", "'" + dbCollation + "'");
    // Queries with size > max_allowed_packet get rejected by
    // the db. max_allowed_packet is generally around 16Mb which is a lot for our use case.
    return replaceTagsAndSanitize(query, tags);
  }

  /**
   * Version of MySql. As of now the code does not need to distinguish between versions of Mysql.
   * Having the type allows the implementation do finer distinctions if needed in the future.
   */
  public enum MySqlVersion {
    DEFAULT,
  }

  protected static final class InformationSchemaCols {
    public static final String NAME_COL = "COLUMN_NAME";
    public static final String TYPE_COL = "COLUMN_TYPE";
    public static final String CHAR_MAX_LENGTH_COL = "CHARACTER_MAXIMUM_LENGTH";
    public static final String NUMERIC_PRECISION_COL = "NUMERIC_PRECISION";
    public static final String NUMERIC_SCALE_COL = "NUMERIC_SCALE";

    public static ImmutableList<String> colList() {
      return ImmutableList.of(
          NAME_COL, TYPE_COL, CHAR_MAX_LENGTH_COL, NUMERIC_PRECISION_COL, NUMERIC_SCALE_COL);
    }

    private InformationSchemaCols() {}
  }

  protected static final class InformationSchemaStatsCols {
    public static final String COL_NAME_COL = "stats.COLUMN_NAME";
    public static final String INDEX_NAME_COL = "stats.INDEX_NAME";
    public static final String ORDINAL_POS_COL = "stats.SEQ_IN_INDEX";
    public static final String NON_UNIQ_COL = "stats.NON_UNIQUE";
    public static final String CARDINALITY_COL = "stats.CARDINALITY";

    public static final String TYPE_COL = "cols.COLUMN_TYPE";
    public static final String CHAR_MAX_LENGTH_COL = "cols.CHARACTER_MAXIMUM_LENGTH";
    public static final String CHARACTER_SET_COL = "cols.CHARACTER_SET_NAME";
    public static final String COLLATION_COL = "cols.COLLATION_NAME";
    public static final String NUMERIC_SCALE_COL = "cols.NUMERIC_SCALE";

    // TODO(vardhanvthigle): MySql 5.7 is always PAD space and does not have PAD_ATTRIBUTE Column.
    public static final String PAD_SPACE_COL = "collations.PAD_ATTRIBUTE";

    public static ImmutableList<String> colList() {
      return ImmutableList.of(
          COL_NAME_COL,
          INDEX_NAME_COL,
          ORDINAL_POS_COL,
          NON_UNIQ_COL,
          CARDINALITY_COL,
          TYPE_COL,
          CHAR_MAX_LENGTH_COL,
          CHARACTER_SET_COL,
          COLLATION_COL,
          NUMERIC_SCALE_COL,
          PAD_SPACE_COL);
    }

    private InformationSchemaStatsCols() {}
  }
}<|MERGE_RESOLUTION|>--- conflicted
+++ resolved
@@ -378,14 +378,11 @@
           .put("TINYTEXT", IndexType.STRING)
           .put("DATETIME", IndexType.TIME_STAMP)
           .put("TIMESTAMP", IndexType.TIME_STAMP)
-<<<<<<< HEAD
+          .put("YEAR", IndexType.NUMERIC)
           // Float is listed as numeric types in Mysql Ref https://dev.mysql.com/doc/refman/8.4/en/numeric-types.html
           // But here the end goal is to map to a Java Float.class,
           // we need a distinct Source IndexType to map to Float.class
           .put("FLOAT", IndexType.FLOAT)
-=======
-          .put("YEAR", IndexType.NUMERIC)
->>>>>>> 301cd412
           .build();
 
   /**
