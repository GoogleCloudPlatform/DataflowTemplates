/*
 * Copyright (C) 2024 Google LLC
 *
 * Licensed under the Apache License, Version 2.0 (the "License"); you may not
 * use this file except in compliance with the License. You may obtain a copy of
 * the License at
 *
 *   http://www.apache.org/licenses/LICENSE-2.0
 *
 * Unless required by applicable law or agreed to in writing, software
 * distributed under the License is distributed on an "AS IS" BASIS, WITHOUT
 * WARRANTIES OR CONDITIONS OF ANY KIND, either express or implied. See the
 * License for the specific language governing permissions and limitations under
 * the License.
 */
package com.google.cloud.teleport.v2.source.reader.io.jdbc.dialectadapter.mysql;

import static com.google.cloud.teleport.v2.source.reader.io.jdbc.dialectadapter.ResourceUtils.CHARSET_REPLACEMENT_TAG;
import static com.google.cloud.teleport.v2.source.reader.io.jdbc.dialectadapter.ResourceUtils.COLLATION_REPLACEMENT_TAG;
import static com.google.cloud.teleport.v2.source.reader.io.jdbc.dialectadapter.ResourceUtils.replaceTagsAndSanitize;
import static com.google.cloud.teleport.v2.source.reader.io.jdbc.dialectadapter.ResourceUtils.resourceAsString;
import static org.apache.curator.shaded.com.google.common.collect.Sets.newHashSet;

import com.google.cloud.teleport.v2.constants.MetricCounters;
import com.google.cloud.teleport.v2.source.reader.io.exception.RetriableSchemaDiscoveryException;
import com.google.cloud.teleport.v2.source.reader.io.exception.SchemaDiscoveryException;
import com.google.cloud.teleport.v2.source.reader.io.jdbc.JdbcSchemaReference;
import com.google.cloud.teleport.v2.source.reader.io.jdbc.dialectadapter.DialectAdapter;
import com.google.cloud.teleport.v2.source.reader.io.jdbc.rowmapper.JdbcSourceRowMapper;
import com.google.cloud.teleport.v2.source.reader.io.jdbc.uniformsplitter.stringmapper.CollationOrderRow.CollationsOrderQueryColumns;
import com.google.cloud.teleport.v2.source.reader.io.jdbc.uniformsplitter.stringmapper.CollationReference;
import com.google.cloud.teleport.v2.source.reader.io.schema.SourceColumnIndexInfo;
import com.google.cloud.teleport.v2.source.reader.io.schema.SourceColumnIndexInfo.IndexType;
import com.google.cloud.teleport.v2.spanner.migrations.schema.SourceColumnType;
import com.google.common.annotations.VisibleForTesting;
import com.google.common.collect.ImmutableList;
import com.google.common.collect.ImmutableMap;
import com.google.re2j.Pattern;
import java.sql.PreparedStatement;
import java.sql.ResultSet;
import java.sql.ResultSetMetaData;
import java.sql.SQLException;
import java.sql.SQLNonTransientConnectionException;
import java.sql.SQLTimeoutException;
import java.sql.SQLTransientConnectionException;
import java.sql.Statement;
import java.util.HashMap;
import java.util.HashSet;
import java.util.Map;
import javax.annotation.Nullable;
import javax.sql.DataSource;
import org.apache.beam.sdk.metrics.Counter;
import org.apache.beam.sdk.metrics.Metrics;
import org.slf4j.Logger;
import org.slf4j.LoggerFactory;

/** Adapter for MySql dialect of JDBC databases. */
public final class MysqlDialectAdapter implements DialectAdapter {

  public static final String PAD_SPACE = "PAD SPACE";
  private final MySqlVersion mySqlVersion;

  private static final Logger logger = LoggerFactory.getLogger(MysqlDialectAdapter.class);

  /**
   * Ref: <a
   * href=https://dev.mysql.com/doc/mysql-errors/8.4/en/server-error-reference.html#error_er_query_interrupted>error_er_query_interrupted</a>.
   */
  private static final String SQL_STATE_ER_QUERY_INTERRUPTED = "70100";

  private static final HashSet<String> TIMEOUT_SQL_STATES =
      newHashSet(SQL_STATE_ER_QUERY_INTERRUPTED);

  /**
   * Ref: <a
   * href=https://dev.mysql.com/doc/mysql-errors/8.4/en/server-error-reference.html#error_er_query_interrupted>error_er_query_interrupted</a>.
   */
  private static final Integer ER_QUERY_INTERRUPTED = 1317;

  /** Ref <a href=>https://bugs.mysql.com/bug.php?id=96537>bug/96537</a>. */
  private static final Integer ER_FILSORT_ABORT = 1028;

  /** Ref <a href=>https://bugs.mysql.com/bug.php?id=96537>bug/96537</a>. */
  private static final Integer ER_FILSORT_TERMINATED = 10930;

  /**
   * Ref: <a
   * href=https://dev.mysql.com/doc/mysql-errors/8.4/en/server-error-reference.html#error_er_query_timeout>error_er_query_timeout</a>.
   */
  private static final Integer ER_QUERY_TIMEOUT = 3024;

  private static final HashSet<Integer> TIMEOUT_SQL_ERROR_CODES =
      newHashSet(ER_QUERY_INTERRUPTED, ER_FILSORT_ABORT, ER_FILSORT_TERMINATED, ER_QUERY_TIMEOUT);

  private final Counter schemaDiscoveryErrors =
      Metrics.counter(JdbcSourceRowMapper.class, MetricCounters.READER_SCHEMA_DISCOVERY_ERRORS);

  private static final String COLLATIONS_QUERY_RESOURCE_PATH =
      "sql/mysql_collation_order_query.sql";

  public MysqlDialectAdapter(MySqlVersion mySqlVersion) {
    this.mySqlVersion = mySqlVersion;
  }

  /**
   * Discover Tables to migrate. This method could be used to auto infer tables to migrate if not
   * passed via options.
   *
   * @param dataSource Provider for JDBC connection.
   * @return The list of table names for the given database.
   * @throws SchemaDiscoveryException - Fatal exception during Schema Discovery.
   * @throws RetriableSchemaDiscoveryException - Retriable exception during Schema Discovery.
   *     <p><b>Note:</b>
   *     <p>This Implementation logs every exception and generate metrics as appropriate.
   */
  @Override
  public ImmutableList<String> discoverTables(
      DataSource dataSource, JdbcSchemaReference sourceSchemaReference)
      throws SchemaDiscoveryException, RetriableSchemaDiscoveryException {

    logger.info(String.format("Discovering tables for DataSource: %s", dataSource));
    final String tableDiscoveryQuery =
        String.format(
            "SELECT TABLE_NAME FROM information_schema.TABLES WHERE "
                + "TABLE_TYPE = 'BASE TABLE' AND TABLE_SCHEMA = '%s' ",
            sourceSchemaReference.dbName());
    ImmutableList.Builder<String> tablesBuilder = ImmutableList.builder();
    try (Statement stmt = dataSource.getConnection().createStatement()) {
      ResultSet rs = stmt.executeQuery(tableDiscoveryQuery);
      while (rs.next()) {
        tablesBuilder.add(rs.getString(1));
      }
      ImmutableList<String> tables = tablesBuilder.build();
      logger.info(
          String.format(
              "Discovered %d tables for DataSource: %s, tables: %s",
              tables.stream().count(), dataSource, tables));
      return tables;
    } catch (SQLTransientConnectionException e) {
      logger.warn(
          String.format(
              "Transient connection error while discovering table list for datasource=%s",
              dataSource, e));
      schemaDiscoveryErrors.inc();
      throw new RetriableSchemaDiscoveryException(e);
    } catch (SQLNonTransientConnectionException e) {
      logger.error(
          String.format(
              "Non Transient connection error while discovering table list for datasource=%s",
              dataSource, e));
      schemaDiscoveryErrors.inc();
      throw new SchemaDiscoveryException(e);
    } catch (SQLException e) {
      logger.error(
          String.format(
              "Sql exception while discovering table list for datasource=%s cause=%s",
              dataSource, e));
      schemaDiscoveryErrors.inc();
      throw new SchemaDiscoveryException(e);
    }
  }

  /**
   * @param dataSource Provider for JDBC connection.
   * @param sourceSchemaReference Source database name and (optionally namespace)
   * @param tables Tables to migrate.
   * @return source table schema.
   * @throws SchemaDiscoveryException
   * @throws RetriableSchemaDiscoveryException
   *     <p><b>Note:</b>
   *     <p><b>Implementation Detail:</b>There is a choice to read from information schema table via
   *     a prepared statement, or read the same information through jdbc metaadata calls. The major
   *     part of parasing and mapping complexity is same in either route. We choose the route of
   *     reading information schema table directly, since:
   *     <ol>
   *       <li>With all other things equal, using a prepared statement to read information schema
   *           would be faster than making individual calls.
   *       <li>Various drivers have different properties that can affect the search scope of the
   *           calls.
   *     </ol>
   */
  @Override
  public ImmutableMap<String, ImmutableMap<String, SourceColumnType>> discoverTableSchema(
      DataSource dataSource,
      JdbcSchemaReference sourceSchemaReference,
      ImmutableList<String> tables)
      throws SchemaDiscoveryException, RetriableSchemaDiscoveryException {
    logger.info(
        String.format(
            "Discovering table schema for Datasource: %s, JdbcSchemaReference: %s, tables: %s",
            dataSource, sourceSchemaReference, tables));

    String discoveryQuery = getSchemaDiscoveryQuery(sourceSchemaReference);

    ImmutableMap.Builder<String, ImmutableMap<String, SourceColumnType>> tableSchemaBuilder =
        ImmutableMap.<String, ImmutableMap<String, SourceColumnType>>builder();
    try (PreparedStatement statement =
        dataSource.getConnection().prepareStatement(discoveryQuery)) {
      tables.forEach(table -> tableSchemaBuilder.put(table, getTableCols(table, statement)));
    } catch (SQLTransientConnectionException e) {
      logger.warn(
          String.format(
              "Transient connection error while discovering table schema for datasource=%s db=%s tables=%s, cause=%s",
              dataSource, sourceSchemaReference, tables, e));
      schemaDiscoveryErrors.inc();
      throw new RetriableSchemaDiscoveryException(e);
    } catch (SQLNonTransientConnectionException e) {
      logger.error(
          String.format(
              "Non Transient connection error while discovering table schema for datasource=%s, db=%s tables=%s, cause=%s",
              dataSource, sourceSchemaReference, tables, e));
      schemaDiscoveryErrors.inc();
      throw new SchemaDiscoveryException(e);
    } catch (SQLException e) {
      logger.error(
          String.format(
              "Sql exception while discovering table schema for datasource=%s db=%s tables=%s, cause=%s",
              dataSource, sourceSchemaReference, tables, e));
      schemaDiscoveryErrors.inc();
      throw new SchemaDiscoveryException(e);
    } catch (SchemaDiscoveryException e) {
      // Already logged.
      schemaDiscoveryErrors.inc();
      throw e;
    }
    ImmutableMap<String, ImmutableMap<String, SourceColumnType>> tableSchema =
        tableSchemaBuilder.build();
    logger.info(
        String.format(
            "Discovered table schema for Datasource: %s, JdbcSchemaReference: %s, tables: %s, schema: %s",
            dataSource, sourceSchemaReference, tables, tableSchema));

    return tableSchema;
  }

  /**
   * Discover the indexes of tables to migrate.
   *
   * @param dataSource Provider for JDBC connection.
   * @param sourceSchemaReference Source database name and (optionally namespace)
   * @param tables Tables to migrate.
   * @return The discovered indexes.
   * @throws SchemaDiscoveryException - Fatal exception during Schema Discovery.
   * @throws RetriableSchemaDiscoveryException - Retriable exception during Schema Discovery.
   */
  @Override
  public ImmutableMap<String, ImmutableList<SourceColumnIndexInfo>> discoverTableIndexes(
      DataSource dataSource,
      JdbcSchemaReference sourceSchemaReference,
      ImmutableList<String> tables)
      throws SchemaDiscoveryException, RetriableSchemaDiscoveryException {
    logger.info(
        String.format(
            "Discovering Indexes for DataSource: %s, JdbcSchemaReference: %s, Tables: %s",
            dataSource, sourceSchemaReference, tables));
    String discoveryQuery = getIndexDiscoveryQuery(sourceSchemaReference);
    ImmutableMap.Builder<String, ImmutableList<SourceColumnIndexInfo>> tableIndexesBuilder =
        ImmutableMap.<String, ImmutableList<SourceColumnIndexInfo>>builder();

    try (PreparedStatement statement =
        dataSource.getConnection().prepareStatement(discoveryQuery)) {
      tables.forEach(table -> tableIndexesBuilder.put(table, getTableIndexes(table, statement)));
    } catch (SQLTransientConnectionException e) {
      logger.warn(
          String.format(
              "Transient connection error while discovering table indexes for datasource=%s db=%s tables=%s, cause=%s",
              dataSource, sourceSchemaReference, tables, e));
      schemaDiscoveryErrors.inc();
      throw new RetriableSchemaDiscoveryException(e);
    } catch (SQLNonTransientConnectionException e) {
      logger.error(
          String.format(
              "Non Transient connection error while discovering table indexes for datasource=%s, db=%s tables=%s, cause=%s",
              dataSource, sourceSchemaReference, tables, e));
      schemaDiscoveryErrors.inc();
      throw new SchemaDiscoveryException(e);
    } catch (SQLException e) {
      logger.error(
          String.format(
              "Sql exception while discovering table schema for datasource=%s db=%s tables=%s, cause=%s",
              dataSource, sourceSchemaReference, tables, e));
      schemaDiscoveryErrors.inc();
      throw new SchemaDiscoveryException(e);
    } catch (SchemaDiscoveryException e) {
      // Already logged.
      schemaDiscoveryErrors.inc();
      throw e;
    }
    ImmutableMap<String, ImmutableList<SourceColumnIndexInfo>> tableIndexes =
        tableIndexesBuilder.build();
    logger.info(
        String.format(
            "Discovered Indexes for DataSource: %s, JdbcSchemaReference: %s, Tables: %s.\nIndexes: %s",
            dataSource, sourceSchemaReference, tables, tableIndexes));
    return tableIndexes;
  }

  protected static String getSchemaDiscoveryQuery(JdbcSchemaReference sourceSchemaReference) {
    return "SELECT "
        + String.join(",", InformationSchemaCols.colList())
        + " FROM INFORMATION_SCHEMA.Columns WHERE TABLE_SCHEMA = "
        + "'"
        + sourceSchemaReference.dbName()
        + "'"
        + " AND"
        + " TABLE_NAME = ?";
  }

  /**
   * Discover Indexed columns and their Collations(if applicable). You could try this on <a href =
   * https://www.db-fiddle.com/f/kRVPA5jDwZYNj2rsdtif4K/3>db-fiddle</a>
   *
   * @param sourceSchemaReference
   * @return
   */
  protected static String getIndexDiscoveryQuery(JdbcSchemaReference sourceSchemaReference) {
    return "SELECT *"
        + " FROM INFORMATION_SCHEMA.STATISTICS stats"
        + " JOIN "
        + "INFORMATION_SCHEMA.COLUMNS cols"
        + " ON "
        + "stats.table_schema = cols.table_schema"
        + " AND stats.table_name = cols.table_name"
        + " AND stats.column_name = cols.column_name"
        + " LEFT JOIN "
        + "INFORMATION_SCHEMA.COLLATIONS collations"
        + " ON "
        + "cols.COLLATION_NAME = collations.COLLATION_NAME"
        + " WHERE stats.TABLE_SCHEMA = "
        + "'"
        + sourceSchemaReference.dbName()
        + "'"
        + " AND"
        + " stats.TABLE_NAME = ?";
  }

  private ImmutableMap<String, SourceColumnType> getTableCols(
      String table, PreparedStatement statement) throws SchemaDiscoveryException {
    var colsBuilder = ImmutableMap.<String, SourceColumnType>builder();
    try {
      statement.setString(1, table);
      ResultSet rs = statement.executeQuery();
      while (rs.next()) {
        String colName = rs.getString(InformationSchemaCols.NAME_COL);
        SourceColumnType colType = resultSetToSourceColumnType(rs);
        colsBuilder.put(colName, colType);
      }
    } catch (java.sql.SQLException e) {
      logger.error(
          String.format(
              "Sql error while discovering table schema with statement=%s table=%s, cause=%s",
              statement, table, e));
      throw new SchemaDiscoveryException(e);
    }
    return colsBuilder.build();
  }

  private static final ImmutableMap<String, SourceColumnIndexInfo.IndexType> INDEX_TYPE_MAPPING =
      ImmutableMap.<String, SourceColumnIndexInfo.IndexType>builder()
          .put("BIGINT UNSIGNED", IndexType.BIG_INT_UNSIGNED)
          .put("BIGINT", IndexType.NUMERIC)
          .put("INTEGER", IndexType.NUMERIC)
          .put("INTEGER UNSIGNED", IndexType.NUMERIC)
          .put("MEDIUMINT", IndexType.NUMERIC)
          .put("SMALLINT", IndexType.NUMERIC)
          .put("TINYINT", IndexType.NUMERIC)
          .put("BIT", IndexType.NUMERIC)
          // String types: Ref https://dev.mysql.com/doc/refman/8.4/en/string-type-syntax.html
          .put("CHAR", IndexType.STRING)
          .put("VARCHAR", IndexType.STRING)
          // Mapping BINARY, VARBINARY and TINYBLOB to Java bigInteger
          // Ref https://dev.mysql.com/doc/refman/8.4/en/charset-binary-collations.html
          .put("BINARY", IndexType.BINARY)
          .put("VARBINARY", IndexType.BINARY)
          .put("TINYBLOB", IndexType.BINARY)
          .put("TINYTEXT", IndexType.STRING)
          .put("DATETIME", IndexType.TIME_STAMP)
          .put("TIMESTAMP", IndexType.TIME_STAMP)
<<<<<<< HEAD
          .put("DATE", IndexType.DATE)
=======
          .put("BOOL", IndexType.NUMERIC)
>>>>>>> bf172e22
          .put("YEAR", IndexType.NUMERIC)
          .build();

  /**
   * Get the PadSpace attribute from {@link ResultSet} for index discovery query {@link
   * #getIndexDiscoveryQuery(JdbcSchemaReference)}. This method takes care of the fact that older
   * versions of MySQL notably Mysql5.7 don't have a {@link
   * InformationSchemaStatsCols#PAD_SPACE_COL} column and default to PAD SPACE comparisons.
   */
  @VisibleForTesting
  @Nullable
  protected String getPadSpaceString(ResultSet resultSet) throws SQLException {
    ResultSetMetaData metaData = resultSet.getMetaData();
    for (int i = 0; i < metaData.getColumnCount(); i++) {
      if (metaData.getColumnName(i + 1).equals(InformationSchemaStatsCols.PAD_SPACE_COL)) {
        return resultSet.getString(InformationSchemaStatsCols.PAD_SPACE_COL);
      }
    }
    // For MySql5.7 there is no pad-space column
    logger.info(
        "Did not find {} column in INFORMATION_SCHEMA.COLLATIONS table. Assuming PAD-SPACE collation for non-binary strings as per MySQL5.7 spec",
        InformationSchemaStatsCols.PAD_SPACE_COL);
    return PAD_SPACE;
  }

  private ImmutableList<SourceColumnIndexInfo> getTableIndexes(
      String table, PreparedStatement statement) throws SchemaDiscoveryException {

    ImmutableList.Builder<SourceColumnIndexInfo> indexesBuilder =
        ImmutableList.<SourceColumnIndexInfo>builder();
    try {
      statement.setString(1, table);
      ResultSet rs = statement.executeQuery();
      while (rs.next()) {
        String colName = rs.getString(InformationSchemaStatsCols.COL_NAME_COL);
        String indexName = rs.getString(InformationSchemaStatsCols.INDEX_NAME_COL);
        boolean isUnique = !rs.getBoolean(InformationSchemaStatsCols.NON_UNIQ_COL);
        boolean isPrimary = indexName.trim().toUpperCase().equals("PRIMARY");
        long cardinality = rs.getLong(InformationSchemaStatsCols.CARDINALITY_COL);
        long ordinalPosition = rs.getLong(InformationSchemaStatsCols.ORDINAL_POS_COL);
        @Nullable
        Integer stringMaxLength = rs.getInt(InformationSchemaStatsCols.CHAR_MAX_LENGTH_COL);
        if (rs.wasNull()) {
          stringMaxLength = null;
        }
        @Nullable String characterSet = rs.getString(InformationSchemaStatsCols.CHARACTER_SET_COL);
        @Nullable String collation = rs.getString(InformationSchemaStatsCols.COLLATION_COL);
        @Nullable String padSpace = getPadSpaceString(rs);
        logger.debug(
            "Discovered column {} from index {}, isUnique {}, isPrimary {}, cardinality {}, ordinalPosition {}, character-set {}, collation {}, pad-space {}",
            colName,
            indexName,
            isUnique,
            isPrimary,
            cardinality,
            ordinalPosition,
            characterSet,
            collation,
            padSpace);
        // TODO(vardhanvthigle): MySql 5.7 is always PAD space and does not have PAD_ATTRIBUTE
        // Column.
        String columType = normalizeColumnType(rs.getString(InformationSchemaStatsCols.TYPE_COL));
        IndexType indexType = INDEX_TYPE_MAPPING.getOrDefault(columType, IndexType.OTHER);
        CollationReference collationReference = null;
        if (indexType.equals(IndexType.STRING)) {
          collationReference =
              CollationReference.builder()
                  .setDbCharacterSet(escapeMySql(characterSet))
                  .setDbCollation(escapeMySql(collation))
                  .setPadSpace(
                      (padSpace == null) ? false : padSpace.trim().toUpperCase().equals(PAD_SPACE))
                  .build();
        } else {
          stringMaxLength = null;
        }

        indexesBuilder.add(
            SourceColumnIndexInfo.builder()
                .setColumnName(colName)
                .setIndexName(indexName)
                .setIsUnique(isUnique)
                .setIsPrimary(isPrimary)
                .setCardinality(cardinality)
                .setOrdinalPosition(ordinalPosition)
                .setIndexType(indexType)
                .setCollationReference(collationReference)
                .setStringMaxLength(stringMaxLength)
                .build());
      }
    } catch (java.sql.SQLException e) {
      logger.error(
          String.format(
              "Sql error while discovering table schema with statement=%s table=%s, cause=%s",
              statement, table, e));
      throw new SchemaDiscoveryException(e);
    }
    return indexesBuilder.build();
  }

  @VisibleForTesting
  protected static String escapeMySql(String input) {
    if (input.startsWith("`")) {
      return input;
    } else {
      return "`" + input + "`";
    }
  }

  private SourceColumnType resultSetToSourceColumnType(ResultSet rs) throws SQLException {
    String colType = normalizeColumnType(rs.getString(InformationSchemaCols.TYPE_COL));
    long charMaxLength = rs.getLong(InformationSchemaCols.CHAR_MAX_LENGTH_COL);
    boolean isStringTypeColum = !rs.wasNull();
    if (isStringTypeColum) {
      return new SourceColumnType(colType, new Long[] {charMaxLength}, null);
    }
    long numericPrecision = rs.getLong(InformationSchemaCols.NUMERIC_PRECISION_COL);
    boolean typeHasPrecision = !rs.wasNull();
    long numericScale = rs.getLong(InformationSchemaCols.NUMERIC_SCALE_COL);
    boolean typeHasScale = !rs.wasNull();
    if (typeHasPrecision && typeHasScale) {
      return new SourceColumnType(colType, new Long[] {numericPrecision, numericScale}, null);
    } else if (typeHasPrecision) {
      return new SourceColumnType(colType, new Long[] {numericPrecision}, null);
    } else {
      return new SourceColumnType(colType, new Long[] {}, null);
    }
  }

  private static final Pattern normalizeColumnTypeDisplayWidths = Pattern.compile("\\([^()]*\\)");
  private static final Pattern normalizedColumnTypeMultiSpaces = Pattern.compile("( )+");
  private static final ImmutableMap<String, String> mySQlTypeAliases =
      ImmutableMap.of(
          "DOUBLE PRECISION",
          "DOUBLE",
          "DEC",
          "DECIMAL",
          "INT",
          "INTEGER",
          "INT UNSIGNED",
          "INTEGER UNSIGNED",
          "BOOLEAN",
          "BOOL");

  private String normalizeColumnType(String columnType) {

    // Remove Display Widths, for example FLOAT(5) Becomes FLOAT.
    // Note that for numeric types, Display widths have nothing to do with data precision.
    // Precision and scale are conveyed by the respective columns in the system tables where ever
    // relevant.
    // For string types, the width is also present in `CHARACTER_MAX_LENGTH` column, which is what
    // we use for mapping.
    String columnTypeWithoutDisplayWidth =
        normalizeColumnTypeDisplayWidths.matcher(columnType).replaceAll("").toUpperCase();

    // Remove Unsigned as the unified type mapping (except for BIGINT) does not care about unsigned
    // type.
    // TODO(vardhanvthigle): CHECK HOW does SIGNED INTEGER MAPPING work,
    //  if it does not, we might need to deviate a bit from the unified mapping.
    //  Mapping signed/unsigned small and medium integers to integer will always work.
    String normalizedType = columnTypeWithoutDisplayWidth;
    if (!columnTypeWithoutDisplayWidth.contains("BIGINT")
        && !columnTypeWithoutDisplayWidth.startsWith("INT")) {
      normalizedType = normalizedType.replaceAll("UNSIGNED", "");
    }
    // Removing Display widths or `Unsigned` can potentially leave with either multiple spaces or
    // tailing white space.
    normalizedType = normalizedColumnTypeMultiSpaces.matcher(normalizedType).replaceAll(" ").trim();

    // Some types are aliased, for example `int` and `integer` are aliased.
    return mySQlTypeAliases.getOrDefault(normalizedType, normalizedType);
  }

  private String addWhereClause(String query, ImmutableList<String> partitionColumns) {

    // Implementation detail, using StringBuilder since we are generating the query in a loop.
    StringBuilder queryBuilder = new StringBuilder(query);

    boolean firstDone = false;
    for (String partitionColumn : partitionColumns) {

      if (firstDone) {
        // Add AND for iteration after first.
        queryBuilder.append(" AND ");
      } else {
        // add `where` only for first iteration.
        queryBuilder.append(" WHERE ");
      }

      // Include the column?
      queryBuilder.append("((? = FALSE) OR ");
      // range to define the where clause. `col >= range.start() AND (col < range.end() OR
      // (range.isLast() = TRUE AND col = range.end()))`
      queryBuilder.append(
          String.format("(%1$s >= ? AND (%1$s < ? OR (? = TRUE AND %1$s = ?)))", partitionColumn));
      queryBuilder.append(")");
      firstDone = true;
    }
    return queryBuilder.toString();
  }

  /**
   * Get query for the prepared statement to read columns within a range.
   *
   * @param tableName name of the table to read
   * @param partitionColumns partition columns.
   * @return Query Statement.
   */
  @Override
  public String getReadQuery(String tableName, ImmutableList<String> partitionColumns) {
    return addWhereClause("select * from " + tableName, partitionColumns);
  }

  /**
   * Get query for the prepared statement to count a given range.
   *
   * @param tableName name of the table to read.
   * @param partitionColumns partition columns.
   * @param timeoutMillis timeout of the count query in milliseconds. Set to 0 to disable timeout.
   * @return Query Statement.
   */
  @Override
  public String getCountQuery(
      String tableName, ImmutableList<String> partitionColumns, long timeoutMillis) {
    return addWhereClause(
        String.format(
            "select /*+ MAX_EXECUTION_TIME(%s) */ COUNT(*) from %s", timeoutMillis, tableName),
        partitionColumns);
  }

  /**
   * Get query for the prepared statement to get min and max of a given column, optionally in the
   * context of a parent range.
   *
   * @param tableName name of the table to read.
   * @param partitionColumns if not-empty, partition columns. Set empty for first column of
   *     partitioning.
   */
  @Override
  public String getBoundaryQuery(
      String tableName, ImmutableList<String> partitionColumns, String colName) {
    return addWhereClause(
        String.format("select MIN(%s),MAX(%s) from %s", colName, colName, tableName),
        partitionColumns);
  }

  /**
   * Check if a given {@link SQLException} is a timeout. The implementation needs to check for
   * dialect specific {@link SQLException#getSQLState() SqlState} and {@link
   * SQLException#getErrorCode() ErrorCode} to check if the exception indicates a server side
   * timeout. The client side timeout would be already checked for by handling {@link
   * SQLTimeoutException}, so the implementation does not need to check for the same.
   */
  @Override
  public boolean checkForTimeout(SQLException exception) {
    if (exception.getSQLState() != null) {
      if (TIMEOUT_SQL_STATES.contains(exception.getSQLState().toLowerCase())) {
        return true;
      }
    }
    if (TIMEOUT_SQL_ERROR_CODES.contains(exception.getErrorCode())) {
      return true;
    }
    return false;
  }

  /**
   * Get Query that returns order of collation. The query must return all the characters in the
   * character set with the columns listed in {@link CollationsOrderQueryColumns}.
   *
   * @param dbCharset character set used by the database for which collation ordering has to be
   *     found.
   * @param dbCollation collation set used by the database for which collation ordering has to be
   *     found.
   * @param padSpace pad space used by the database for which collation ordering has to be found.
   */
  @Override
  public String getCollationsOrderQuery(String dbCharset, String dbCollation, boolean padSpace) {
    String query = resourceAsString(COLLATIONS_QUERY_RESOURCE_PATH);
    Map<String, String> tags = new HashMap<>();
    tags.put("'" + CHARSET_REPLACEMENT_TAG + "'", "'" + dbCharset + "'");
    tags.put("'" + COLLATION_REPLACEMENT_TAG + "'", "'" + dbCollation + "'");
    // Queries with size > max_allowed_packet get rejected by
    // the db. max_allowed_packet is generally around 16Mb which is a lot for our use case.
    return replaceTagsAndSanitize(query, tags);
  }

  /**
   * Version of MySql. As of now the code does not need to distinguish between versions of Mysql.
   * Having the type allows the implementation do finer distinctions if needed in the future.
   */
  public enum MySqlVersion {
    DEFAULT,
  }

  protected static final class InformationSchemaCols {
    public static final String NAME_COL = "COLUMN_NAME";
    public static final String TYPE_COL = "COLUMN_TYPE";
    public static final String CHAR_MAX_LENGTH_COL = "CHARACTER_MAXIMUM_LENGTH";
    public static final String NUMERIC_PRECISION_COL = "NUMERIC_PRECISION";
    public static final String NUMERIC_SCALE_COL = "NUMERIC_SCALE";

    public static ImmutableList<String> colList() {
      return ImmutableList.of(
          NAME_COL, TYPE_COL, CHAR_MAX_LENGTH_COL, NUMERIC_PRECISION_COL, NUMERIC_SCALE_COL);
    }

    private InformationSchemaCols() {}
  }

  protected static final class InformationSchemaStatsCols {
    public static final String COL_NAME_COL = "stats.COLUMN_NAME";
    public static final String INDEX_NAME_COL = "stats.INDEX_NAME";
    public static final String ORDINAL_POS_COL = "stats.SEQ_IN_INDEX";
    public static final String NON_UNIQ_COL = "stats.NON_UNIQUE";
    public static final String CARDINALITY_COL = "stats.CARDINALITY";

    public static final String TYPE_COL = "cols.COLUMN_TYPE";
    public static final String CHAR_MAX_LENGTH_COL = "cols.CHARACTER_MAXIMUM_LENGTH";
    public static final String CHARACTER_SET_COL = "cols.CHARACTER_SET_NAME";
    public static final String COLLATION_COL = "cols.COLLATION_NAME";

    // TODO(vardhanvthigle): MySql 5.7 is always PAD space and does not have PAD_ATTRIBUTE Column.
    public static final String PAD_SPACE_COL = "collations.PAD_ATTRIBUTE";

    public static ImmutableList<String> colList() {
      return ImmutableList.of(
          COL_NAME_COL,
          INDEX_NAME_COL,
          ORDINAL_POS_COL,
          NON_UNIQ_COL,
          CARDINALITY_COL,
          TYPE_COL,
          CHAR_MAX_LENGTH_COL,
          CHARACTER_SET_COL,
          COLLATION_COL,
          PAD_SPACE_COL);
    }

    private InformationSchemaStatsCols() {}
  }
}<|MERGE_RESOLUTION|>--- conflicted
+++ resolved
@@ -376,12 +376,9 @@
           .put("TINYTEXT", IndexType.STRING)
           .put("DATETIME", IndexType.TIME_STAMP)
           .put("TIMESTAMP", IndexType.TIME_STAMP)
-<<<<<<< HEAD
+          .put("BOOL", IndexType.NUMERIC)
+          .put("YEAR", IndexType.NUMERIC)
           .put("DATE", IndexType.DATE)
-=======
-          .put("BOOL", IndexType.NUMERIC)
->>>>>>> bf172e22
-          .put("YEAR", IndexType.NUMERIC)
           .build();
 
   /**
