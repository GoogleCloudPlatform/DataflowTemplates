--- conflicted
+++ resolved
@@ -379,13 +379,10 @@
           .put("BOOL", IndexType.NUMERIC)
           .put("YEAR", IndexType.NUMERIC)
           .put("DATE", IndexType.DATE)
-<<<<<<< HEAD
+          .put("DECIMAL", IndexType.DECIMAL)
           // MySQL TIME type is closer to a java.time.Duration (which represents a time interval) as
           // opposed to a java.time.LocalTime (which represents wall-clock time in a 24-hour day)
           .put("TIME", IndexType.DURATION)
-=======
-          .put("DECIMAL", IndexType.DECIMAL)
->>>>>>> c2cd0e5e
           .build();
 
   /**
@@ -433,19 +430,15 @@
         @Nullable String characterSet = rs.getString(InformationSchemaStatsCols.CHARACTER_SET_COL);
         @Nullable String collation = rs.getString(InformationSchemaStatsCols.COLLATION_COL);
         @Nullable String padSpace = getPadSpaceString(rs);
-<<<<<<< HEAD
+        int numericScale = rs.getInt(InformationSchemaStatsCols.NUMERIC_SCALE_COL);
+        boolean hasNumericScale = !rs.wasNull();
+        @Nullable
         Integer datetimePrecision = rs.getInt(InformationSchemaStatsCols.DATETIME_PRECISION_COL);
         if (rs.wasNull()) {
           datetimePrecision = null;
         }
         logger.debug(
-            "Discovered column {} from index {}, isUnique {}, isPrimary {}, cardinality {}, ordinalPosition {}, character-set {}, collation {}, pad-space {}, datetimePrecision {}",
-=======
-        int numericScale = rs.getInt(InformationSchemaStatsCols.NUMERIC_SCALE_COL);
-        boolean hasNumericScale = !rs.wasNull();
-        logger.debug(
-            "Discovered column {} from index {}, isUnique {}, isPrimary {}, cardinality {}, ordinalPosition {}, character-set {}, collation {}, pad-space {}, numericScale {}",
->>>>>>> c2cd0e5e
+            "Discovered column {} from index {}, isUnique {}, isPrimary {}, cardinality {}, ordinalPosition {}, character-set {}, collation {}, pad-space {}, numericScale {}, datetimePrecision {}",
             colName,
             indexName,
             isUnique,
@@ -455,11 +448,8 @@
             characterSet,
             collation,
             padSpace,
-<<<<<<< HEAD
+            numericScale,
             datetimePrecision);
-=======
-            numericScale);
->>>>>>> c2cd0e5e
         // TODO(vardhanvthigle): MySql 5.7 is always PAD space and does not have PAD_ATTRIBUTE
         // Column.
         String columType = normalizeColumnType(rs.getString(InformationSchemaStatsCols.TYPE_COL));
@@ -488,11 +478,8 @@
                 .setIndexType(indexType)
                 .setCollationReference(collationReference)
                 .setStringMaxLength(stringMaxLength)
-<<<<<<< HEAD
+                .setNumericScale(hasNumericScale ? numericScale : null)
                 .setDatetimePrecision(datetimePrecision)
-=======
-                .setNumericScale(hasNumericScale ? numericScale : null)
->>>>>>> c2cd0e5e
                 .build());
       }
     } catch (java.sql.SQLException e) {
@@ -745,11 +732,8 @@
           CHARACTER_SET_COL,
           COLLATION_COL,
           PAD_SPACE_COL,
-<<<<<<< HEAD
+          NUMERIC_SCALE_COL,
           DATETIME_PRECISION_COL);
-=======
-          NUMERIC_SCALE_COL);
->>>>>>> c2cd0e5e
     }
 
     private InformationSchemaStatsCols() {}
