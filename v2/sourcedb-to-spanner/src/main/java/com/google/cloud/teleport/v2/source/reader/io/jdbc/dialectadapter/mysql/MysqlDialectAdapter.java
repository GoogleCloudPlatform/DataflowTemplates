/*
 * Copyright (C) 2024 Google LLC
 *
 * Licensed under the Apache License, Version 2.0 (the "License"); you may not
 * use this file except in compliance with the License. You may obtain a copy of
 * the License at
 *
 *   http://www.apache.org/licenses/LICENSE-2.0
 *
 * Unless required by applicable law or agreed to in writing, software
 * distributed under the License is distributed on an "AS IS" BASIS, WITHOUT
 * WARRANTIES OR CONDITIONS OF ANY KIND, either express or implied. See the
 * License for the specific language governing permissions and limitations under
 * the License.
 */
package com.google.cloud.teleport.v2.source.reader.io.jdbc.dialectadapter.mysql;

import static com.google.cloud.teleport.v2.source.reader.io.jdbc.dialectadapter.ResourceUtils.CHARSET_REPLACEMENT_TAG;
import static com.google.cloud.teleport.v2.source.reader.io.jdbc.dialectadapter.ResourceUtils.COLLATION_REPLACEMENT_TAG;
import static com.google.cloud.teleport.v2.source.reader.io.jdbc.dialectadapter.ResourceUtils.replaceTagsAndSanitize;
import static com.google.cloud.teleport.v2.source.reader.io.jdbc.dialectadapter.ResourceUtils.resourceAsString;
import static org.apache.curator.shaded.com.google.common.collect.Sets.newHashSet;

import com.google.cloud.teleport.v2.constants.MetricCounters;
import com.google.cloud.teleport.v2.source.reader.io.exception.RetriableSchemaDiscoveryException;
import com.google.cloud.teleport.v2.source.reader.io.exception.SchemaDiscoveryException;
import com.google.cloud.teleport.v2.source.reader.io.jdbc.JdbcSchemaReference;
import com.google.cloud.teleport.v2.source.reader.io.jdbc.dialectadapter.DialectAdapter;
import com.google.cloud.teleport.v2.source.reader.io.jdbc.rowmapper.JdbcSourceRowMapper;
import com.google.cloud.teleport.v2.source.reader.io.jdbc.uniformsplitter.stringmapper.CollationOrderRow.CollationsOrderQueryColumns;
import com.google.cloud.teleport.v2.source.reader.io.jdbc.uniformsplitter.stringmapper.CollationReference;
import com.google.cloud.teleport.v2.source.reader.io.schema.SourceColumnIndexInfo;
import com.google.cloud.teleport.v2.source.reader.io.schema.SourceColumnIndexInfo.IndexType;
import com.google.cloud.teleport.v2.spanner.migrations.schema.SourceColumnType;
import com.google.common.annotations.VisibleForTesting;
import com.google.common.collect.ImmutableList;
import com.google.common.collect.ImmutableMap;
import com.google.re2j.Pattern;
import java.math.BigDecimal;
import java.sql.PreparedStatement;
import java.sql.ResultSet;
import java.sql.ResultSetMetaData;
import java.sql.SQLException;
import java.sql.SQLNonTransientConnectionException;
import java.sql.SQLTimeoutException;
import java.sql.SQLTransientConnectionException;
import java.sql.Statement;
import java.util.HashMap;
import java.util.HashSet;
import java.util.Map;
import javax.annotation.Nullable;
import javax.sql.DataSource;
import org.apache.beam.sdk.metrics.Counter;
import org.apache.beam.sdk.metrics.Metrics;
import org.slf4j.Logger;
import org.slf4j.LoggerFactory;

/** Adapter for MySql dialect of JDBC databases. */
public final class MysqlDialectAdapter implements DialectAdapter {

  public static final String PAD_SPACE = "PAD SPACE";
  private final MySqlVersion mySqlVersion;

  private static final Logger logger = LoggerFactory.getLogger(MysqlDialectAdapter.class);

  /**
   * Ref: <a
   * href=https://dev.mysql.com/doc/mysql-errors/8.4/en/server-error-reference.html#error_er_query_interrupted>error_er_query_interrupted</a>.
   */
  private static final String SQL_STATE_ER_QUERY_INTERRUPTED = "70100";

  private static final HashSet<String> TIMEOUT_SQL_STATES =
      newHashSet(SQL_STATE_ER_QUERY_INTERRUPTED);

  /**
   * Ref: <a
   * href=https://dev.mysql.com/doc/mysql-errors/8.4/en/server-error-reference.html#error_er_query_interrupted>error_er_query_interrupted</a>.
   */
  private static final Integer ER_QUERY_INTERRUPTED = 1317;

  /** Ref <a href=>https://bugs.mysql.com/bug.php?id=96537>bug/96537</a>. */
  private static final Integer ER_FILSORT_ABORT = 1028;

  /** Ref <a href=>https://bugs.mysql.com/bug.php?id=96537>bug/96537</a>. */
  private static final Integer ER_FILSORT_TERMINATED = 10930;

  /**
   * Ref: <a
   * href=https://dev.mysql.com/doc/mysql-errors/8.4/en/server-error-reference.html#error_er_query_timeout>error_er_query_timeout</a>.
   */
  private static final Integer ER_QUERY_TIMEOUT = 3024;

  private static final HashSet<Integer> TIMEOUT_SQL_ERROR_CODES =
      newHashSet(ER_QUERY_INTERRUPTED, ER_FILSORT_ABORT, ER_FILSORT_TERMINATED, ER_QUERY_TIMEOUT);

  private final Counter schemaDiscoveryErrors =
      Metrics.counter(JdbcSourceRowMapper.class, MetricCounters.READER_SCHEMA_DISCOVERY_ERRORS);

  private static final String COLLATIONS_QUERY_RESOURCE_PATH =
      "sql/mysql_collation_order_query.sql";

  public MysqlDialectAdapter(MySqlVersion mySqlVersion) {
    this.mySqlVersion = mySqlVersion;
  }

  /**
   * Discover Tables to migrate. This method could be used to auto infer tables to migrate if not
   * passed via options.
   *
   * @param dataSource Provider for JDBC connection.
   * @return The list of table names for the given database.
   * @throws SchemaDiscoveryException - Fatal exception during Schema Discovery.
   * @throws RetriableSchemaDiscoveryException - Retriable exception during Schema Discovery.
   *     <p><b>Note:</b>
   *     <p>This Implementation logs every exception and generate metrics as appropriate.
   */
  @Override
  public ImmutableList<String> discoverTables(
      DataSource dataSource, JdbcSchemaReference sourceSchemaReference)
      throws SchemaDiscoveryException, RetriableSchemaDiscoveryException {

    logger.info(String.format("Discovering tables for DataSource: %s", dataSource));
    final String tableDiscoveryQuery =
        String.format(
            "SELECT TABLE_NAME FROM information_schema.TABLES WHERE "
                + "TABLE_TYPE = 'BASE TABLE' AND TABLE_SCHEMA = '%s' ",
            sourceSchemaReference.dbName());
    ImmutableList.Builder<String> tablesBuilder = ImmutableList.builder();
    try (Statement stmt = dataSource.getConnection().createStatement()) {
      ResultSet rs = stmt.executeQuery(tableDiscoveryQuery);
      while (rs.next()) {
        tablesBuilder.add(rs.getString(1));
      }
      ImmutableList<String> tables = tablesBuilder.build();
      logger.info(
          String.format(
              "Discovered %d tables for DataSource: %s, tables: %s",
              tables.stream().count(), dataSource, tables));
      return tables;
    } catch (SQLTransientConnectionException e) {
      logger.warn(
          String.format(
              "Transient connection error while discovering table list for datasource=%s",
              dataSource, e));
      schemaDiscoveryErrors.inc();
      throw new RetriableSchemaDiscoveryException(e);
    } catch (SQLNonTransientConnectionException e) {
      logger.error(
          String.format(
              "Non Transient connection error while discovering table list for datasource=%s",
              dataSource, e));
      schemaDiscoveryErrors.inc();
      throw new SchemaDiscoveryException(e);
    } catch (SQLException e) {
      logger.error(
          String.format(
              "Sql exception while discovering table list for datasource=%s cause=%s",
              dataSource, e));
      schemaDiscoveryErrors.inc();
      throw new SchemaDiscoveryException(e);
    }
  }

  /**
   * @param dataSource Provider for JDBC connection.
   * @param sourceSchemaReference Source database name and (optionally namespace)
   * @param tables Tables to migrate.
   * @return source table schema.
   * @throws SchemaDiscoveryException
   * @throws RetriableSchemaDiscoveryException
   *     <p><b>Note:</b>
   *     <p><b>Implementation Detail:</b>There is a choice to read from information schema table via
   *     a prepared statement, or read the same information through jdbc metaadata calls. The major
   *     part of parasing and mapping complexity is same in either route. We choose the route of
   *     reading information schema table directly, since:
   *     <ol>
   *       <li>With all other things equal, using a prepared statement to read information schema
   *           would be faster than making individual calls.
   *       <li>Various drivers have different properties that can affect the search scope of the
   *           calls.
   *     </ol>
   */
  @Override
  public ImmutableMap<String, ImmutableMap<String, SourceColumnType>> discoverTableSchema(
      DataSource dataSource,
      JdbcSchemaReference sourceSchemaReference,
      ImmutableList<String> tables)
      throws SchemaDiscoveryException, RetriableSchemaDiscoveryException {
    logger.info(
        String.format(
            "Discovering table schema for Datasource: %s, JdbcSchemaReference: %s, tables: %s",
            dataSource, sourceSchemaReference, tables));

    String discoveryQuery = getSchemaDiscoveryQuery(sourceSchemaReference);

    ImmutableMap.Builder<String, ImmutableMap<String, SourceColumnType>> tableSchemaBuilder =
        ImmutableMap.<String, ImmutableMap<String, SourceColumnType>>builder();
    try (PreparedStatement statement =
        dataSource.getConnection().prepareStatement(discoveryQuery)) {
      tables.forEach(table -> tableSchemaBuilder.put(table, getTableCols(table, statement)));
    } catch (SQLTransientConnectionException e) {
      logger.warn(
          String.format(
              "Transient connection error while discovering table schema for datasource=%s db=%s tables=%s, cause=%s",
              dataSource, sourceSchemaReference, tables, e));
      schemaDiscoveryErrors.inc();
      throw new RetriableSchemaDiscoveryException(e);
    } catch (SQLNonTransientConnectionException e) {
      logger.error(
          String.format(
              "Non Transient connection error while discovering table schema for datasource=%s, db=%s tables=%s, cause=%s",
              dataSource, sourceSchemaReference, tables, e));
      schemaDiscoveryErrors.inc();
      throw new SchemaDiscoveryException(e);
    } catch (SQLException e) {
      logger.error(
          String.format(
              "Sql exception while discovering table schema for datasource=%s db=%s tables=%s, cause=%s",
              dataSource, sourceSchemaReference, tables, e));
      schemaDiscoveryErrors.inc();
      throw new SchemaDiscoveryException(e);
    } catch (SchemaDiscoveryException e) {
      // Already logged.
      schemaDiscoveryErrors.inc();
      throw e;
    }
    ImmutableMap<String, ImmutableMap<String, SourceColumnType>> tableSchema =
        tableSchemaBuilder.build();
    logger.info(
        String.format(
            "Discovered table schema for Datasource: %s, JdbcSchemaReference: %s, tables: %s, schema: %s",
            dataSource, sourceSchemaReference, tables, tableSchema));

    return tableSchema;
  }

  /**
   * Discover the indexes of tables to migrate.
   *
   * @param dataSource Provider for JDBC connection.
   * @param sourceSchemaReference Source database name and (optionally namespace)
   * @param tables Tables to migrate.
   * @return The discovered indexes.
   * @throws SchemaDiscoveryException - Fatal exception during Schema Discovery.
   * @throws RetriableSchemaDiscoveryException - Retriable exception during Schema Discovery.
   */
  @Override
  public ImmutableMap<String, ImmutableList<SourceColumnIndexInfo>> discoverTableIndexes(
      DataSource dataSource,
      JdbcSchemaReference sourceSchemaReference,
      ImmutableList<String> tables)
      throws SchemaDiscoveryException, RetriableSchemaDiscoveryException {
    logger.info(
        String.format(
            "Discovering Indexes for DataSource: %s, JdbcSchemaReference: %s, Tables: %s",
            dataSource, sourceSchemaReference, tables));
    String discoveryQuery = getIndexDiscoveryQuery(sourceSchemaReference);
    ImmutableMap.Builder<String, ImmutableList<SourceColumnIndexInfo>> tableIndexesBuilder =
        ImmutableMap.<String, ImmutableList<SourceColumnIndexInfo>>builder();

    try (PreparedStatement statement =
        dataSource.getConnection().prepareStatement(discoveryQuery)) {
      tables.forEach(table -> tableIndexesBuilder.put(table, getTableIndexes(table, statement)));
    } catch (SQLTransientConnectionException e) {
      logger.warn(
          String.format(
              "Transient connection error while discovering table indexes for datasource=%s db=%s tables=%s, cause=%s",
              dataSource, sourceSchemaReference, tables, e));
      schemaDiscoveryErrors.inc();
      throw new RetriableSchemaDiscoveryException(e);
    } catch (SQLNonTransientConnectionException e) {
      logger.error(
          String.format(
              "Non Transient connection error while discovering table indexes for datasource=%s, db=%s tables=%s, cause=%s",
              dataSource, sourceSchemaReference, tables, e));
      schemaDiscoveryErrors.inc();
      throw new SchemaDiscoveryException(e);
    } catch (SQLException e) {
      logger.error(
          String.format(
              "Sql exception while discovering table schema for datasource=%s db=%s tables=%s, cause=%s",
              dataSource, sourceSchemaReference, tables, e));
      schemaDiscoveryErrors.inc();
      throw new SchemaDiscoveryException(e);
    } catch (SchemaDiscoveryException e) {
      // Already logged.
      schemaDiscoveryErrors.inc();
      throw e;
    }
    ImmutableMap<String, ImmutableList<SourceColumnIndexInfo>> tableIndexes =
        tableIndexesBuilder.build();
    logger.info(
        String.format(
            "Discovered Indexes for DataSource: %s, JdbcSchemaReference: %s, Tables: %s.\nIndexes: %s",
            dataSource, sourceSchemaReference, tables, tableIndexes));
    return tableIndexes;
  }

  protected static String getSchemaDiscoveryQuery(JdbcSchemaReference sourceSchemaReference) {
    return "SELECT "
        + String.join(",", InformationSchemaCols.colList())
        + " FROM INFORMATION_SCHEMA.Columns WHERE TABLE_SCHEMA = "
        + "'"
        + sourceSchemaReference.dbName()
        + "'"
        + " AND"
        + " TABLE_NAME = ?";
  }

  /**
   * Discover Indexed columns and their Collations(if applicable). You could try this on <a href =
   * https://www.db-fiddle.com/f/kRVPA5jDwZYNj2rsdtif4K/3>db-fiddle</a>
   *
   * @param sourceSchemaReference
   * @return
   */
  protected static String getIndexDiscoveryQuery(JdbcSchemaReference sourceSchemaReference) {
    return "SELECT *"
        + " FROM INFORMATION_SCHEMA.STATISTICS stats"
        + " JOIN "
        + "INFORMATION_SCHEMA.COLUMNS cols"
        + " ON "
        + "stats.table_schema = cols.table_schema"
        + " AND stats.table_name = cols.table_name"
        + " AND stats.column_name = cols.column_name"
        + " LEFT JOIN "
        + "INFORMATION_SCHEMA.COLLATIONS collations"
        + " ON "
        + "cols.COLLATION_NAME = collations.COLLATION_NAME"
        + " WHERE stats.TABLE_SCHEMA = "
        + "'"
        + sourceSchemaReference.dbName()
        + "'"
        + " AND"
        + " stats.TABLE_NAME = ?";
  }

  private ImmutableMap<String, SourceColumnType> getTableCols(
      String table, PreparedStatement statement) throws SchemaDiscoveryException {
    var colsBuilder = ImmutableMap.<String, SourceColumnType>builder();
    try {
      statement.setString(1, table);
      ResultSet rs = statement.executeQuery();
      while (rs.next()) {
        String colName = rs.getString(InformationSchemaCols.NAME_COL);
        SourceColumnType colType = resultSetToSourceColumnType(rs);
        colsBuilder.put(colName, colType);
      }
    } catch (java.sql.SQLException e) {
      logger.error(
          String.format(
              "Sql error while discovering table schema with statement=%s table=%s, cause=%s",
              statement, table, e));
      throw new SchemaDiscoveryException(e);
    }
    return colsBuilder.build();
  }

  private static final ImmutableMap<String, SourceColumnIndexInfo.IndexType> INDEX_TYPE_MAPPING =
      ImmutableMap.<String, SourceColumnIndexInfo.IndexType>builder()
          .put("BIGINT UNSIGNED", IndexType.BIG_INT_UNSIGNED)
          .put("BIGINT", IndexType.NUMERIC)
          .put("INTEGER", IndexType.NUMERIC)
          .put("INTEGER UNSIGNED", IndexType.NUMERIC)
          .put("MEDIUMINT", IndexType.NUMERIC)
          .put("SMALLINT", IndexType.NUMERIC)
          .put("TINYINT", IndexType.NUMERIC)
          .put("BIT", IndexType.NUMERIC)
          // String types: Ref https://dev.mysql.com/doc/refman/8.4/en/string-type-syntax.html
          .put("CHAR", IndexType.STRING)
          .put("VARCHAR", IndexType.STRING)
          // Mapping BINARY, VARBINARY and TINYBLOB to Java bigInteger
          // Ref https://dev.mysql.com/doc/refman/8.4/en/charset-binary-collations.html
          .put("BINARY", IndexType.BINARY)
          .put("VARBINARY", IndexType.BINARY)
          .put("TINYBLOB", IndexType.BINARY)
          .put("TINYTEXT", IndexType.STRING)
          .put("DATETIME", IndexType.TIME_STAMP)
          .put("TIMESTAMP", IndexType.TIME_STAMP)
          .put("BOOL", IndexType.NUMERIC)
          .put("YEAR", IndexType.NUMERIC)
          .put("DATE", IndexType.DATE)
          .put("DECIMAL", IndexType.DECIMAL)
          // Float is listed as numeric types in Mysql Ref
          // https://dev.mysql.com/doc/refman/8.4/en/numeric-types.html
          // But here the end goal is to map to a Java Float.class,
          // we need a distinct Source IndexType to map to Float.class
          .put("FLOAT", IndexType.FLOAT)
<<<<<<< HEAD
          // MySQL TIME type is closer to a java.time.Duration (which represents a time interval) as
          // opposed to a java.time.LocalTime (which represents wall-clock time in a 24-hour day)
          .put("TIME", IndexType.DURATION)
=======
          .put("DOUBLE", IndexType.DOUBLE)
>>>>>>> 3563d534
          .build();

  /**
   * Get the PadSpace attribute from {@link ResultSet} for index discovery query {@link
   * #getIndexDiscoveryQuery(JdbcSchemaReference)}. This method takes care of the fact that older
   * versions of MySQL notably Mysql5.7 don't have a {@link
   * InformationSchemaStatsCols#PAD_SPACE_COL} column and default to PAD SPACE comparisons.
   */
  @VisibleForTesting
  @Nullable
  protected String getPadSpaceString(ResultSet resultSet) throws SQLException {
    ResultSetMetaData metaData = resultSet.getMetaData();
    for (int i = 0; i < metaData.getColumnCount(); i++) {
      if (metaData.getColumnName(i + 1).equals(InformationSchemaStatsCols.PAD_SPACE_COL)) {
        return resultSet.getString(InformationSchemaStatsCols.PAD_SPACE_COL);
      }
    }
    // For MySql5.7 there is no pad-space column
    logger.info(
        "Did not find {} column in INFORMATION_SCHEMA.COLLATIONS table. Assuming PAD-SPACE collation for non-binary strings as per MySQL5.7 spec",
        InformationSchemaStatsCols.PAD_SPACE_COL);
    return PAD_SPACE;
  }

  private ImmutableList<SourceColumnIndexInfo> getTableIndexes(
      String table, PreparedStatement statement) throws SchemaDiscoveryException {

    ImmutableList.Builder<SourceColumnIndexInfo> indexesBuilder =
        ImmutableList.<SourceColumnIndexInfo>builder();
    try {
      statement.setString(1, table);
      ResultSet rs = statement.executeQuery();
      while (rs.next()) {
        String colName = rs.getString(InformationSchemaStatsCols.COL_NAME_COL);
        String indexName = rs.getString(InformationSchemaStatsCols.INDEX_NAME_COL);
        boolean isUnique = !rs.getBoolean(InformationSchemaStatsCols.NON_UNIQ_COL);
        boolean isPrimary = indexName.trim().toUpperCase().equals("PRIMARY");
        long cardinality = rs.getLong(InformationSchemaStatsCols.CARDINALITY_COL);
        long ordinalPosition = rs.getLong(InformationSchemaStatsCols.ORDINAL_POS_COL);
        @Nullable
        Integer stringMaxLength = rs.getInt(InformationSchemaStatsCols.CHAR_MAX_LENGTH_COL);
        if (rs.wasNull()) {
          stringMaxLength = null;
        }
        @Nullable String characterSet = rs.getString(InformationSchemaStatsCols.CHARACTER_SET_COL);
        @Nullable String collation = rs.getString(InformationSchemaStatsCols.COLLATION_COL);
        @Nullable String padSpace = getPadSpaceString(rs);
        int numericScale = rs.getInt(InformationSchemaStatsCols.NUMERIC_SCALE_COL);
        boolean hasNumericScale = !rs.wasNull();
        @Nullable
        Integer datetimePrecision = rs.getInt(InformationSchemaStatsCols.DATETIME_PRECISION_COL);
        if (rs.wasNull()) {
          datetimePrecision = null;
        }
        logger.debug(
            "Discovered column {} from index {}, isUnique {}, isPrimary {}, cardinality {}, ordinalPosition {}, character-set {}, collation {}, pad-space {}, numericScale {}, datetimePrecision {}",
            colName,
            indexName,
            isUnique,
            isPrimary,
            cardinality,
            ordinalPosition,
            characterSet,
            collation,
            padSpace,
            numericScale,
            datetimePrecision);
        // TODO(vardhanvthigle): MySql 5.7 is always PAD space and does not have PAD_ATTRIBUTE
        // Column.
        String columType = normalizeColumnType(rs.getString(InformationSchemaStatsCols.TYPE_COL));
        IndexType indexType = INDEX_TYPE_MAPPING.getOrDefault(columType, IndexType.OTHER);
        CollationReference collationReference = null;
        if (indexType.equals(IndexType.STRING)) {
          collationReference =
              CollationReference.builder()
                  .setDbCharacterSet(escapeMySql(characterSet))
                  .setDbCollation(escapeMySql(collation))
                  .setPadSpace(
                      (padSpace == null) ? false : padSpace.trim().toUpperCase().equals(PAD_SPACE))
                  .build();
        } else {
          stringMaxLength = null;
        }

        BigDecimal decimalStepSize = null;
        if (indexType.equals(IndexType.FLOAT) || indexType.equals(IndexType.DOUBLE)) {
          if (numericScale > 0) {
            // Example: If scale is 2, decimal step is 0.01
            decimalStepSize = BigDecimal.ONE.scaleByPowerOfTen(-numericScale);
          } else if (indexType.equals(IndexType.FLOAT)) {
            // Trying to pick a sane default 1e-5 (there is no defined default step for float point
            // type)
            decimalStepSize = new BigDecimal("0.00001");
          } else {
            // Trying to pick a sane default 1e-10 (there is no defined default step for double
            // type)
            decimalStepSize = new BigDecimal("0.0000000001");
          }
        }

        indexesBuilder.add(
            SourceColumnIndexInfo.builder()
                .setColumnName(colName)
                .setIndexName(indexName)
                .setIsUnique(isUnique)
                .setIsPrimary(isPrimary)
                .setCardinality(cardinality)
                .setOrdinalPosition(ordinalPosition)
                .setIndexType(indexType)
                .setCollationReference(collationReference)
                .setStringMaxLength(stringMaxLength)
                .setNumericScale(hasNumericScale ? numericScale : null)
                .setDecimalStepSize(decimalStepSize)
                .setDatetimePrecision(datetimePrecision)
                .build());
      }
    } catch (java.sql.SQLException e) {
      logger.error(
          String.format(
              "Sql error while discovering table schema with statement=%s table=%s, cause=%s",
              statement, table, e));
      throw new SchemaDiscoveryException(e);
    }
    return indexesBuilder.build();
  }

  @VisibleForTesting
  protected static String escapeMySql(String input) {
    if (input.startsWith("`")) {
      return input;
    } else {
      return "`" + input + "`";
    }
  }

  private SourceColumnType resultSetToSourceColumnType(ResultSet rs) throws SQLException {
    String colType = normalizeColumnType(rs.getString(InformationSchemaCols.TYPE_COL));
    long charMaxLength = rs.getLong(InformationSchemaCols.CHAR_MAX_LENGTH_COL);
    boolean isStringTypeColum = !rs.wasNull();
    if (isStringTypeColum) {
      return new SourceColumnType(colType, new Long[] {charMaxLength}, null);
    }
    long numericPrecision = rs.getLong(InformationSchemaCols.NUMERIC_PRECISION_COL);
    boolean typeHasPrecision = !rs.wasNull();
    long numericScale = rs.getLong(InformationSchemaCols.NUMERIC_SCALE_COL);
    boolean typeHasScale = !rs.wasNull();
    if (typeHasPrecision && typeHasScale) {
      return new SourceColumnType(colType, new Long[] {numericPrecision, numericScale}, null);
    } else if (typeHasPrecision) {
      return new SourceColumnType(colType, new Long[] {numericPrecision}, null);
    } else {
      return new SourceColumnType(colType, new Long[] {}, null);
    }
  }

  private static final Pattern normalizeColumnTypeDisplayWidths = Pattern.compile("\\([^()]*\\)");
  private static final Pattern normalizedColumnTypeMultiSpaces = Pattern.compile("( )+");
  private static final ImmutableMap<String, String> mySQlTypeAliases =
      ImmutableMap.of(
          "DOUBLE PRECISION",
          "DOUBLE",
          "DEC",
          "DECIMAL",
          "INT",
          "INTEGER",
          "INT UNSIGNED",
          "INTEGER UNSIGNED",
          "BOOLEAN",
          "BOOL");

  private String normalizeColumnType(String columnType) {

    // Remove Display Widths, for example FLOAT(5) Becomes FLOAT.
    // Note that for numeric types, Display widths have nothing to do with data precision.
    // Precision and scale are conveyed by the respective columns in the system tables where ever
    // relevant.
    // For string types, the width is also present in `CHARACTER_MAX_LENGTH` column, which is what
    // we use for mapping.
    String columnTypeWithoutDisplayWidth =
        normalizeColumnTypeDisplayWidths.matcher(columnType).replaceAll("").toUpperCase();

    // Remove Unsigned as the unified type mapping (except for BIGINT) does not care about unsigned
    // type.
    // TODO(vardhanvthigle): CHECK HOW does SIGNED INTEGER MAPPING work,
    //  if it does not, we might need to deviate a bit from the unified mapping.
    //  Mapping signed/unsigned small and medium integers to integer will always work.
    String normalizedType = columnTypeWithoutDisplayWidth;
    if (!columnTypeWithoutDisplayWidth.contains("BIGINT")
        && !columnTypeWithoutDisplayWidth.startsWith("INT")) {
      normalizedType = normalizedType.replaceAll("UNSIGNED", "");
    }
    // Removing Display widths or `Unsigned` can potentially leave with either multiple spaces or
    // tailing white space.
    normalizedType = normalizedColumnTypeMultiSpaces.matcher(normalizedType).replaceAll(" ").trim();

    // Some types are aliased, for example `int` and `integer` are aliased.
    return mySQlTypeAliases.getOrDefault(normalizedType, normalizedType);
  }

  private String addWhereClause(String query, ImmutableList<String> partitionColumns) {

    // Implementation detail, using StringBuilder since we are generating the query in a loop.
    StringBuilder queryBuilder = new StringBuilder(query);

    boolean firstDone = false;
    for (String partitionColumn : partitionColumns) {

      if (firstDone) {
        // Add AND for iteration after first.
        queryBuilder.append(" AND ");
      } else {
        // add `where` only for first iteration.
        queryBuilder.append(" WHERE ");
      }

      // Include the column?
      queryBuilder.append("((? = FALSE) OR ");
      // range to define the where clause. `col >= range.start() AND (col < range.end() OR
      // (range.isLast() = TRUE AND col = range.end()))`
      queryBuilder.append(
          String.format("(%1$s >= ? AND (%1$s < ? OR (? = TRUE AND %1$s = ?)))", partitionColumn));
      queryBuilder.append(")");
      firstDone = true;
    }
    return queryBuilder.toString();
  }

  /**
   * Get query for the prepared statement to read columns within a range.
   *
   * @param tableName name of the table to read
   * @param partitionColumns partition columns.
   * @return Query Statement.
   */
  @Override
  public String getReadQuery(String tableName, ImmutableList<String> partitionColumns) {
    return addWhereClause("select * from " + tableName, partitionColumns);
  }

  /**
   * Get query for the prepared statement to count a given range.
   *
   * @param tableName name of the table to read.
   * @param partitionColumns partition columns.
   * @param timeoutMillis timeout of the count query in milliseconds. Set to 0 to disable timeout.
   * @return Query Statement.
   */
  @Override
  public String getCountQuery(
      String tableName, ImmutableList<String> partitionColumns, long timeoutMillis) {
    return addWhereClause(
        String.format(
            "select /*+ MAX_EXECUTION_TIME(%s) */ COUNT(*) from %s", timeoutMillis, tableName),
        partitionColumns);
  }

  /**
   * Get query for the prepared statement to get min and max of a given column, optionally in the
   * context of a parent range.
   *
   * @param tableName name of the table to read.
   * @param partitionColumns if not-empty, partition columns. Set empty for first column of
   *     partitioning.
   */
  @Override
  public String getBoundaryQuery(
      String tableName, ImmutableList<String> partitionColumns, String colName) {
    return addWhereClause(
        String.format("select MIN(%s),MAX(%s) from %s", colName, colName, tableName),
        partitionColumns);
  }

  /**
   * Check if a given {@link SQLException} is a timeout. The implementation needs to check for
   * dialect specific {@link SQLException#getSQLState() SqlState} and {@link
   * SQLException#getErrorCode() ErrorCode} to check if the exception indicates a server side
   * timeout. The client side timeout would be already checked for by handling {@link
   * SQLTimeoutException}, so the implementation does not need to check for the same.
   */
  @Override
  public boolean checkForTimeout(SQLException exception) {
    if (exception.getSQLState() != null) {
      if (TIMEOUT_SQL_STATES.contains(exception.getSQLState().toLowerCase())) {
        return true;
      }
    }
    if (TIMEOUT_SQL_ERROR_CODES.contains(exception.getErrorCode())) {
      return true;
    }
    return false;
  }

  /**
   * Get Query that returns order of collation. The query must return all the characters in the
   * character set with the columns listed in {@link CollationsOrderQueryColumns}.
   *
   * @param dbCharset character set used by the database for which collation ordering has to be
   *     found.
   * @param dbCollation collation set used by the database for which collation ordering has to be
   *     found.
   * @param padSpace pad space used by the database for which collation ordering has to be found.
   */
  @Override
  public String getCollationsOrderQuery(String dbCharset, String dbCollation, boolean padSpace) {
    String query = resourceAsString(COLLATIONS_QUERY_RESOURCE_PATH);
    Map<String, String> tags = new HashMap<>();
    tags.put("'" + CHARSET_REPLACEMENT_TAG + "'", "'" + dbCharset + "'");
    tags.put("'" + COLLATION_REPLACEMENT_TAG + "'", "'" + dbCollation + "'");
    // Queries with size > max_allowed_packet get rejected by
    // the db. max_allowed_packet is generally around 16Mb which is a lot for our use case.
    return replaceTagsAndSanitize(query, tags);
  }

  /**
   * Version of MySql. As of now the code does not need to distinguish between versions of Mysql.
   * Having the type allows the implementation do finer distinctions if needed in the future.
   */
  public enum MySqlVersion {
    DEFAULT,
  }

  protected static final class InformationSchemaCols {
    public static final String NAME_COL = "COLUMN_NAME";
    public static final String TYPE_COL = "COLUMN_TYPE";
    public static final String CHAR_MAX_LENGTH_COL = "CHARACTER_MAXIMUM_LENGTH";
    public static final String NUMERIC_PRECISION_COL = "NUMERIC_PRECISION";
    public static final String NUMERIC_SCALE_COL = "NUMERIC_SCALE";

    public static ImmutableList<String> colList() {
      return ImmutableList.of(
          NAME_COL, TYPE_COL, CHAR_MAX_LENGTH_COL, NUMERIC_PRECISION_COL, NUMERIC_SCALE_COL);
    }

    private InformationSchemaCols() {}
  }

  protected static final class InformationSchemaStatsCols {
    public static final String COL_NAME_COL = "stats.COLUMN_NAME";
    public static final String INDEX_NAME_COL = "stats.INDEX_NAME";
    public static final String ORDINAL_POS_COL = "stats.SEQ_IN_INDEX";
    public static final String NON_UNIQ_COL = "stats.NON_UNIQUE";
    public static final String CARDINALITY_COL = "stats.CARDINALITY";

    public static final String TYPE_COL = "cols.COLUMN_TYPE";
    public static final String CHAR_MAX_LENGTH_COL = "cols.CHARACTER_MAXIMUM_LENGTH";
    public static final String CHARACTER_SET_COL = "cols.CHARACTER_SET_NAME";
    public static final String COLLATION_COL = "cols.COLLATION_NAME";
    public static final String DATETIME_PRECISION_COL = "cols.DATETIME_PRECISION";

    // TODO(vardhanvthigle): MySql 5.7 is always PAD space and does not have PAD_ATTRIBUTE Column.
    public static final String PAD_SPACE_COL = "collations.PAD_ATTRIBUTE";

    public static final String NUMERIC_SCALE_COL = "cols.NUMERIC_SCALE";

    public static ImmutableList<String> colList() {
      return ImmutableList.of(
          COL_NAME_COL,
          INDEX_NAME_COL,
          ORDINAL_POS_COL,
          NON_UNIQ_COL,
          CARDINALITY_COL,
          TYPE_COL,
          CHAR_MAX_LENGTH_COL,
          CHARACTER_SET_COL,
          COLLATION_COL,
          PAD_SPACE_COL,
          NUMERIC_SCALE_COL,
          DATETIME_PRECISION_COL);
    }

    private InformationSchemaStatsCols() {}
  }
}<|MERGE_RESOLUTION|>--- conflicted
+++ resolved
@@ -386,13 +386,10 @@
           // But here the end goal is to map to a Java Float.class,
           // we need a distinct Source IndexType to map to Float.class
           .put("FLOAT", IndexType.FLOAT)
-<<<<<<< HEAD
+          .put("DOUBLE", IndexType.DOUBLE)
           // MySQL TIME type is closer to a java.time.Duration (which represents a time interval) as
           // opposed to a java.time.LocalTime (which represents wall-clock time in a 24-hour day)
           .put("TIME", IndexType.DURATION)
-=======
-          .put("DOUBLE", IndexType.DOUBLE)
->>>>>>> 3563d534
           .build();
 
   /**
