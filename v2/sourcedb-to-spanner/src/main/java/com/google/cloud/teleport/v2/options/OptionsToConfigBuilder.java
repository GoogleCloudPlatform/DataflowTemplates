--- conflicted
+++ resolved
@@ -20,10 +20,8 @@
 
 import com.google.cloud.teleport.v2.source.reader.auth.dbauth.LocalCredentialsProvider;
 import com.google.cloud.teleport.v2.source.reader.io.jdbc.iowrapper.config.JdbcIOWrapperConfig;
-<<<<<<< HEAD
 import com.google.cloud.teleport.v2.source.reader.io.jdbc.iowrapper.config.SQLDialect;
-=======
->>>>>>> c4df3106
+import com.google.cloud.teleport.v2.source.reader.io.jdbc.iowrapper.config.defaults.MySqlConfigDefaults;
 import com.google.cloud.teleport.v2.source.reader.io.jdbc.iowrapper.config.defaults.MySqlConfigDefaults;
 import com.google.cloud.teleport.v2.source.reader.io.schema.SourceSchemaReference;
 import com.google.common.annotations.VisibleForTesting;
@@ -59,7 +57,6 @@
         options.getMaxConnections() > 0 ? (long) (options.getMaxConnections()) : 0;
     Integer numPartitions = options.getNumPartitions();
 
-<<<<<<< HEAD
     return getJdbcIOWrapperConfig(
         sqlDialect,
         tables,
@@ -75,39 +72,6 @@
         maxConnections,
         numPartitions,
         waitOn);
-=======
-    public static JdbcIOWrapperConfig configWithMySqlDefaultsFromOptions(
-        SourceDbToSpannerOptions options,
-        List<String> tables,
-        String shardId,
-        Wait.OnSignal<?> waitOn) {
-      String sourceDbURL = options.getSourceConfigURL();
-      String dbName = extractDbFromURL(sourceDbURL);
-      String username = options.getUsername();
-      String password = options.getPassword();
-
-      String jdbcDriverClassName = options.getJdbcDriverClassName();
-      String jdbcDriverJars = options.getJdbcDriverJars();
-      long maxConnections =
-          options.getMaxConnections() > 0 ? (long) (options.getMaxConnections()) : 0;
-      Integer numPartitions = options.getNumPartitions();
-
-      return getJdbcIOWrapperConfig(
-          tables,
-          sourceDbURL,
-          null,
-          0,
-          username,
-          password,
-          dbName,
-          shardId,
-          jdbcDriverClassName,
-          jdbcDriverJars,
-          maxConnections,
-          numPartitions,
-          waitOn);
-    }
->>>>>>> c4df3106
   }
 
   public static JdbcIOWrapperConfig getJdbcIOWrapperConfig(
@@ -141,7 +105,6 @@
       builder = builder.setMaxConnections(maxConnections);
     }
 
-<<<<<<< HEAD
     switch (sqlDialect) {
       case MYSQL:
         if (sourceDbURL == null) {
@@ -157,16 +120,6 @@
           sourceDbURL = "jdbc:postgresql://" + host + ":" + port + "/" + dbName;
         }
         break;
-=======
-    // TODO - add mysql specific method in mysql class.
-    if (sourceDbURL == null) {
-      sourceDbURL = "jdbc:mysql://" + host + ":" + port + "/" + dbName;
-    }
-
-    for (Entry<String, String> entry :
-        MySqlConfigDefaults.DEFAULT_MYSQL_URL_PROPERTIES.entrySet()) {
-      sourceDbURL = addParamToJdbcUrl(sourceDbURL, entry.getKey(), entry.getValue());
->>>>>>> c4df3106
     }
 
     builder.setSourceDbURL(sourceDbURL);
@@ -249,7 +202,6 @@
     }
   }
 
-<<<<<<< HEAD
   private static String extractDbFromURL(String sourceDbUrl) {
     URI uri;
     try {
@@ -272,7 +224,5 @@
     return null;
   }
 
-=======
->>>>>>> c4df3106
   private OptionsToConfigBuilder() {}
 }