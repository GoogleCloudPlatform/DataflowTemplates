/*
 * Copyright (C) 2020 Google LLC
 *
 * Licensed under the Apache License, Version 2.0 (the "License"); you may not
 * use this file except in compliance with the License. You may obtain a copy of
 * the License at
 *
 *   http://www.apache.org/licenses/LICENSE-2.0
 *
 * Unless required by applicable law or agreed to in writing, software
 * distributed under the License is distributed on an "AS IS" BASIS, WITHOUT
 * WARRANTIES OR CONDITIONS OF ANY KIND, either express or implied. See the
 * License for the specific language governing permissions and limitations under
 * the License.
 */
package com.google.cloud.teleport.v2.options;

import com.google.cloud.teleport.metadata.TemplateParameter;
import org.apache.beam.sdk.options.PipelineOptions;
import org.apache.beam.sdk.options.Validation.Required;

/**
 * Common {@link PipelineOptions} for reading and writing data using {@link
 * org.apache.beam.sdk.io.gcp.pubsub.PubsubIO}.
 */
public final class PubsubCommonOptions {

  private PubsubCommonOptions() {}

  /** Provides {@link PipelineOptions} to read records from a Pub/Sub subscription. */
  public interface ReadSubscriptionOptions extends PipelineOptions {

    @TemplateParameter.PubsubSubscription(
        order = 1,
        description = "Pub/Sub input subscription",
<<<<<<< HEAD
        helpText =
            "The Pub/Sub input subscription to read from.",
        example = "projects/your-project-id/subscriptions/your-subscription-name")
=======
        helpText = "The Pub/Sub input subscription to read from.",
        example = "projects/<PROJECT_ID>/subscription/<SUBSCRIPTION_ID>")
>>>>>>> 3a154b6a
    @Required
    String getInputSubscription();

    void setInputSubscription(String inputSubscription);
  }

  /** Provides {@link PipelineOptions} to read records from a Pub/Sub topic. */
  public interface ReadTopicOptions extends PipelineOptions {

    @TemplateParameter.PubsubTopic(
        order = 2,
        description = "Pub/Sub input topic",
        helpText =
            "Pub/Sub topic to read the input from, in the format of "
                + "'projects/your-project-id/topics/your-topic-name'",
        example = "projects/your-project-id/topics/your-topic-name")
    @Required
    String getInputTopic();

    void setInputTopic(String outputTopic);
  }

  /** Provides {@link PipelineOptions} to write records to a Pub/Sub topic. */
  public interface WriteTopicOptions extends PipelineOptions {

    @TemplateParameter.PubsubTopic(
        order = 3,
        description = "Output Pub/Sub topic",
<<<<<<< HEAD
        helpText =
            "The Pub/Sub topic to use for unprocessed records.",
        example = "projects/your-project-id/topics/your-topic-name")
=======
        helpText = "The Pub/Sub topic to use for unprocessed records.",
        example = "projects/<PROJECT_ID>/topics/<TOPIC_NAME>")
>>>>>>> 3a154b6a
    @Required
    String getOutputTopic();

    void setOutputTopic(String outputTopic);
  }
}<|MERGE_RESOLUTION|>--- conflicted
+++ resolved
@@ -33,14 +33,8 @@
     @TemplateParameter.PubsubSubscription(
         order = 1,
         description = "Pub/Sub input subscription",
-<<<<<<< HEAD
-        helpText =
-            "The Pub/Sub input subscription to read from.",
-        example = "projects/your-project-id/subscriptions/your-subscription-name")
-=======
         helpText = "The Pub/Sub input subscription to read from.",
         example = "projects/<PROJECT_ID>/subscription/<SUBSCRIPTION_ID>")
->>>>>>> 3a154b6a
     @Required
     String getInputSubscription();
 
@@ -69,14 +63,8 @@
     @TemplateParameter.PubsubTopic(
         order = 3,
         description = "Output Pub/Sub topic",
-<<<<<<< HEAD
-        helpText =
-            "The Pub/Sub topic to use for unprocessed records.",
-        example = "projects/your-project-id/topics/your-topic-name")
-=======
         helpText = "The Pub/Sub topic to use for unprocessed records.",
         example = "projects/<PROJECT_ID>/topics/<TOPIC_NAME>")
->>>>>>> 3a154b6a
     @Required
     String getOutputTopic();
 
