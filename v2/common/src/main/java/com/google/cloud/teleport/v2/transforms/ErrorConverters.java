/*
 * Copyright (C) 2019 Google Inc.
 *
 * Licensed under the Apache License, Version 2.0 (the "License");
 * you may not use this file except in compliance with the License.
 * You may obtain a copy of the License at
 *
 *     http://www.apache.org/licenses/LICENSE-2.0
 *
 * Unless required by applicable law or agreed to in writing, software
 * distributed under the License is distributed on an "AS IS" BASIS,
 * WITHOUT WARRANTIES OR CONDITIONS OF ANY KIND, either express or implied.
 * See the License for the specific language governing permissions and
 * limitations under the License.
 */
package com.google.cloud.teleport.v2.transforms;

import static org.apache.beam.vendor.guava.v26_0_jre.com.google.common.base.Preconditions.checkNotNull;

import com.google.api.services.bigquery.model.TableRow;
import com.google.auto.value.AutoValue;
import com.google.cloud.teleport.v2.values.FailsafeElement;
import com.google.common.collect.ImmutableMap;
import java.nio.charset.StandardCharsets;
import java.util.ArrayList;
import java.util.Map;
import javax.annotation.Nullable;
import org.apache.beam.sdk.coders.Coder;
import org.apache.beam.sdk.coders.CoderException;
import org.apache.beam.sdk.coders.KvCoder;
import org.apache.beam.sdk.coders.MapCoder;
import org.apache.beam.sdk.coders.StringUtf8Coder;
import org.apache.beam.sdk.io.TextIO;
import org.apache.beam.sdk.io.gcp.bigquery.BigQueryIO;
import org.apache.beam.sdk.io.gcp.bigquery.BigQueryIO.Write.CreateDisposition;
import org.apache.beam.sdk.io.gcp.bigquery.BigQueryIO.Write.WriteDisposition;
import org.apache.beam.sdk.io.gcp.bigquery.BigQueryInsertError;
import org.apache.beam.sdk.io.gcp.bigquery.WriteResult;
import org.apache.beam.sdk.io.gcp.pubsub.PubsubMessage;
import org.apache.beam.sdk.transforms.DoFn;
import org.apache.beam.sdk.transforms.MapElements;
import org.apache.beam.sdk.transforms.PTransform;
import org.apache.beam.sdk.transforms.ParDo;
import org.apache.beam.sdk.transforms.SerializableFunction;
import org.apache.beam.sdk.transforms.windowing.FixedWindows;
import org.apache.beam.sdk.transforms.windowing.Window;
import org.apache.beam.sdk.util.CoderUtils;
import org.apache.beam.sdk.values.KV;
import org.apache.beam.sdk.values.PCollection;
import org.apache.beam.sdk.values.PCollection.IsBounded;
import org.apache.beam.sdk.values.PCollectionTuple;
import org.apache.beam.sdk.values.PDone;
import org.apache.beam.sdk.values.TupleTag;
import org.apache.beam.sdk.values.TypeDescriptor;
import org.apache.beam.sdk.values.TypeDescriptors;
import org.apache.beam.vendor.guava.v26_0_jre.com.google.common.base.Ascii;
import org.joda.time.DateTimeZone;
import org.joda.time.Duration;
import org.joda.time.format.DateTimeFormat;
import org.joda.time.format.DateTimeFormatter;

/** Transforms & DoFns & Options for Teleport Error logging. */
public class ErrorConverters {

  private static final String DEFAULT_TRUNCATION_INDICATOR = "...";

  // PubsubMessage attribute map only allows a value to be <= 512 characters long.
  private static final int MAX_ATTRIBUTE_VALUE_LENGTH = 512;

  /** Writes strings error messages. */
  @AutoValue
  public abstract static class WriteStringMessageErrors
      extends PTransform<PCollection<FailsafeElement<String, String>>, WriteResult> {

    public static Builder newBuilder() {
      return new AutoValue_ErrorConverters_WriteStringMessageErrors.Builder();
    }

    public abstract String getErrorRecordsTable();

    public abstract String getErrorRecordsTableSchema();

    @Override
    public WriteResult expand(PCollection<FailsafeElement<String, String>> failedRecords) {

      return failedRecords
          .apply("FailedRecordToTableRow", ParDo.of(new FailedStringToTableRowFn()))
          .apply(
              "WriteFailedRecordsToBigQuery",
              BigQueryIO.writeTableRows()
                  .to(getErrorRecordsTable())
                  .withJsonSchema(getErrorRecordsTableSchema())
                  .withCreateDisposition(CreateDisposition.CREATE_IF_NEEDED)
                  .withWriteDisposition(WriteDisposition.WRITE_APPEND));
    }

    /** Builder for {@link WriteStringMessageErrors}. */
    @AutoValue.Builder
    public abstract static class Builder {
      public abstract Builder setErrorRecordsTable(String errorRecordsTable);

      public abstract Builder setErrorRecordsTableSchema(String errorRecordsTableSchema);

      public abstract WriteStringMessageErrors build();
    }
  }

  /**
   * The {@link FailedStringToTableRowFn} converts string objects which have failed processing into
   * {@link TableRow} objects which can be output to a dead-letter table.
   */
  public static class FailedStringToTableRowFn
      extends DoFn<FailsafeElement<String, String>, TableRow> {

    /**
     * The formatter used to convert timestamps into a BigQuery compatible <a
     * href="https://cloud.google.com/bigquery/docs/reference/standard-sql/data-types#timestamp-type">format</a>.
     */
    private static final DateTimeFormatter TIMESTAMP_FORMATTER =
        DateTimeFormat.forPattern("yyyy-MM-dd HH:mm:ss.SSSSSS");

    @ProcessElement
    public void processElement(ProcessContext context) {
      FailsafeElement<String, String> failsafeElement = context.element();
      final String message = failsafeElement.getOriginalPayload();

      // Format the timestamp for insertion
      String timestamp =
          TIMESTAMP_FORMATTER.print(context.timestamp().toDateTime(DateTimeZone.UTC));

      // Build the table row
      final TableRow failedRow =
          new TableRow()
              .set("timestamp", timestamp)
              .set("errorMessage", failsafeElement.getErrorMessage())
              .set("stacktrace", failsafeElement.getStacktrace());

      // Only set the payload if it's populated on the message.
      if (message != null) {
        failedRow
            .set("payloadString", message)
            .set("payloadBytes", message.getBytes(StandardCharsets.UTF_8));
      }

      context.output(failedRow);
    }
  }

  /** Writes all Errors to GCS, place at the end of your pipeline. */
  @AutoValue
  public abstract static class LogErrors extends PTransform<PCollectionTuple, PDone> {
    public static Builder newBuilder() {
      return new AutoValue_ErrorConverters_LogErrors.Builder();
    }

    public abstract String errorWritePath();

    public abstract TupleTag<String> errorTag();

    @Override
    public PDone expand(PCollectionTuple pCollectionTuple) {
      return pCollectionTuple
          .get(errorTag())
          .apply(TextIO.write().to(errorWritePath()).withNumShards(1));
    }

    /** Builder for {@link LogErrors}. */
    @AutoValue.Builder
    public abstract static class Builder {
      public abstract Builder setErrorWritePath(String errorWritePath);

      public abstract Builder setErrorTag(TupleTag<String> errorTag);

      public abstract LogErrors build();
    }
  }

  /**
   * The {@link WriteKafkaMessageErrors} class is a transform which can be used to write messages
   * which failed processing to an error records table. Each record is saved to the error table is
   * enriched with the timestamp of that record and the details of the error including an error
   * message and stacktrace for debugging.
   */
  @AutoValue
  public abstract static class WriteKafkaMessageErrors
      extends PTransform<PCollection<FailsafeElement<KV<String, String>, String>>, WriteResult> {

    public static Builder newBuilder() {
      return new AutoValue_ErrorConverters_WriteKafkaMessageErrors.Builder();
    }

    public abstract String getErrorRecordsTable();

    public abstract String getErrorRecordsTableSchema();

    @Override
    public WriteResult expand(
        PCollection<FailsafeElement<KV<String, String>, String>> failedRecords) {

      return failedRecords
          .apply("FailedRecordToTableRow", ParDo.of(new FailedMessageToTableRowFn()))
          .apply(
              "WriteFailedRecordsToBigQuery",
              BigQueryIO.writeTableRows()
                  .to(getErrorRecordsTable())
                  .withJsonSchema(getErrorRecordsTableSchema())
                  .withCreateDisposition(CreateDisposition.CREATE_IF_NEEDED)
                  .withWriteDisposition(WriteDisposition.WRITE_APPEND));
    }

    /** Builder for {@link WriteKafkaMessageErrors}. */
    @AutoValue.Builder
    public abstract static class Builder {
      public abstract Builder setErrorRecordsTable(String errorRecordsTable);

      public abstract Builder setErrorRecordsTableSchema(String errorRecordsTableSchema);

      public abstract WriteKafkaMessageErrors build();
    }
  }

  /**
   * The {@link WritePubsubMessageErrors} class is a transform which can be used to write messages
   * which failed processing to an error records table. Each record is saved to the error table is
   * enriched with the timestamp of that record and the details of the error including an error
   * message and stacktrace for debugging.
   */
  @AutoValue
  public abstract static class WritePubsubMessageErrors
      extends PTransform<PCollection<FailsafeElement<PubsubMessage, String>>, WriteResult> {

    public static Builder newBuilder() {
      return new AutoValue_ErrorConverters_WritePubsubMessageErrors.Builder();
    }

    public abstract String getErrorRecordsTable();

    public abstract String getErrorRecordsTableSchema();

    @Override
    public WriteResult expand(
        PCollection<FailsafeElement<PubsubMessage, String>> failedRecords) {

      return failedRecords
          .apply("FailedRecordToTableRow", ParDo.of(new FailedPubsubMessageToTableRowFn()))
          .apply(
              "WriteFailedRecordsToBigQuery",
              BigQueryIO.writeTableRows()
                  .to(getErrorRecordsTable())
                  .withJsonSchema(getErrorRecordsTableSchema())
                  .withCreateDisposition(CreateDisposition.CREATE_IF_NEEDED)
                  .withWriteDisposition(WriteDisposition.WRITE_APPEND));
    }

    /** Builder for {@link WritePubsubMessageErrors}. */
    @AutoValue.Builder
    public abstract static class Builder {
      public abstract Builder setErrorRecordsTable(String errorRecordsTable);

      public abstract Builder setErrorRecordsTableSchema(String errorRecordsTableSchema);

      public abstract WritePubsubMessageErrors build();
    }
  }

  /**
   * The {@link FailedMessageToTableRowFn} converts Kafka message which have failed processing into
   * {@link TableRow} objects which can be output to a dead-letter table.
   */
  public static class FailedMessageToTableRowFn
      extends DoFn<FailsafeElement<KV<String, String>, String>, TableRow> {

    /**
     * The formatter used to convert timestamps into a BigQuery compatible <a
     * href="https://cloud.google.com/bigquery/docs/reference/standard-sql/data-types#timestamp-type">format</a>.
     */
    private static final DateTimeFormatter TIMESTAMP_FORMATTER =
        DateTimeFormat.forPattern("yyyy-MM-dd HH:mm:ss.SSSSSS");

    @ProcessElement
    public void processElement(ProcessContext context) {
      FailsafeElement<KV<String, String>, String> failsafeElement = context.element();
      KV<String, String> message = failsafeElement.getOriginalPayload();

      // Format the timestamp for insertion
      String timestamp =
          TIMESTAMP_FORMATTER.print(context.timestamp().toDateTime(DateTimeZone.UTC));

      String payloadString =
          "key: "
              + (message.getKey() == null ? "" : message.getKey())
              + "value: "
              + (message.getValue() == null ? "" : message.getValue());

      byte[] payloadBytes =
          (message.getValue() == null
              ? "".getBytes(StandardCharsets.UTF_8)
              : message.getValue().getBytes(StandardCharsets.UTF_8));

      // Build the table row
      TableRow failedRow =
          new TableRow()
              .set("timestamp", timestamp)
              .set("errorMessage", failsafeElement.getErrorMessage())
              .set("stacktrace", failsafeElement.getStacktrace())
              .set("payloadString", payloadString)
              .set("payloadBytes", payloadBytes);

      context.output(failedRow);
    }
  }

  /**
   * The {@link FailedPubsubMessageToTableRowFn} converts PubSub message which have failed processing into
   * {@link TableRow} objects which can be output to a dead-letter table.
   */
  public static class FailedPubsubMessageToTableRowFn
      extends DoFn<FailsafeElement<PubsubMessage, String>, TableRow> {

    /**
     * The formatter used to convert timestamps into a BigQuery compatible <a
     * href="https://cloud.google.com/bigquery/docs/reference/standard-sql/data-types#timestamp-type">format</a>.
     */
    private static final DateTimeFormatter TIMESTAMP_FORMATTER =
        DateTimeFormat.forPattern("yyyy-MM-dd HH:mm:ss.SSSSSS");

    @ProcessElement
    public void processElement(ProcessContext context) {
      FailsafeElement<PubsubMessage, String> failsafeElement = context.element();
      PubsubMessage pubsubMessage = failsafeElement.getOriginalPayload();
      String message =
          pubsubMessage.getPayload().length > 0
              ? new String(pubsubMessage.getPayload())
              : pubsubMessage.getAttributeMap().toString();

      // Format the timestamp for insertion
      String timestamp =
          TIMESTAMP_FORMATTER.print(context.timestamp().toDateTime(DateTimeZone.UTC));


      // Build the table row
      TableRow failedRow =
          new TableRow()
              .set("timestamp", timestamp)
              .set("errorMessage", failsafeElement.getErrorMessage())
              .set("stacktrace", failsafeElement.getStacktrace())
              .set("payloadString", message)
              .set("payloadBytes", message.getBytes(StandardCharsets.UTF_8));

      context.output(failedRow);
    }
  }

  /**
   * A {@link PTransform} that converts a {@link BigQueryInsertError} into a {@link PubsubMessage}
   * via a user provided {@link SerializableFunction}.
   *
   * <p>This {@link PTransform} can be used to create a {@link PubsubMessage} with the original
   * payload encoded via a user provided {@link Coder} and any additional error
   * details from {@link BigQueryInsertError} added as a message attribute.
   *
   * @param <T> type of the original payload inserted into BigQuery
   */
  @AutoValue
  public abstract static class BigQueryInsertErrorToPubsubMessage<T> extends
      PTransform<PCollection<BigQueryInsertError>, PCollection<PubsubMessage>> {

    /**
     * Provides a builder for {@link BigQueryInsertErrorToPubsubMessage}.
     *
     * @param <T> type of the payload to encode
     */
    public static <T> Builder<T> newBuilder() {
      return new AutoValue_ErrorConverters_BigQueryInsertErrorToPubsubMessage.Builder<>();
    }

    abstract Coder<T> payloadCoder();

    abstract SerializableFunction<TableRow, T> translateFunction();

    private static final String ERROR_KEY = "error";

    @Override
    public PCollection<PubsubMessage> expand(PCollection<BigQueryInsertError> errors) {

      TypeDescriptor<PubsubMessage> messageTypeDescriptor
          = new TypeDescriptor<PubsubMessage>() {};

      TypeDescriptor<String> stringTypeDescriptor = TypeDescriptors.strings();

      return
          errors
              .apply(
                  "ConvertErrorPayload",
                  MapElements.into(
                      TypeDescriptors.kvs(
                          payloadCoder().getEncodedTypeDescriptor(),
                          TypeDescriptors.maps(stringTypeDescriptor, stringTypeDescriptor)))
                      .via(new BigQueryInsertErrorToKv()))
              .setCoder(
                  KvCoder.of(
                      payloadCoder(),
                      MapCoder.of(StringUtf8Coder.of(), StringUtf8Coder.of())))

              .apply(
                  "ConvertToPubsubMessage",
                  MapElements
                      .into(messageTypeDescriptor)
                      .via(new KvToPubsubMessage()));
    }

    /**
     * Builder for a {@link BigQueryInsertErrorToPubsubMessage}.
     *
     * @param <T> type of the payload to encode
     */
    @AutoValue.Builder
    public abstract static class Builder<T> {

      abstract Coder<T> payloadCoder();

      abstract SerializableFunction<TableRow, T> translateFunction();

      /**
       * Sets the {@link Coder} needed to encode the original payload.
       *
       * @param payloadCoder coder for the payload
       */
      public abstract Builder<T> setPayloadCoder(Coder<T> payloadCoder);

      /**
       * Sets the {@link SerializableFunction} used to translate a {@link TableRow}
       * to the original payload.
       *
       * @param translateFunction function used for the translation
       */
      public abstract Builder<T> setTranslateFunction(
          SerializableFunction<TableRow, T> translateFunction);

      abstract BigQueryInsertErrorToPubsubMessage<T> autoBuild();

      /**
       * Builds a {@link BigQueryInsertErrorToPubsubMessage}.
       */
      public BigQueryInsertErrorToPubsubMessage<T> build() {
        checkNotNull(payloadCoder(), "payloadCoder is required.");
        checkNotNull(translateFunction(), "translateFunction is required.");

        return autoBuild();
      }
    }

    /**
     * Encodes the payload via user provided {@link Coder}.
     *
     * @param coder coder to use for the encoding
     * @param value payload to encode
     * @return encoded bytes
     */
    private static <T> byte[] encode(Coder<T> coder, T value) {
      try {
        return CoderUtils.encodeToByteArray(coder, value);
      } catch (CoderException ce) {
        // PTransform apply does not allow for checked exceptions.
        throw new RuntimeException(ce);
      }
    }

    /**
     * Returns an attribute {@link Map} that is used to relay error details from {@link
     * BigQueryInsertError}.
     *
     * @param error insert error payload and details
     */
    private static Map<String, String> attributeMap(BigQueryInsertError error) {
      ImmutableMap.Builder<String, String> builder = ImmutableMap.builder();
      if (error.getError() != null) {
        // PubsubMessage attributes Map limits the size of the attribute values.
        String errorString =
            Ascii.truncate(
                error.getError().toString(),
                MAX_ATTRIBUTE_VALUE_LENGTH,
                DEFAULT_TRUNCATION_INDICATOR);

        builder.put(ERROR_KEY, errorString);
      }
      return builder.build();
    }

    /**
     * A {@link SerializableFunction} to convert a {@link BigQueryInsertError} to a {@link KV}.
     */
    private class BigQueryInsertErrorToKv implements
        SerializableFunction<BigQueryInsertError, KV<T, Map<String, String>>> {

      @Override
      public KV<T, Map<String, String>> apply(BigQueryInsertError error) {
        return KV.of(translateFunction().apply(error.getRow()), attributeMap(error));
      }
    }

    /**
     * A {@link SerializableFunction} to convert a {@link KV} to a {@link PubsubMessage}.
     */
    private class KvToPubsubMessage implements
        SerializableFunction<KV<T, Map<String, String>>, PubsubMessage> {

      @Override
      public PubsubMessage apply(KV<T, Map<String, String>> kv) {
        return new PubsubMessage(encode(payloadCoder(), kv.getKey()), kv.getValue());
      }
    }
  }

  /**
<<<<<<< HEAD
   * Writes strings error messages to file system using CSV format.
   */
  @AutoValue
  public abstract static class WriteStringMessageErrorsAsCsv extends
      PTransform<PCollection<FailsafeElement<String, String>>, PDone> {

    public static Builder newBuilder() {
      return new AutoValue_ErrorConverters_WriteStringMessageErrorsAsCsv.Builder();
=======
   * {@link WriteErrorsToTextIO} is a {@link PTransform} that writes strings error messages to file
   * system using TextIO and custom line format {@link SerializableFunction} to convert errors in
   * necessary format.
   * <br>
   * Example of usage in pipeline:
   * <pre>{@code
   * pCollection.apply("Write to TextIO",
   *   WriteErrorsToTextIO.<String,String>newBuilder()
   *     .setErrorWritePath("errors.txt")
   *     .setTranslateFunction((FailsafeElement<String,String> failsafeElement) -> {
   *       ArrayList<String> outputRow  = new ArrayList<>();
   *       final String message = failsafeElement.getOriginalPayload();
   *       String timestamp = Instant.now().toString();
   *       outputRow.add(timestamp);
   *       outputRow.add(failsafeElement.getErrorMessage());
   *       outputRow.add(failsafeElement.getStacktrace());
   *       // Only set the payload if it's populated on the message.
   *       if (failsafeElement.getOriginalPayload() != null) {
   *         outputRow.add(message);
   *       }
   *
   *       return String.join(",",outputRow);
   *     })
   * }
   * </pre>
   */
  @AutoValue
  public abstract static class WriteErrorsToTextIO<T, V> extends
      PTransform<PCollection<FailsafeElement<T, V>>, PDone> {

    public static <T, V> WriteErrorsToTextIO.Builder<T, V> newBuilder() {
      return new AutoValue_ErrorConverters_WriteErrorsToTextIO.Builder<>();
>>>>>>> fc2dcc64
    }

    public abstract String errorWritePath();

<<<<<<< HEAD
    public abstract String csvDelimiter();
=======
    public abstract SerializableFunction<FailsafeElement<T, V>, String> translateFunction();
>>>>>>> fc2dcc64

    @Nullable
    public abstract Duration windowDuration();

    @Override
<<<<<<< HEAD
    public PDone expand(PCollection<FailsafeElement<String, String>> pCollection) {

      PCollection<String> formattedErrorRows = pCollection
          .apply("GetFormattedErrorRow",
              ParDo.of(new FailedStringToCsvRowFn(csvDelimiter())));

      if (pCollection.isBounded() == IsBounded.UNBOUNDED) {
        if (windowDuration() != null) {
          formattedErrorRows = formattedErrorRows
              .apply(Window.into(FixedWindows.of(windowDuration())));
        }
        return formattedErrorRows
            .apply(TextIO.write().to(errorWritePath()).withNumShards(1).withWindowedWrites());

      } else {

        return formattedErrorRows.apply(TextIO.write().to(errorWritePath()).withNumShards(1));
      }
    }

    /**
     * Builder for {@link WriteStringMessageErrorsAsCsv}.
     */
    @AutoValue.Builder
    public abstract static class Builder {

      public abstract Builder setErrorWritePath(String errorWritePath);

      public abstract Builder setCsvDelimiter(String csvDelimiter);

      public abstract Builder setWindowDuration(@Nullable Duration duration);

      public abstract WriteStringMessageErrorsAsCsv build();
    }
  }

  /**
   * The {@link FailedStringToCsvRowFn} converts string objects which have failed processing into
   * {@link String} objects contained CSV which can be output to a filesystem.
   */
  public static class FailedStringToCsvRowFn
          extends DoFn<FailsafeElement<String, String>, String> {

    /**
     * The formatter used to convert timestamps into a BigQuery compatible <a
     * href="https://cloud.google.com/bigquery/docs/reference/standard-sql/data-types#timestamp-type">format</a>.
     */
    private static final DateTimeFormatter TIMESTAMP_FORMATTER =
            DateTimeFormat.forPattern("yyyy-MM-dd HH:mm:ss.SSSSSS");

    private final String csvDelimiter;

    public FailedStringToCsvRowFn(String csvDelimiter) {
      this.csvDelimiter = csvDelimiter;
    }
    public FailedStringToCsvRowFn() {
      this.csvDelimiter = ",";
    }

    @ProcessElement
    public void processElement(ProcessContext context) {
      FailsafeElement<String, String> failsafeElement = context.element();
      ArrayList<String> outputRow  = new ArrayList<>();
      final String message = failsafeElement.getOriginalPayload();

      // Format the timestamp for insertion
      String timestamp =
              TIMESTAMP_FORMATTER.print(context.timestamp().toDateTime(DateTimeZone.UTC));

      outputRow.add(timestamp);
      outputRow.add(failsafeElement.getErrorMessage());
      outputRow.add(failsafeElement.getStacktrace());

      // Only set the payload if it's populated on the message.
      if (message != null) {
        outputRow.add(message);
      }

      context.output(String.join(csvDelimiter,outputRow));
=======
    public PDone expand(PCollection<FailsafeElement<T, V>> pCollection) {

      PCollection<String> formattedErrorRows = pCollection
          .apply("GetFormattedErrorRow",
              MapElements.into(TypeDescriptors.strings())
                  .via(translateFunction()));

      if (pCollection.isBounded() == PCollection.IsBounded.UNBOUNDED) {
        if (windowDuration() == null) {
          throw new RuntimeException("Unbounded input requires window interval to be set");
        }
        return formattedErrorRows
            .apply(Window.into(FixedWindows.of(windowDuration())))
            .apply(TextIO.write().to(errorWritePath()).withNumShards(1).withWindowedWrites());

      }

      return formattedErrorRows.apply(TextIO.write().to(errorWritePath()).withNumShards(1));

    }

    /**
     * Builder for {@link WriteErrorsToTextIO}.
     */
    @AutoValue.Builder
    public abstract static class Builder<T, V> {

      public abstract WriteErrorsToTextIO.Builder<T, V> setErrorWritePath(String errorWritePath);

      public abstract WriteErrorsToTextIO.Builder<T, V> setTranslateFunction(
          SerializableFunction<FailsafeElement<T, V>, String> translateFunction);

      public abstract WriteErrorsToTextIO.Builder<T, V> setWindowDuration(
          @Nullable Duration duration);

      abstract SerializableFunction<FailsafeElement<T, V>, String> translateFunction();

      abstract WriteErrorsToTextIO<T, V> autoBuild();

      public WriteErrorsToTextIO<T, V> build() {
        checkNotNull(translateFunction(), "translateFunction is required.");
        return autoBuild();
      }
>>>>>>> fc2dcc64
    }
  }
}<|MERGE_RESOLUTION|>--- conflicted
+++ resolved
@@ -22,7 +22,6 @@
 import com.google.cloud.teleport.v2.values.FailsafeElement;
 import com.google.common.collect.ImmutableMap;
 import java.nio.charset.StandardCharsets;
-import java.util.ArrayList;
 import java.util.Map;
 import javax.annotation.Nullable;
 import org.apache.beam.sdk.coders.Coder;
@@ -47,7 +46,6 @@
 import org.apache.beam.sdk.util.CoderUtils;
 import org.apache.beam.sdk.values.KV;
 import org.apache.beam.sdk.values.PCollection;
-import org.apache.beam.sdk.values.PCollection.IsBounded;
 import org.apache.beam.sdk.values.PCollectionTuple;
 import org.apache.beam.sdk.values.PDone;
 import org.apache.beam.sdk.values.TupleTag;
@@ -513,16 +511,6 @@
   }
 
   /**
-<<<<<<< HEAD
-   * Writes strings error messages to file system using CSV format.
-   */
-  @AutoValue
-  public abstract static class WriteStringMessageErrorsAsCsv extends
-      PTransform<PCollection<FailsafeElement<String, String>>, PDone> {
-
-    public static Builder newBuilder() {
-      return new AutoValue_ErrorConverters_WriteStringMessageErrorsAsCsv.Builder();
-=======
    * {@link WriteErrorsToTextIO} is a {@link PTransform} that writes strings error messages to file
    * system using TextIO and custom line format {@link SerializableFunction} to convert errors in
    * necessary format.
@@ -555,102 +543,16 @@
 
     public static <T, V> WriteErrorsToTextIO.Builder<T, V> newBuilder() {
       return new AutoValue_ErrorConverters_WriteErrorsToTextIO.Builder<>();
->>>>>>> fc2dcc64
     }
 
     public abstract String errorWritePath();
 
-<<<<<<< HEAD
-    public abstract String csvDelimiter();
-=======
     public abstract SerializableFunction<FailsafeElement<T, V>, String> translateFunction();
->>>>>>> fc2dcc64
 
     @Nullable
     public abstract Duration windowDuration();
 
     @Override
-<<<<<<< HEAD
-    public PDone expand(PCollection<FailsafeElement<String, String>> pCollection) {
-
-      PCollection<String> formattedErrorRows = pCollection
-          .apply("GetFormattedErrorRow",
-              ParDo.of(new FailedStringToCsvRowFn(csvDelimiter())));
-
-      if (pCollection.isBounded() == IsBounded.UNBOUNDED) {
-        if (windowDuration() != null) {
-          formattedErrorRows = formattedErrorRows
-              .apply(Window.into(FixedWindows.of(windowDuration())));
-        }
-        return formattedErrorRows
-            .apply(TextIO.write().to(errorWritePath()).withNumShards(1).withWindowedWrites());
-
-      } else {
-
-        return formattedErrorRows.apply(TextIO.write().to(errorWritePath()).withNumShards(1));
-      }
-    }
-
-    /**
-     * Builder for {@link WriteStringMessageErrorsAsCsv}.
-     */
-    @AutoValue.Builder
-    public abstract static class Builder {
-
-      public abstract Builder setErrorWritePath(String errorWritePath);
-
-      public abstract Builder setCsvDelimiter(String csvDelimiter);
-
-      public abstract Builder setWindowDuration(@Nullable Duration duration);
-
-      public abstract WriteStringMessageErrorsAsCsv build();
-    }
-  }
-
-  /**
-   * The {@link FailedStringToCsvRowFn} converts string objects which have failed processing into
-   * {@link String} objects contained CSV which can be output to a filesystem.
-   */
-  public static class FailedStringToCsvRowFn
-          extends DoFn<FailsafeElement<String, String>, String> {
-
-    /**
-     * The formatter used to convert timestamps into a BigQuery compatible <a
-     * href="https://cloud.google.com/bigquery/docs/reference/standard-sql/data-types#timestamp-type">format</a>.
-     */
-    private static final DateTimeFormatter TIMESTAMP_FORMATTER =
-            DateTimeFormat.forPattern("yyyy-MM-dd HH:mm:ss.SSSSSS");
-
-    private final String csvDelimiter;
-
-    public FailedStringToCsvRowFn(String csvDelimiter) {
-      this.csvDelimiter = csvDelimiter;
-    }
-    public FailedStringToCsvRowFn() {
-      this.csvDelimiter = ",";
-    }
-
-    @ProcessElement
-    public void processElement(ProcessContext context) {
-      FailsafeElement<String, String> failsafeElement = context.element();
-      ArrayList<String> outputRow  = new ArrayList<>();
-      final String message = failsafeElement.getOriginalPayload();
-
-      // Format the timestamp for insertion
-      String timestamp =
-              TIMESTAMP_FORMATTER.print(context.timestamp().toDateTime(DateTimeZone.UTC));
-
-      outputRow.add(timestamp);
-      outputRow.add(failsafeElement.getErrorMessage());
-      outputRow.add(failsafeElement.getStacktrace());
-
-      // Only set the payload if it's populated on the message.
-      if (message != null) {
-        outputRow.add(message);
-      }
-
-      context.output(String.join(csvDelimiter,outputRow));
-=======
     public PDone expand(PCollection<FailsafeElement<T, V>> pCollection) {
 
       PCollection<String> formattedErrorRows = pCollection
@@ -694,7 +596,6 @@
         checkNotNull(translateFunction(), "translateFunction is required.");
         return autoBuild();
       }
->>>>>>> fc2dcc64
     }
   }
 }