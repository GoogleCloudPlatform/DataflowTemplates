/*
 * Copyright (C) 2019 Google Inc.
 *
 * Licensed under the Apache License, Version 2.0 (the "License");
 * you may not use this file except in compliance with the License.
 * You may obtain a copy of the License at
 *
 *     http://www.apache.org/licenses/LICENSE-2.0
 *
 * Unless required by applicable law or agreed to in writing, software
 * distributed under the License is distributed on an "AS IS" BASIS,
 * WITHOUT WARRANTIES OR CONDITIONS OF ANY KIND, either express or implied.
 * See the License for the specific language governing permissions and
 * limitations under the License.
 */
package com.google.cloud.teleport.v2.transforms;

import static org.apache.beam.vendor.guava.v26_0_jre.com.google.common.base.Preconditions.checkArgument;
import static org.apache.beam.vendor.guava.v26_0_jre.com.google.common.base.Preconditions.checkNotNull;

import com.google.api.client.json.JsonFactory;
import com.google.api.services.bigquery.model.TableRow;
import com.google.auto.value.AutoValue;
import com.google.cloud.bigquery.Field;
import com.google.cloud.bigquery.LegacySQLTypeName;
import com.google.cloud.teleport.v2.transforms.JavascriptTextTransformer.JavascriptTextTransformerOptions;
import com.google.cloud.teleport.v2.utils.SerializableSchemaSupplier;
import com.google.cloud.teleport.v2.values.FailsafeElement;
import com.google.gson.Gson;
import com.google.gson.reflect.TypeToken;
import java.io.ByteArrayInputStream;
import java.io.IOException;
import java.io.InputStream;
import java.lang.reflect.Type;
import java.nio.charset.StandardCharsets;
import java.util.ArrayList;
import java.util.HashMap;
import java.util.List;
import java.util.Map;
import java.util.Set;
import org.apache.avro.Schema;
import org.apache.avro.generic.GenericRecord;
import org.apache.beam.sdk.coders.Coder.Context;
import org.apache.beam.sdk.extensions.gcp.util.Transport;
import org.apache.beam.sdk.io.gcp.bigquery.BigQueryIO;
import org.apache.beam.sdk.io.gcp.bigquery.BigQueryIO.TypedRead.Method;
import org.apache.beam.sdk.io.gcp.bigquery.BigQueryInsertError;
import org.apache.beam.sdk.io.gcp.bigquery.BigQueryUtils;
import org.apache.beam.sdk.io.gcp.bigquery.TableRowJsonCoder;
import org.apache.beam.sdk.metrics.Counter;
import org.apache.beam.sdk.metrics.Metrics;
import org.apache.beam.sdk.options.Default;
import org.apache.beam.sdk.options.Description;
import org.apache.beam.sdk.options.PipelineOptions;
import org.apache.beam.sdk.schemas.utils.AvroUtils;
import org.apache.beam.sdk.transforms.DoFn;
import org.apache.beam.sdk.transforms.Flatten;
import org.apache.beam.sdk.transforms.PTransform;
import org.apache.beam.sdk.transforms.ParDo;
import org.apache.beam.sdk.transforms.SerializableFunction;
import org.apache.beam.sdk.values.PBegin;
import org.apache.beam.sdk.values.PCollection;
import org.apache.beam.sdk.values.PCollectionList;
import org.apache.beam.sdk.values.PCollectionTuple;
import org.apache.beam.sdk.values.Row;
import org.apache.beam.sdk.values.TupleTag;
import org.apache.beam.sdk.values.TupleTagList;
import org.apache.beam.vendor.guava.v26_0_jre.com.google.common.base.CharMatcher;
import org.apache.beam.vendor.guava.v26_0_jre.com.google.common.base.Splitter;
import org.apache.beam.vendor.guava.v26_0_jre.com.google.common.base.Supplier;
import org.apache.beam.vendor.guava.v26_0_jre.com.google.common.base.Suppliers;
import org.apache.beam.vendor.guava.v26_0_jre.com.google.common.base.Throwables;
import org.apache.commons.text.StringSubstitutor;
import org.slf4j.Logger;
import org.slf4j.LoggerFactory;

/** Common transforms for Teleport BigQueryIO. */
public class BigQueryConverters {

  /* Logger for class. */
  private static final Logger LOG = LoggerFactory.getLogger(BigQueryConverters.class);

  private static final JsonFactory JSON_FACTORY = Transport.getJsonFactory();

  /**
   * Converts a JSON string to a {@link TableRow} object. If the data fails to convert, a {@link
   * RuntimeException} will be thrown.
   *
   * @param json The JSON string to parse.
   * @return The parsed {@link TableRow} object.
   */
  public static TableRow convertJsonToTableRow(String json) {
    TableRow row;
    // Parse the JSON into a {@link TableRow} object.
    try (InputStream inputStream =
        new ByteArrayInputStream(json.getBytes(StandardCharsets.UTF_8))) {
      row = TableRowJsonCoder.of().decode(inputStream, Context.OUTER);

    } catch (IOException e) {
      throw new RuntimeException("Failed to serialize json to table row: " + json, e);
    }

    return row;
  }

  /**
   * The {@link TableRowToJsonFn} class converts a tableRow to Json using {@link
   * #tableRowToJson(TableRow)}.
   */
  public static class TableRowToJsonFn extends DoFn<TableRow, String> {

    @ProcessElement
    public void processElement(ProcessContext context) {
      TableRow row = context.element();
      context.output(tableRowToJson(row));
    }
  }

  /** Converts a {@link TableRow} into a Json string using {@link Gson}. */
  private static String tableRowToJson(TableRow row) {
    return new Gson().toJson(row, TableRow.class);
  }

  /**
   * The {@link BigQueryReadOptions} interface contains option necessary to interface with BigQuery.
   */
  public interface BigQueryReadOptions extends PipelineOptions {
    @Description("BigQuery table to export from in the form <project>:<dataset>.<table>")
    String getInputTableSpec();

    void setInputTableSpec(String inputTableSpec);

    @Description(
        "The dead-letter table to output to within BigQuery in <project-id>:<dataset>.<table> "
            + "format. If it doesn't exist, it will be created during pipeline execution.")
    String getOutputDeadletterTable();

    void setOutputDeadletterTable(String outputDeadletterTable);

    @Description("Optional: Query to run against input table")
    String getQuery();

    void setQuery(String query);

    @Description("Set to true to use legacy SQL. Default:false")
    @Default.Boolean(false)
    Boolean getUseLegacySql();

    void setUseLegacySql(Boolean useLegacySql);
  }

  /**
   * The {@link FailsafeJsonToTableRow} transform converts JSON strings to {@link TableRow} objects.
   * The transform accepts a {@link FailsafeElement} object so the original payload of the incoming
   * record can be maintained across multiple series of transforms.
   */
  @AutoValue
  public abstract static class FailsafeJsonToTableRow<T>
      extends PTransform<PCollection<FailsafeElement<T, String>>, PCollectionTuple> {

    public static <T> Builder<T> newBuilder() {
      return new AutoValue_BigQueryConverters_FailsafeJsonToTableRow.Builder<>();
    }

    public abstract TupleTag<TableRow> successTag();

    public abstract TupleTag<FailsafeElement<T, String>> failureTag();

    @Override
    public PCollectionTuple expand(PCollection<FailsafeElement<T, String>> failsafeElements) {
      return failsafeElements.apply(
          "JsonToTableRow",
          ParDo.of(
                  new DoFn<FailsafeElement<T, String>, TableRow>() {
                    @ProcessElement
                    public void processElement(ProcessContext context) {
                      FailsafeElement<T, String> element = context.element();
                      String json = element.getPayload();

                      try {
                        TableRow row = convertJsonToTableRow(json);
                        context.output(row);
                      } catch (Exception e) {
                        context.output(
                            failureTag(),
                            FailsafeElement.of(element)
                                .setErrorMessage(e.getMessage())
                                .setStacktrace(Throwables.getStackTraceAsString(e)));
                      }
                    }
                  })
              .withOutputTags(successTag(), TupleTagList.of(failureTag())));
    }

    /** Builder for {@link FailsafeJsonToTableRow}. */
    @AutoValue.Builder
    public abstract static class Builder<T> {

      public abstract Builder<T> setSuccessTag(TupleTag<TableRow> successTag);

      public abstract Builder<T> setFailureTag(TupleTag<FailsafeElement<T, String>> failureTag);

      public abstract FailsafeJsonToTableRow<T> build();
    }
  }

  /**
   * The {@link ReadBigQuery} class reads from BigQuery using {@link BigQueryIO}. The transform
   * returns a {@link PCollection} of {@link TableRow}.
   */
  @AutoValue
  public abstract static class ReadBigQuery extends PTransform<PBegin, PCollection<TableRow>> {

    public static Builder newBuilder() {
      return new AutoValue_BigQueryConverters_ReadBigQuery.Builder();
    }

    public abstract BigQueryReadOptions options();

    @Override
    public PCollection<TableRow> expand(PBegin pipeline) {

      if (options().getQuery() == null) {
        LOG.info("No query provided, reading directly from: " + options().getInputTableSpec());
        return pipeline.apply(
            "ReadFromBigQuery",
            BigQueryIO.readTableRows()
                .from(options().getInputTableSpec())
                .withTemplateCompatibility()
                .withMethod(Method.DIRECT_READ)
                .withCoder(TableRowJsonCoder.of()));

      } else {
        LOG.info("Using query: " + options().getQuery());

        if (!options().getUseLegacySql()) {

          LOG.info("Using Standard SQL");
          return pipeline.apply(
              "ReadFromBigQueryWithQuery",
              BigQueryIO.readTableRows()
                  .fromQuery(options().getQuery())
                  .withTemplateCompatibility()
                  .usingStandardSql()
                  .withCoder(TableRowJsonCoder.of()));
        } else {

          LOG.info("Using Legacy SQL");
          return pipeline.apply(
              "ReadFromBigQueryWithQuery",
              BigQueryIO.readTableRows()
                  .fromQuery(options().getQuery())
                  .withTemplateCompatibility()
                  .withCoder(TableRowJsonCoder.of()));
        }
      }
    }

    /** Builder for {@link ReadBigQuery}. */
    @AutoValue.Builder
    public abstract static class Builder {
      public abstract Builder setOptions(BigQueryReadOptions options);

      abstract ReadBigQuery autoBuild();

      public ReadBigQuery build() {

        ReadBigQuery readBigQuery = autoBuild();

        if (readBigQuery.options().getInputTableSpec() == null) {
          checkArgument(
              readBigQuery.options().getQuery() != null,
              "If no inputTableSpec is provided then a query is required.");
        }

        if (readBigQuery.options().getQuery() == null) {
          checkArgument(
              readBigQuery.options().getInputTableSpec() != null,
              "If no query is provided then an inputTableSpec is required.");
        }

        return readBigQuery;
      }
    }
  }

  /**
   * The {@link TableRowToFailsafeJsonDocument} class is a {@link PTransform} which transforms
   * {@link TableRow} objects into Json documents for insertion into Elasticsearch. Optionally a
   * javascript UDF can be supplied to parse the {@link TableRow} object. The executions of the UDF
   * and transformation to {@link TableRow} objects is done in a fail-safe way by wrapping the
   * element with it's original payload inside the {@link FailsafeElement} class. The {@link
   * TableRowToFailsafeJsonDocument} transform will output a {@link PCollectionTuple} which contains
   * all output and dead-letter {@link PCollection}.
   *
   * <p>The {@link PCollectionTuple} output will contain the following {@link PCollection}:
   *
   * <ul>
   *   <li>{@link TableRowToFailsafeJsonDocument#transformOutTag()} - Contains all records
   *       successfully converted from JSON to {@link TableRow} objects.
   *   <li>{@link TableRowToFailsafeJsonDocument#transformDeadletterOutTag()} - Contains all {@link
   *       FailsafeElement} records which couldn't be converted to table rows.
   * </ul>
   */
  @AutoValue
  public abstract static class TableRowToFailsafeJsonDocument
      extends PTransform<PCollection<TableRow>, PCollectionTuple> {

    public static Builder newBuilder() {
      return new AutoValue_BigQueryConverters_TableRowToFailsafeJsonDocument.Builder();
    }

    public abstract JavascriptTextTransformerOptions options();

    public abstract TupleTag<FailsafeElement<TableRow, String>> udfOutTag();

    public abstract TupleTag<FailsafeElement<TableRow, String>> udfDeadletterOutTag();

    public abstract TupleTag<FailsafeElement<TableRow, String>> transformOutTag();

    public abstract TupleTag<FailsafeElement<TableRow, String>> transformDeadletterOutTag();

    @Override
    public PCollectionTuple expand(PCollection<TableRow> input) {

      PCollectionTuple udfOut;

      PCollectionTuple failsafeTableRows =
          input.apply(
              "TableRowToFailsafeElement",
              ParDo.of(new TableRowToFailsafeElementFn(transformDeadletterOutTag()))
                  .withOutputTags(transformOutTag(), TupleTagList.of(transformDeadletterOutTag())));

      // Use Udf to parse table rows if supplied.
      if (options().getJavascriptTextTransformGcsPath() != null) {
        udfOut =
            failsafeTableRows
                .get(transformOutTag())
                .apply(
                    "ProcessFailsafeRowsUdf",
                    JavascriptTextTransformer.FailsafeJavascriptUdf.<TableRow>newBuilder()
                        .setFileSystemPath(options().getJavascriptTextTransformGcsPath())
                        .setFunctionName(options().getJavascriptTextTransformFunctionName())
                        .setSuccessTag(udfOutTag())
                        .setFailureTag(udfDeadletterOutTag())
                        .build());

        PCollection<FailsafeElement<TableRow, String>> failedOut =
            PCollectionList.of(udfOut.get(udfDeadletterOutTag()))
                .and(failsafeTableRows.get(transformDeadletterOutTag()))
                .apply("FlattenFailedOut", Flatten.pCollections());

        return PCollectionTuple.of(transformOutTag(), udfOut.get(udfOutTag()))
            .and(transformDeadletterOutTag(), failedOut);
      } else {
        return failsafeTableRows;
      }
    }

    /** Builder for {@link TableRowToFailsafeJsonDocument}. */
    @AutoValue.Builder
    public abstract static class Builder {
      public abstract Builder setOptions(JavascriptTextTransformerOptions options);

      public abstract Builder setTransformOutTag(
          TupleTag<FailsafeElement<TableRow, String>> transformOutTag);

      public abstract Builder setTransformDeadletterOutTag(
          TupleTag<FailsafeElement<TableRow, String>> transformDeadletterOutTag);

      public abstract Builder setUdfOutTag(TupleTag<FailsafeElement<TableRow, String>> udfOutTag);

      public abstract Builder setUdfDeadletterOutTag(
          TupleTag<FailsafeElement<TableRow, String>> udfDeadletterOutTag);

      public abstract TableRowToFailsafeJsonDocument build();
    }
  }

  /**
   * The {@link TableRowToFailsafeElementFn} wraps an {@link TableRow} with the {@link
   * FailsafeElement} class so errors can be recovered from and the original message can be output
   * to a error records table.
   */
  static class TableRowToFailsafeElementFn
      extends DoFn<TableRow, FailsafeElement<TableRow, String>> {

    private final TupleTag<FailsafeElement<TableRow, String>> transformDeadletterOutTag;

    /** {@link Counter} for successfully processed elements. */
    private Counter successCounter =
        Metrics.counter(TableRowToFailsafeElementFn.class, "SuccessProcessCounter");

    /** {@link Counter} for un-successfully processed elements. */
    private Counter failedCounter =
        Metrics.counter(TableRowToFailsafeElementFn.class, "FailedProcessCounter");

    TableRowToFailsafeElementFn(
        TupleTag<FailsafeElement<TableRow, String>> transformDeadletterOutTag) {

      this.transformDeadletterOutTag = transformDeadletterOutTag;
    }

    @ProcessElement
    public void processElement(ProcessContext context) {
      TableRow row = context.element();
      try {
        context.output(FailsafeElement.of(row, tableRowToJson(row)));
        successCounter.inc();
      } catch (Exception e) {
        context.output(
            this.transformDeadletterOutTag,
            FailsafeElement.of(row, row.toString())
                .setErrorMessage(e.getMessage())
                .setStacktrace(Throwables.getStackTraceAsString(e)));
        failedCounter.inc();
      }
    }
  }

  /**
   * The {@link FailsafeTableRowToFailsafeStringFn} converts a {@link FailsafeElement} containing a
   * {@link TableRow} and string into a {@link FailsafeElement} containing two strings. The output
   * {@link FailsafeElement#getOriginalPayload()} will return {@link TableRow#toString()}.
   */
  public static class FailsafeTableRowToFailsafeStringFn
      extends DoFn<FailsafeElement<TableRow, String>, FailsafeElement<String, String>> {

    @ProcessElement
    public void processElement(ProcessContext context) {
      FailsafeElement<TableRow, String> element = context.element();
      context.output(
          FailsafeElement.of(element.getOriginalPayload().toString(), element.getPayload()));
    }
  }

  /**
   * Method to wrap a {@link BigQueryInsertError} into a {@link FailsafeElement}.
   *
   * @param insertError BigQueryInsert error.
   * @return FailsafeElement object.
   * @throws IOException
   */
  public static FailsafeElement<String, String> wrapBigQueryInsertError(
      BigQueryInsertError insertError) {

    FailsafeElement<String, String> failsafeElement;
    try {

      String rowPayload = JSON_FACTORY.toString(insertError.getRow());
      String errorMessage = JSON_FACTORY.toString(insertError.getError());

      failsafeElement = FailsafeElement.of(rowPayload, rowPayload);
      failsafeElement.setErrorMessage(errorMessage);

    } catch (IOException e) {
      throw new RuntimeException(e);
    }

    return failsafeElement;
  }

  /**
   * Returns {@code String} using Key/Value style formatting.
   *
   * @param formatTemplate a String with bracketed keys to apply "I am a {key}"
   * @param row is a TableRow object which is used to supply key:values to the template
   *
   * <p> Extracts TableRow fields and applies values to the formatTemplate.
   * ie. formatStringTemplate("I am {key}"{"key": "formatted"}) -> "I am formatted"
   */
  public static String formatStringTemplate(String formatTemplate, TableRow row) {
      // Key/Value Map used to replace values in template
      Map<String, String> values = new HashMap<>();

      // Put all column/value pairs into key/value map
      Set<String> rowKeys = row.keySet();
      for (String rowKey : rowKeys) {
      // Only String types can be used in comparison
      if (row.get(rowKey) instanceof String) {
          values.put(rowKey, (String) row.get(rowKey));
        }
      }
      // Substitute any templated values in the template
      String result = StringSubstitutor.replace(formatTemplate, values, "{", "}");
      return result;
  }

  /**
   * A {@link SerializableFunction} to convert a {@link TableRow} to a {@link GenericRecord}.
   */
  public static class TableRowToGenericRecordFn implements
      SerializableFunction<TableRow, GenericRecord> {

    /**
     * Creates a {@link SerializableFunction} that uses a {@link Schema} to translate a
     * {@link TableRow} into a {@link GenericRecord}.
     *
     * @param avroSchema schema to be used for the {@link GenericRecord}
     * @return a {@link GenericRecord} based on the {@link TableRow}
     */
    public static TableRowToGenericRecordFn of(Schema avroSchema) {
      checkNotNull(avroSchema, "avroSchema is required.");
      return new TableRowToGenericRecordFn(avroSchema);
    }

    private final org.apache.beam.sdk.schemas.Schema beamSchema;
    private final Supplier<Schema> avroSchemaSupplier;

    private TableRowToGenericRecordFn(Schema avroSchema) {
      avroSchemaSupplier = Suppliers.memoize(SerializableSchemaSupplier.of(avroSchema));
      beamSchema = AvroUtils.toBeamSchema(avroSchema);
    }

    @Override
    public GenericRecord apply(TableRow tableRow) {
      Row row = BigQueryUtils.toBeamRow(beamSchema, tableRow);
      return AvroUtils.toGenericRecord(row, avroSchemaSupplier.get());
    }
  }

  /**
   * The {@link BigQueryTableConfigManager} POJO Class to manage 
   * the BigQuery Output Table configurations.  It allows for
   * a full table path or a set of table template params
   * to be supplied interchangably.
   *
   * <p>Optionally supply projectIdVal, datasetTemplateVal, and tableTemplateVal
   * or the config manager will default to using outputTableSpec.
   */
  public static class BigQueryTableConfigManager {

    public String projectId;
    public String datasetTemplate;
    public String tableTemplate;

    /**
     * Build a {@code BigQueryTableConfigManager} for use in pipelines.
     *
     * @param projectIdVal The Project ID for the GCP BigQuery project.
     * @param datasetTemplateVal The BQ Dataset value or a templated value.
     * @param tableTemplateVal The BQ Table value or a templated value.
     * @param outputTableSpec The full path of a BQ Table ie. `project:dataset.table`
     *
     * <p>Optionally supply projectIdVal, datasetTemplateVal, and tableTemplateVal
     * or the config manager will default to using outputTableSpec.
     */
    public BigQueryTableConfigManager(String projectIdVal, String datasetTemplateVal,
                                      String tableTemplateVal, String outputTableSpec) {
      if (datasetTemplateVal == null || tableTemplateVal == null) {
        // Legacy Config Option
        List<String> tableObjs = 
            Splitter.on(CharMatcher.anyOf(":.")).splitToList(outputTableSpec);

        this.projectId = tableObjs.get(0);
        this.datasetTemplate = tableObjs.get(1);
        this.tableTemplate = tableObjs.get(2);

        // this.projectId = outputTableSpec.split(":", 2)[0];
        // this.datasetTemplate = outputTableSpec.split(":", 2)[1].split("\\.")[0];
        // this.tableTemplate = outputTableSpec.split(":", 2)[1].split("\\.", 2)[1];
      } else {
        this.projectId = projectIdVal;
        this.datasetTemplate = datasetTemplateVal;
        this.tableTemplate = tableTemplateVal;
      }
    }

    public String getProjectId() {
      return this.projectId;
    }

    public String getDatasetTemplate() {
      return this.datasetTemplate;
    }

    public String getTableTemplate() {
      return this.tableTemplate;
    }

    public String getOutputTableSpec() {
      String tableSpec = 
          String.format(
              "%s:%s.%s", this.projectId, this.datasetTemplate, this.tableTemplate);
      return tableSpec;
    }
  }

  /**
   * If deadletterTable is available, it is returned as is, otherwise outputTableSpec +
   * defaultDeadLetterTableSuffix is returned instead.
   */
  /**
     * Return a {@code String} table name to be used as a dead letter queue.
     *
     * @param deadletterTable Default dead letter table to use.
     * @param outputTableSpec Name of the BigQuery output table for successful rows.
     * @param defaultDeadLetterTableSuffix An optional suffix off the successful table.
     */
  public static String maybeUseDefaultDeadletterTable(
      String deadletterTable,
      String outputTableSpec,
      String defaultDeadLetterTableSuffix) {
    if (deadletterTable == null) {
      return outputTableSpec + defaultDeadLetterTableSuffix;
    } else {
      return deadletterTable;
    }
  }

  public static final Map<String, LegacySQLTypeName> BQ_TYPE_STRINGS = new HashMap<String, LegacySQLTypeName>() {{
    put("BOOLEAN", LegacySQLTypeName.BOOLEAN);
    put("BYTES", LegacySQLTypeName.BYTES);
    put("DATE", LegacySQLTypeName.DATE);
    put("DATETIME", LegacySQLTypeName.DATETIME);
    put("FLOAT", LegacySQLTypeName.FLOAT);
    put("INTEGER", LegacySQLTypeName.INTEGER);
    put("NUMERIC", LegacySQLTypeName.NUMERIC);
    put("RECORD", LegacySQLTypeName.RECORD);
    put("STRING", LegacySQLTypeName.STRING);
    put("TIME", LegacySQLTypeName.TIME);
    put("TIMESTAMP", LegacySQLTypeName.TIMESTAMP);
  }};

  /**
   * The {@link SchemaUtils} Class to easily convert from
   * a json string to a BigQuery List<Field>.
   */
  public static class SchemaUtils {

    private static final Type gsonSchemaType = new TypeToken<List<Map>>() { }.getType();

    private static Field mapToField(Map fMap) {
      String typeStr = fMap.get("type").toString();
      String nameStr = fMap.get("name").toString();
      String modeStr = fMap.get("mode").toString();
      LegacySQLTypeName type = BQ_TYPE_STRINGS.get(typeStr);
      if (type == null) {
        type = LegacySQLTypeName.STRING;
      }

      return Field.newBuilder(nameStr, type).setMode(Field.Mode.valueOf(modeStr)).build();
    }

    private static List<Field> listToFields(List<Map> jsonFields) {
      List<Field> fields = new ArrayList(jsonFields.size());
      for (Map m : jsonFields) {
        fields.add(mapToField(m));
      }

      return fields;
    }

    /**
     * Return a {@code List<Field>} extracted from a json string.
     *
     * @param schemaStr JSON String with BigQuery schema fields.
     */
    public static List<Field> schemaFromString(String schemaStr) {
      if (schemaStr == null) {
        return null;
      } else {
        Gson gson = new Gson();
        List<Map> jsonFields = gson.fromJson(schemaStr, gsonSchemaType);
        return listToFields(jsonFields);
      }
    }
  }

  /**
<<<<<<< HEAD
   * The {@link RowToTableRowFn} class converts a row to tableRow using {@link
   * BigQueryUtils#toTableRow()}.
   */
  public static class RowToTableRowFn extends DoFn<Row, TableRow> {

    @ProcessElement
    public void processElement(ProcessContext context) {
      Row row = context.element();
      context.output(BigQueryUtils.toTableRow(row));
    }
  }
=======
   * Converts a row to tableRow via {@link BigQueryUtils#toTableRow()}.
   */
  public static SerializableFunction<Row, TableRow> rowToTableRowFn = BigQueryUtils::toTableRow;
>>>>>>> 5d02be59

  /**
   * The {@link FailsafeRowToTableRow} transform converts {@link Row} to {@link TableRow} objects.
   * The transform accepts a {@link FailsafeElement} object so the original payload of the incoming
   * record can be maintained across multiple series of transforms.
   */
  @AutoValue
  public abstract static class FailsafeRowToTableRow<T>
          extends PTransform<PCollection<FailsafeElement<T, Row>>, PCollectionTuple> {

    public static <T> Builder<T> newBuilder() {
      return new AutoValue_BigQueryConverters_FailsafeRowToTableRow.Builder<>();
    }

    public abstract TupleTag<TableRow> successTag();

    public abstract TupleTag<FailsafeElement<T, Row>> failureTag();

    @Override
    public PCollectionTuple expand(PCollection<FailsafeElement<T, Row>> failsafeElements) {
      return failsafeElements.apply(
              "FailsafeRowToTableRow",
              ParDo.of(
                      new DoFn<FailsafeElement<T, Row>, TableRow>() {
                        @ProcessElement
                        public void processElement(ProcessContext context) {
                          FailsafeElement<T, Row> element = context.element();
                          Row row = element.getPayload();

                          try {
                            TableRow tableRow = BigQueryUtils.toTableRow(row);
                            context.output(tableRow);
                          } catch (Exception e) {
                            context.output(
                                    failureTag(),
                                    FailsafeElement.of(element)
                                            .setErrorMessage(e.getMessage())
                                            .setStacktrace(Throwables.getStackTraceAsString(e)));
                          }
                        }
                      })
                      .withOutputTags(successTag(), TupleTagList.of(failureTag())));
    }

    /** Builder for {@link FailsafeRowToTableRow}. */
    @AutoValue.Builder
    public abstract static class Builder<T> {

      public abstract Builder<T> setSuccessTag(TupleTag<TableRow> successTag);

      public abstract Builder<T> setFailureTag(TupleTag<FailsafeElement<T, Row>> failureTag);

      public abstract FailsafeRowToTableRow<T> build();
    }
  }
}<|MERGE_RESOLUTION|>--- conflicted
+++ resolved
@@ -668,23 +668,9 @@
   }
 
   /**
-<<<<<<< HEAD
-   * The {@link RowToTableRowFn} class converts a row to tableRow using {@link
-   * BigQueryUtils#toTableRow()}.
-   */
-  public static class RowToTableRowFn extends DoFn<Row, TableRow> {
-
-    @ProcessElement
-    public void processElement(ProcessContext context) {
-      Row row = context.element();
-      context.output(BigQueryUtils.toTableRow(row));
-    }
-  }
-=======
    * Converts a row to tableRow via {@link BigQueryUtils#toTableRow()}.
    */
   public static SerializableFunction<Row, TableRow> rowToTableRowFn = BigQueryUtils::toTableRow;
->>>>>>> 5d02be59
 
   /**
    * The {@link FailsafeRowToTableRow} transform converts {@link Row} to {@link TableRow} objects.
