
Datastream to Cloud Spanner template
---
The Datastream to Cloud Spanner template is a streaming pipeline that reads <a
href="https://cloud.google.com/datastream/docs">Datastream</a> events from a
Cloud Storage bucket and writes them to a Cloud Spanner database. It is intended
for data migration from Datastream sources to Cloud Spanner.

All tables required for migration must exist in the destination Cloud Spanner
database prior to template execution. Hence schema migration from a source
database to destination Cloud Spanner must be completed prior to data migration.
Data can exist in the tables prior to migration. This template does not propagate
Datastream schema changes to the Cloud Spanner database.

Data consistency is guaranteed only at the end of migration when all data has
been written to Cloud Spanner. To store ordering information for each record
written to Cloud Spanner, this template creates an additional table (called a
shadow table) for each table in the Cloud Spanner database. This is used to
ensure consistency at the end of migration. The shadow tables are not deleted
after migration and can be used for validation purposes at the end of migration.

Any errors that occur during operation, such as schema mismatches, malformed JSON
files, or errors resulting from executing transforms, are recorded in an error
queue. The error queue is a Cloud Storage folder which stores all the Datastream
events that had encountered errors along with the error reason in text format.
The errors can be transient or permanent and are stored in appropriate Cloud
Storage folders in the error queue. The transient errors are retried
automatically while the permanent errors are not. In case of permanent errors,
you have the option of making corrections to the change events and moving them to
the retriable bucket while the template is running.


:memo: This is a Google-provided template! Please
check [Provided templates documentation](https://cloud.google.com/dataflow/docs/guides/templates/provided/datastream-to-cloud-spanner)
on how to use it without having to build from sources using [Create job from template](https://console.cloud.google.com/dataflow/createjob?template=Cloud_Datastream_to_Spanner).

:bulb: This is a generated documentation based
on [Metadata Annotations](https://github.com/GoogleCloudPlatform/DataflowTemplates#metadata-annotations)
. Do not change this file directly.

## Parameters

### Required parameters

<<<<<<< HEAD
* **instanceId** : The Spanner instance where the changes are replicated.
* **databaseId** : The Spanner database where the changes are replicated.

### Optional parameters

* **inputFilePattern** : The Cloud Storage file location that contains the Datastream files to replicate. Typically, this is the root path for a stream. Support for this feature has been disabled.
* **inputFileFormat** : The format of the output file produced by Datastream. For example `avro,json`. Default, `avro`.
* **sessionFilePath** : Session file path in Cloud Storage that contains mapping information from HarbourBridge.
* **projectId** : The Spanner project ID.
* **spannerHost** : The Cloud Spanner endpoint to call in the template. (Example: https://batch-spanner.googleapis.com). Defaults to: https://batch-spanner.googleapis.com.
* **gcsPubSubSubscription** : The Pub/Sub subscription being used in a Cloud Storage notification policy. The name should be in the format of projects/<project-id>/subscriptions/<subscription-name>.
* **streamName** : The name or template for the stream to poll for schema information and source type.
* **shadowTablePrefix** : The prefix used to name shadow tables. Default: `shadow_`.
* **shouldCreateShadowTables** : This flag indicates whether shadow tables must be created in Cloud Spanner database. Defaults to: true.
* **rfcStartDateTime** : The starting DateTime used to fetch from Cloud Storage (https://tools.ietf.org/html/rfc3339). Defaults to: 1970-01-01T00:00:00.00Z.
* **fileReadConcurrency** : The number of concurrent DataStream files to read. Defaults to: 30.
* **deadLetterQueueDirectory** : The file path used when storing the error queue output. The default file path is a directory under the Dataflow job's temp location.
* **dlqRetryMinutes** : The number of minutes between dead letter queue retries. Defaults to 10.
* **dlqMaxRetryCount** : The max number of times temporary errors can be retried through DLQ. Defaults to 500.
* **dataStreamRootUrl** : Datastream API Root URL. Defaults to: https://datastream.googleapis.com/.
* **datastreamSourceType** : This is the type of source database that Datastream connects to. Example - mysql/oracle. Need to be set when testing without an actual running Datastream.
* **roundJsonDecimals** : This flag if set, rounds the decimal values in json columns to a number that can be stored without loss of precision. Defaults to: false.
* **runMode** : This is the run mode type, whether regular or with retryDLQ. Defaults to: regular.
* **transformationContextFilePath** : Transformation context file path in cloud storage used to populate data used in transformations performed during migrations   Eg: The shard id to db name to identify the db from which a row was migrated.
* **directoryWatchDurationInMinutes** : The Duration for which the pipeline should keep polling a directory in GCS. Datastreamoutput files are arranged in a directory structure which depicts the timestamp of the event grouped by minutes. This parameter should be approximately equal tomaximum delay which could occur between event occurring in source database and the same event being written to GCS by Datastream. 99.9 percentile = 10 minutes. Defaults to: 10.
* **spannerPriority** : The request priority for Cloud Spanner calls. The value must be one of: [HIGH,MEDIUM,LOW]. Defaults to HIGH.
* **dlqGcsPubSubSubscription** : The Pub/Sub subscription being used in a Cloud Storage notification policy for DLQ retry directory when running in regular mode. The name should be in the format of projects/<project-id>/subscriptions/<subscription-name>. When set, the deadLetterQueueDirectory and dlqRetryMinutes are ignored.
* **transformationJarPath** : Custom jar location in Cloud Storage that contains the custom transformation logic for processing records in forward migration. Defaults to empty.
* **transformationClassName** : Fully qualified class name having the custom transformation logic.  It is a mandatory field in case transformationJarPath is specified. Defaults to empty.
* **transformationCustomParameters** : String containing any custom parameters to be passed to the custom transformation class. Defaults to empty.
* **filteredEventsDirectory** : This is the file path to store the events filtered via custom transformation. Default is a directory under the Dataflow job's temp location. The default value is enough under most conditions.
* **shardingContextFilePath** : Sharding context file path in cloud storage is used to populate the shard id in spanner database for each source shard.It is of the format Map<stream_name, Map<db_name, shard_id>>.
* **tableOverrides** : These are the table name overrides from source to spanner. They are written in thefollowing format: [{SourceTableName1, SpannerTableName1}, {SourceTableName2, SpannerTableName2}]This example shows mapping Singers table to Vocalists and Albums table to Records. (Example: [{Singers, Vocalists}, {Albums, Records}]). Defaults to empty.
* **columnOverrides** : These are the column name overrides from source to spanner. They are written in thefollowing format: [{SourceTableName1.SourceColumnName1, SourceTableName1.SpannerColumnName1}, {SourceTableName2.SourceColumnName1, SourceTableName2.SpannerColumnName1}]Note that the SourceTableName should remain the same in both the source and spanner pair. To override table names, use tableOverrides.The example shows mapping SingerName to TalentName and AlbumName to RecordName in Singers and Albums table respectively. (Example: [{Singers.SingerName, Singers.TalentName}, {Albums.AlbumName, Albums.RecordName}]). Defaults to empty.
* **schemaOverridesFilePath** : A file which specifies the table and the column name overrides from source to spanner. Defaults to empty.
=======
* **instanceId**: The Spanner instance where the changes are replicated.
* **databaseId**: The Spanner database where the changes are replicated.
* **streamName**: The name or template for the stream to poll for schema information and source type.

### Optional parameters

* **inputFilePattern**: The Cloud Storage file location that contains the Datastream files to replicate. Typically, this is the root path for a stream. Support for this feature has been disabled.
* **inputFileFormat**: The format of the output file produced by Datastream. For example `avro,json`. Defaults to `avro`.
* **sessionFilePath**: Session file path in Cloud Storage that contains mapping information from HarbourBridge.
* **projectId**: The Spanner project ID.
* **spannerHost**: The Cloud Spanner endpoint to call in the template. For example, `https://batch-spanner.googleapis.com`. Defaults to: https://batch-spanner.googleapis.com.
* **gcsPubSubSubscription**: The Pub/Sub subscription being used in a Cloud Storage notification policy. For the name, use the format `projects/<PROJECT_ID>/subscriptions/<SUBSCRIPTION_NAME>`.
* **shadowTablePrefix**: The prefix used to name shadow tables. Default: `shadow_`.
* **shouldCreateShadowTables**: This flag indicates whether shadow tables must be created in Cloud Spanner database. Defaults to: true.
* **rfcStartDateTime**: The starting DateTime used to fetch from Cloud Storage (https://tools.ietf.org/html/rfc3339). Defaults to: 1970-01-01T00:00:00.00Z.
* **fileReadConcurrency**: The number of concurrent DataStream files to read. Defaults to: 30.
* **deadLetterQueueDirectory**: The file path used when storing the error queue output. The default file path is a directory under the Dataflow job's temp location.
* **dlqRetryMinutes**: The number of minutes between dead letter queue retries. Defaults to `10`.
* **dlqMaxRetryCount**: The max number of times temporary errors can be retried through DLQ. Defaults to `500`.
* **dataStreamRootUrl**: Datastream API Root URL. Defaults to: https://datastream.googleapis.com/.
* **datastreamSourceType**: This is the type of source database that Datastream connects to. Example - mysql/oracle. Need to be set when testing without an actual running Datastream.
* **roundJsonDecimals**: This flag if set, rounds the decimal values in json columns to a number that can be stored without loss of precision. Defaults to: false.
* **runMode**: This is the run mode type, whether regular or with retryDLQ. Defaults to: regular.
* **transformationContextFilePath**: Transformation context file path in cloud storage used to populate data used in transformations performed during migrations   Eg: The shard id to db name to identify the db from which a row was migrated.
* **directoryWatchDurationInMinutes**: The Duration for which the pipeline should keep polling a directory in GCS. Datastreamoutput files are arranged in a directory structure which depicts the timestamp of the event grouped by minutes. This parameter should be approximately equal tomaximum delay which could occur between event occurring in source database and the same event being written to GCS by Datastream. 99.9 percentile = 10 minutes. Defaults to: 10.
* **spannerPriority**: The request priority for Cloud Spanner calls. The value must be one of: [`HIGH`,`MEDIUM`,`LOW`]. Defaults to `HIGH`.
* **dlqGcsPubSubSubscription**: The Pub/Sub subscription being used in a Cloud Storage notification policy for DLQ retry directory when running in regular mode. For the name, use the format `projects/<PROJECT_ID>/subscriptions/<SUBSCRIPTION_NAME>`. When set, the deadLetterQueueDirectory and dlqRetryMinutes are ignored.
* **transformationJarPath**: Custom JAR file location in Cloud Storage for the file that contains the custom transformation logic for processing records in forward migration. Defaults to empty.
* **transformationClassName**: Fully qualified class name having the custom transformation logic.  It is a mandatory field in case transformationJarPath is specified. Defaults to empty.
* **transformationCustomParameters**: String containing any custom parameters to be passed to the custom transformation class. Defaults to empty.
* **filteredEventsDirectory**: This is the file path to store the events filtered via custom transformation. Default is a directory under the Dataflow job's temp location. The default value is enough under most conditions.
>>>>>>> 1697ac70



## Getting Started

### Requirements

* Java 11
* Maven
* [gcloud CLI](https://cloud.google.com/sdk/gcloud), and execution of the
  following commands:
  * `gcloud auth login`
  * `gcloud auth application-default login`

:star2: Those dependencies are pre-installed if you use Google Cloud Shell!

[![Open in Cloud Shell](http://gstatic.com/cloudssh/images/open-btn.svg)](https://console.cloud.google.com/cloudshell/editor?cloudshell_git_repo=https%3A%2F%2Fgithub.com%2FGoogleCloudPlatform%2FDataflowTemplates.git&cloudshell_open_in_editor=v2/datastream-to-spanner/src/main/java/com/google/cloud/teleport/v2/templates/DataStreamToSpanner.java)

### Templates Plugin

This README provides instructions using
the [Templates Plugin](https://github.com/GoogleCloudPlatform/DataflowTemplates#templates-plugin).

### Building Template

This template is a Flex Template, meaning that the pipeline code will be
containerized and the container will be executed on Dataflow. Please
check [Use Flex Templates](https://cloud.google.com/dataflow/docs/guides/templates/using-flex-templates)
and [Configure Flex Templates](https://cloud.google.com/dataflow/docs/guides/templates/configuring-flex-templates)
for more information.

#### Staging the Template

If the plan is to just stage the template (i.e., make it available to use) by
the `gcloud` command or Dataflow "Create job from template" UI,
the `-PtemplatesStage` profile should be used:

```shell
export PROJECT=<my-project>
export BUCKET_NAME=<bucket-name>

mvn clean package -PtemplatesStage  \
-DskipTests \
-DprojectId="$PROJECT" \
-DbucketName="$BUCKET_NAME" \
-DstagePrefix="templates" \
-DtemplateName="Cloud_Datastream_to_Spanner" \
-f v2/datastream-to-spanner
```


The command should build and save the template to Google Cloud, and then print
the complete location on Cloud Storage:

```
Flex Template was staged! gs://<bucket-name>/templates/flex/Cloud_Datastream_to_Spanner
```

The specific path should be copied as it will be used in the following steps.

#### Running the Template

**Using the staged template**:

You can use the path above run the template (or share with others for execution).

To start a job with the template at any time using `gcloud`, you are going to
need valid resources for the required parameters.

Provided that, the following command line can be used:

```shell
export PROJECT=<my-project>
export BUCKET_NAME=<bucket-name>
export REGION=us-central1
export TEMPLATE_SPEC_GCSPATH="gs://$BUCKET_NAME/templates/flex/Cloud_Datastream_to_Spanner"

### Required
export INSTANCE_ID=<instanceId>
export DATABASE_ID=<databaseId>

### Optional
export INPUT_FILE_PATTERN=<inputFilePattern>
export INPUT_FILE_FORMAT=avro
export SESSION_FILE_PATH=<sessionFilePath>
export PROJECT_ID=<projectId>
export SPANNER_HOST=https://batch-spanner.googleapis.com
export GCS_PUB_SUB_SUBSCRIPTION=<gcsPubSubSubscription>
export STREAM_NAME=<streamName>
export SHADOW_TABLE_PREFIX=shadow_
export SHOULD_CREATE_SHADOW_TABLES=true
export RFC_START_DATE_TIME=1970-01-01T00:00:00.00Z
export FILE_READ_CONCURRENCY=30
export DEAD_LETTER_QUEUE_DIRECTORY=""
export DLQ_RETRY_MINUTES=10
export DLQ_MAX_RETRY_COUNT=500
export DATA_STREAM_ROOT_URL=https://datastream.googleapis.com/
export DATASTREAM_SOURCE_TYPE=<datastreamSourceType>
export ROUND_JSON_DECIMALS=false
export RUN_MODE=regular
export TRANSFORMATION_CONTEXT_FILE_PATH=<transformationContextFilePath>
export DIRECTORY_WATCH_DURATION_IN_MINUTES=10
export SPANNER_PRIORITY=HIGH
export DLQ_GCS_PUB_SUB_SUBSCRIPTION=<dlqGcsPubSubSubscription>
export TRANSFORMATION_JAR_PATH=""
export TRANSFORMATION_CLASS_NAME=""
export TRANSFORMATION_CUSTOM_PARAMETERS=""
export FILTERED_EVENTS_DIRECTORY=""
export SHARDING_CONTEXT_FILE_PATH=<shardingContextFilePath>
export TABLE_OVERRIDES=""
export COLUMN_OVERRIDES=""
export SCHEMA_OVERRIDES_FILE_PATH=""

gcloud dataflow flex-template run "cloud-datastream-to-spanner-job" \
  --project "$PROJECT" \
  --region "$REGION" \
  --template-file-gcs-location "$TEMPLATE_SPEC_GCSPATH" \
  --parameters "inputFilePattern=$INPUT_FILE_PATTERN" \
  --parameters "inputFileFormat=$INPUT_FILE_FORMAT" \
  --parameters "sessionFilePath=$SESSION_FILE_PATH" \
  --parameters "instanceId=$INSTANCE_ID" \
  --parameters "databaseId=$DATABASE_ID" \
  --parameters "projectId=$PROJECT_ID" \
  --parameters "spannerHost=$SPANNER_HOST" \
  --parameters "gcsPubSubSubscription=$GCS_PUB_SUB_SUBSCRIPTION" \
  --parameters "streamName=$STREAM_NAME" \
  --parameters "shadowTablePrefix=$SHADOW_TABLE_PREFIX" \
  --parameters "shouldCreateShadowTables=$SHOULD_CREATE_SHADOW_TABLES" \
  --parameters "rfcStartDateTime=$RFC_START_DATE_TIME" \
  --parameters "fileReadConcurrency=$FILE_READ_CONCURRENCY" \
  --parameters "deadLetterQueueDirectory=$DEAD_LETTER_QUEUE_DIRECTORY" \
  --parameters "dlqRetryMinutes=$DLQ_RETRY_MINUTES" \
  --parameters "dlqMaxRetryCount=$DLQ_MAX_RETRY_COUNT" \
  --parameters "dataStreamRootUrl=$DATA_STREAM_ROOT_URL" \
  --parameters "datastreamSourceType=$DATASTREAM_SOURCE_TYPE" \
  --parameters "roundJsonDecimals=$ROUND_JSON_DECIMALS" \
  --parameters "runMode=$RUN_MODE" \
  --parameters "transformationContextFilePath=$TRANSFORMATION_CONTEXT_FILE_PATH" \
  --parameters "directoryWatchDurationInMinutes=$DIRECTORY_WATCH_DURATION_IN_MINUTES" \
  --parameters "spannerPriority=$SPANNER_PRIORITY" \
  --parameters "dlqGcsPubSubSubscription=$DLQ_GCS_PUB_SUB_SUBSCRIPTION" \
  --parameters "transformationJarPath=$TRANSFORMATION_JAR_PATH" \
  --parameters "transformationClassName=$TRANSFORMATION_CLASS_NAME" \
  --parameters "transformationCustomParameters=$TRANSFORMATION_CUSTOM_PARAMETERS" \
  --parameters "filteredEventsDirectory=$FILTERED_EVENTS_DIRECTORY" \
  --parameters "shardingContextFilePath=$SHARDING_CONTEXT_FILE_PATH" \
  --parameters "tableOverrides=$TABLE_OVERRIDES" \
  --parameters "columnOverrides=$COLUMN_OVERRIDES" \
  --parameters "schemaOverridesFilePath=$SCHEMA_OVERRIDES_FILE_PATH"
```

For more information about the command, please check:
https://cloud.google.com/sdk/gcloud/reference/dataflow/flex-template/run


**Using the plugin**:

Instead of just generating the template in the folder, it is possible to stage
and run the template in a single command. This may be useful for testing when
changing the templates.

```shell
export PROJECT=<my-project>
export BUCKET_NAME=<bucket-name>
export REGION=us-central1

### Required
export INSTANCE_ID=<instanceId>
export DATABASE_ID=<databaseId>

### Optional
export INPUT_FILE_PATTERN=<inputFilePattern>
export INPUT_FILE_FORMAT=avro
export SESSION_FILE_PATH=<sessionFilePath>
export PROJECT_ID=<projectId>
export SPANNER_HOST=https://batch-spanner.googleapis.com
export GCS_PUB_SUB_SUBSCRIPTION=<gcsPubSubSubscription>
export STREAM_NAME=<streamName>
export SHADOW_TABLE_PREFIX=shadow_
export SHOULD_CREATE_SHADOW_TABLES=true
export RFC_START_DATE_TIME=1970-01-01T00:00:00.00Z
export FILE_READ_CONCURRENCY=30
export DEAD_LETTER_QUEUE_DIRECTORY=""
export DLQ_RETRY_MINUTES=10
export DLQ_MAX_RETRY_COUNT=500
export DATA_STREAM_ROOT_URL=https://datastream.googleapis.com/
export DATASTREAM_SOURCE_TYPE=<datastreamSourceType>
export ROUND_JSON_DECIMALS=false
export RUN_MODE=regular
export TRANSFORMATION_CONTEXT_FILE_PATH=<transformationContextFilePath>
export DIRECTORY_WATCH_DURATION_IN_MINUTES=10
export SPANNER_PRIORITY=HIGH
export DLQ_GCS_PUB_SUB_SUBSCRIPTION=<dlqGcsPubSubSubscription>
export TRANSFORMATION_JAR_PATH=""
export TRANSFORMATION_CLASS_NAME=""
export TRANSFORMATION_CUSTOM_PARAMETERS=""
export FILTERED_EVENTS_DIRECTORY=""
export SHARDING_CONTEXT_FILE_PATH=<shardingContextFilePath>
export TABLE_OVERRIDES=""
export COLUMN_OVERRIDES=""
export SCHEMA_OVERRIDES_FILE_PATH=""

mvn clean package -PtemplatesRun \
-DskipTests \
-DprojectId="$PROJECT" \
-DbucketName="$BUCKET_NAME" \
-Dregion="$REGION" \
-DjobName="cloud-datastream-to-spanner-job" \
-DtemplateName="Cloud_Datastream_to_Spanner" \
-Dparameters="inputFilePattern=$INPUT_FILE_PATTERN,inputFileFormat=$INPUT_FILE_FORMAT,sessionFilePath=$SESSION_FILE_PATH,instanceId=$INSTANCE_ID,databaseId=$DATABASE_ID,projectId=$PROJECT_ID,spannerHost=$SPANNER_HOST,gcsPubSubSubscription=$GCS_PUB_SUB_SUBSCRIPTION,streamName=$STREAM_NAME,shadowTablePrefix=$SHADOW_TABLE_PREFIX,shouldCreateShadowTables=$SHOULD_CREATE_SHADOW_TABLES,rfcStartDateTime=$RFC_START_DATE_TIME,fileReadConcurrency=$FILE_READ_CONCURRENCY,deadLetterQueueDirectory=$DEAD_LETTER_QUEUE_DIRECTORY,dlqRetryMinutes=$DLQ_RETRY_MINUTES,dlqMaxRetryCount=$DLQ_MAX_RETRY_COUNT,dataStreamRootUrl=$DATA_STREAM_ROOT_URL,datastreamSourceType=$DATASTREAM_SOURCE_TYPE,roundJsonDecimals=$ROUND_JSON_DECIMALS,runMode=$RUN_MODE,transformationContextFilePath=$TRANSFORMATION_CONTEXT_FILE_PATH,directoryWatchDurationInMinutes=$DIRECTORY_WATCH_DURATION_IN_MINUTES,spannerPriority=$SPANNER_PRIORITY,dlqGcsPubSubSubscription=$DLQ_GCS_PUB_SUB_SUBSCRIPTION,transformationJarPath=$TRANSFORMATION_JAR_PATH,transformationClassName=$TRANSFORMATION_CLASS_NAME,transformationCustomParameters=$TRANSFORMATION_CUSTOM_PARAMETERS,filteredEventsDirectory=$FILTERED_EVENTS_DIRECTORY,shardingContextFilePath=$SHARDING_CONTEXT_FILE_PATH,tableOverrides=$TABLE_OVERRIDES,columnOverrides=$COLUMN_OVERRIDES,schemaOverridesFilePath=$SCHEMA_OVERRIDES_FILE_PATH" \
-f v2/datastream-to-spanner
```

## Terraform

Dataflow supports the utilization of Terraform to manage template jobs,
see [dataflow_flex_template_job](https://registry.terraform.io/providers/hashicorp/google/latest/docs/resources/dataflow_flex_template_job).

Terraform modules have been generated for most templates in this repository. This includes the relevant parameters
specific to the template. If available, they may be used instead of
[dataflow_flex_template_job](https://registry.terraform.io/providers/hashicorp/google/latest/docs/resources/dataflow_flex_template_job)
directly.

To use the autogenerated module, execute the standard
[terraform workflow](https://developer.hashicorp.com/terraform/intro/core-workflow):

```shell
cd v2/datastream-to-spanner/terraform/Cloud_Datastream_to_Spanner
terraform init
terraform apply
```

To use
[dataflow_flex_template_job](https://registry.terraform.io/providers/hashicorp/google/latest/docs/resources/dataflow_flex_template_job)
directly:

```terraform
provider "google-beta" {
  project = var.project
}
variable "project" {
  default = "<my-project>"
}
variable "region" {
  default = "us-central1"
}

resource "google_dataflow_flex_template_job" "cloud_datastream_to_spanner" {

  provider          = google-beta
  container_spec_gcs_path = "gs://dataflow-templates-${var.region}/latest/flex/Cloud_Datastream_to_Spanner"
  name              = "cloud-datastream-to-spanner"
  region            = var.region
  parameters        = {
    instanceId = "<instanceId>"
    databaseId = "<databaseId>"
<<<<<<< HEAD
=======
    streamName = "<streamName>"
>>>>>>> 1697ac70
    # inputFilePattern = "<inputFilePattern>"
    # inputFileFormat = "avro"
    # sessionFilePath = "<sessionFilePath>"
    # projectId = "<projectId>"
    # spannerHost = "https://batch-spanner.googleapis.com"
    # gcsPubSubSubscription = "<gcsPubSubSubscription>"
    # streamName = "<streamName>"
    # shadowTablePrefix = "shadow_"
    # shouldCreateShadowTables = "true"
    # rfcStartDateTime = "1970-01-01T00:00:00.00Z"
    # fileReadConcurrency = "30"
    # deadLetterQueueDirectory = ""
    # dlqRetryMinutes = "10"
    # dlqMaxRetryCount = "500"
    # dataStreamRootUrl = "https://datastream.googleapis.com/"
    # datastreamSourceType = "<datastreamSourceType>"
    # roundJsonDecimals = "false"
    # runMode = "regular"
    # transformationContextFilePath = "<transformationContextFilePath>"
    # directoryWatchDurationInMinutes = "10"
    # spannerPriority = "HIGH"
    # dlqGcsPubSubSubscription = "<dlqGcsPubSubSubscription>"
    # transformationJarPath = ""
    # transformationClassName = ""
    # transformationCustomParameters = ""
    # filteredEventsDirectory = ""
    # shardingContextFilePath = "<shardingContextFilePath>"
    # tableOverrides = "[{Singers, Vocalists}, {Albums, Records}]"
    # columnOverrides = "[{Singers.SingerName, Singers.TalentName}, {Albums.AlbumName, Albums.RecordName}]"
    # schemaOverridesFilePath = ""
  }
}
```<|MERGE_RESOLUTION|>--- conflicted
+++ resolved
@@ -42,43 +42,6 @@
 
 ### Required parameters
 
-<<<<<<< HEAD
-* **instanceId** : The Spanner instance where the changes are replicated.
-* **databaseId** : The Spanner database where the changes are replicated.
-
-### Optional parameters
-
-* **inputFilePattern** : The Cloud Storage file location that contains the Datastream files to replicate. Typically, this is the root path for a stream. Support for this feature has been disabled.
-* **inputFileFormat** : The format of the output file produced by Datastream. For example `avro,json`. Default, `avro`.
-* **sessionFilePath** : Session file path in Cloud Storage that contains mapping information from HarbourBridge.
-* **projectId** : The Spanner project ID.
-* **spannerHost** : The Cloud Spanner endpoint to call in the template. (Example: https://batch-spanner.googleapis.com). Defaults to: https://batch-spanner.googleapis.com.
-* **gcsPubSubSubscription** : The Pub/Sub subscription being used in a Cloud Storage notification policy. The name should be in the format of projects/<project-id>/subscriptions/<subscription-name>.
-* **streamName** : The name or template for the stream to poll for schema information and source type.
-* **shadowTablePrefix** : The prefix used to name shadow tables. Default: `shadow_`.
-* **shouldCreateShadowTables** : This flag indicates whether shadow tables must be created in Cloud Spanner database. Defaults to: true.
-* **rfcStartDateTime** : The starting DateTime used to fetch from Cloud Storage (https://tools.ietf.org/html/rfc3339). Defaults to: 1970-01-01T00:00:00.00Z.
-* **fileReadConcurrency** : The number of concurrent DataStream files to read. Defaults to: 30.
-* **deadLetterQueueDirectory** : The file path used when storing the error queue output. The default file path is a directory under the Dataflow job's temp location.
-* **dlqRetryMinutes** : The number of minutes between dead letter queue retries. Defaults to 10.
-* **dlqMaxRetryCount** : The max number of times temporary errors can be retried through DLQ. Defaults to 500.
-* **dataStreamRootUrl** : Datastream API Root URL. Defaults to: https://datastream.googleapis.com/.
-* **datastreamSourceType** : This is the type of source database that Datastream connects to. Example - mysql/oracle. Need to be set when testing without an actual running Datastream.
-* **roundJsonDecimals** : This flag if set, rounds the decimal values in json columns to a number that can be stored without loss of precision. Defaults to: false.
-* **runMode** : This is the run mode type, whether regular or with retryDLQ. Defaults to: regular.
-* **transformationContextFilePath** : Transformation context file path in cloud storage used to populate data used in transformations performed during migrations   Eg: The shard id to db name to identify the db from which a row was migrated.
-* **directoryWatchDurationInMinutes** : The Duration for which the pipeline should keep polling a directory in GCS. Datastreamoutput files are arranged in a directory structure which depicts the timestamp of the event grouped by minutes. This parameter should be approximately equal tomaximum delay which could occur between event occurring in source database and the same event being written to GCS by Datastream. 99.9 percentile = 10 minutes. Defaults to: 10.
-* **spannerPriority** : The request priority for Cloud Spanner calls. The value must be one of: [HIGH,MEDIUM,LOW]. Defaults to HIGH.
-* **dlqGcsPubSubSubscription** : The Pub/Sub subscription being used in a Cloud Storage notification policy for DLQ retry directory when running in regular mode. The name should be in the format of projects/<project-id>/subscriptions/<subscription-name>. When set, the deadLetterQueueDirectory and dlqRetryMinutes are ignored.
-* **transformationJarPath** : Custom jar location in Cloud Storage that contains the custom transformation logic for processing records in forward migration. Defaults to empty.
-* **transformationClassName** : Fully qualified class name having the custom transformation logic.  It is a mandatory field in case transformationJarPath is specified. Defaults to empty.
-* **transformationCustomParameters** : String containing any custom parameters to be passed to the custom transformation class. Defaults to empty.
-* **filteredEventsDirectory** : This is the file path to store the events filtered via custom transformation. Default is a directory under the Dataflow job's temp location. The default value is enough under most conditions.
-* **shardingContextFilePath** : Sharding context file path in cloud storage is used to populate the shard id in spanner database for each source shard.It is of the format Map<stream_name, Map<db_name, shard_id>>.
-* **tableOverrides** : These are the table name overrides from source to spanner. They are written in thefollowing format: [{SourceTableName1, SpannerTableName1}, {SourceTableName2, SpannerTableName2}]This example shows mapping Singers table to Vocalists and Albums table to Records. (Example: [{Singers, Vocalists}, {Albums, Records}]). Defaults to empty.
-* **columnOverrides** : These are the column name overrides from source to spanner. They are written in thefollowing format: [{SourceTableName1.SourceColumnName1, SourceTableName1.SpannerColumnName1}, {SourceTableName2.SourceColumnName1, SourceTableName2.SpannerColumnName1}]Note that the SourceTableName should remain the same in both the source and spanner pair. To override table names, use tableOverrides.The example shows mapping SingerName to TalentName and AlbumName to RecordName in Singers and Albums table respectively. (Example: [{Singers.SingerName, Singers.TalentName}, {Albums.AlbumName, Albums.RecordName}]). Defaults to empty.
-* **schemaOverridesFilePath** : A file which specifies the table and the column name overrides from source to spanner. Defaults to empty.
-=======
 * **instanceId**: The Spanner instance where the changes are replicated.
 * **databaseId**: The Spanner database where the changes are replicated.
 * **streamName**: The name or template for the stream to poll for schema information and source type.
@@ -110,7 +73,6 @@
 * **transformationClassName**: Fully qualified class name having the custom transformation logic.  It is a mandatory field in case transformationJarPath is specified. Defaults to empty.
 * **transformationCustomParameters**: String containing any custom parameters to be passed to the custom transformation class. Defaults to empty.
 * **filteredEventsDirectory**: This is the file path to store the events filtered via custom transformation. Default is a directory under the Dataflow job's temp location. The default value is enough under most conditions.
->>>>>>> 1697ac70
 
 
 
@@ -367,10 +329,7 @@
   parameters        = {
     instanceId = "<instanceId>"
     databaseId = "<databaseId>"
-<<<<<<< HEAD
-=======
     streamName = "<streamName>"
->>>>>>> 1697ac70
     # inputFilePattern = "<inputFilePattern>"
     # inputFileFormat = "avro"
     # sessionFilePath = "<sessionFilePath>"
