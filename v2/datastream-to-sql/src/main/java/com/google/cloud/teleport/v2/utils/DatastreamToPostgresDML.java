/*
 * Copyright (C) 2021 Google LLC
 *
 * Licensed under the Apache License, Version 2.0 (the "License"); you may not
 * use this file except in compliance with the License. You may obtain a copy of
 * the License at
 *
 *   http://www.apache.org/licenses/LICENSE-2.0
 *
 * Unless required by applicable law or agreed to in writing, software
 * distributed under the License is distributed on an "AS IS" BASIS, WITHOUT
 * WARRANTIES OR CONDITIONS OF ANY KIND, either express or implied. See the
 * License for the specific language governing permissions and limitations under
 * the License.
 */
package com.google.cloud.teleport.v2.utils;

import com.fasterxml.jackson.core.JsonProcessingException;
import com.fasterxml.jackson.databind.JsonNode;
import com.fasterxml.jackson.databind.ObjectMapper;
import com.google.cloud.teleport.v2.datastream.io.CdcJdbcIO.DataSourceConfiguration;
import com.google.cloud.teleport.v2.datastream.values.DatastreamRow;
import java.util.ArrayList;
import java.util.List;
import java.util.Map;
import org.slf4j.Logger;
import org.slf4j.LoggerFactory;

/** A set of Database Migration utilities to convert JSON data to DML. */
public class DatastreamToPostgresDML extends DatastreamToDML {

  private static final Logger LOG = LoggerFactory.getLogger(DatastreamToPostgresDML.class);

  private DatastreamToPostgresDML(DataSourceConfiguration config) {
    super(config);
  }

  public static DatastreamToPostgresDML of(DataSourceConfiguration config) {
    return new DatastreamToPostgresDML(config);
  }

  @Override
  public String getDefaultQuoteCharacter() {
    return "\"";
  }

  @Override
  public String getDeleteDmlStatement() {
    return "DELETE FROM {quoted_schema_name}.{quoted_table_name} WHERE {primary_key_kv_sql};";
  }

  @Override
  public String getUpsertDmlStatement() {
    return "INSERT INTO {quoted_schema_name}.{quoted_table_name} "
        + "({quoted_column_names}) VALUES ({column_value_sql}) "
        + "ON CONFLICT ({primary_key_names_sql}) DO UPDATE SET {column_kv_sql};";
  }

  @Override
  public String getInsertDmlStatement() {
    return "INSERT INTO {quoted_schema_name}.{quoted_table_name} "
        + "({quoted_column_names}) VALUES ({column_value_sql});";
  }

  @Override
  public String getTargetCatalogName(DatastreamRow row) {
    return "";
  }

  @Override
  public String getTargetSchemaName(DatastreamRow row) {
    String schemaName = row.getSchemaName();
    return cleanSchemaName(schemaName);
  }

  @Override
  public String getTargetTableName(DatastreamRow row) {
    String tableName = row.getTableName();
    return cleanTableName(tableName);
  }

  @Override
  public String cleanDataTypeValueSql(
      String columnValue, String columnName, Map<String, String> tableSchema) {
    String dataType = tableSchema.get(columnName);
    if (dataType == null) {
      return columnValue;
    }
    switch (dataType.toUpperCase()) {
      case "INT2":
      case "INT4":
      case "INT8":
      case "FLOAT4":
      case "FLOAT8":
      case "SMALLINT":
      case "INTEGER":
      case "BIGINT":
      case "DECIMAL":
      case "NUMERIC":
      case "REAL":
      case "DOUBLE PRECISION":
      case "SMALLSERIAL":
      case "SERIAL":
      case "BIGSERIAL":
        if (columnValue.equals("") || columnValue.equals("''")) {
          return getNullValueSql();
        }
        break;
      case "INTERVAL":
        return convertJsonToPostgresInterval(columnValue, columnName);
    }

    // Arrays in Postgres are prefixed with underscore e.g. _INT4 for integer array.
    if (dataType.startsWith("_")) {
      return convertJsonToPostgresArray(columnValue, dataType.toUpperCase(), columnName);
    }
    // Arrays in Postgres are prefixed with underscore e.g. _INT4 for integer array.
    if (dataType.startsWith("_")) {
      return convertJsonToPostgresArray(columnValue);
    }
    return columnValue;
  }

<<<<<<< HEAD
  private String convertJsonToPostgresArray(String jsonValue) {
=======
  public String convertJsonToPostgresInterval(String jsonValue, String columnName) {
>>>>>>> dae14d77
    if (jsonValue == null || jsonValue.equals("''") || jsonValue.equals("")) {
      return getNullValueSql();
    }

    try {
      ObjectMapper mapper = new ObjectMapper();
      JsonNode rootNode = mapper.readTree(jsonValue);

<<<<<<< HEAD
      if (!(rootNode.isObject() && rootNode.has("nestedArray"))) {
        LOG.warn("Empty array: {}", jsonValue);
=======
      if (!rootNode.isObject()
          || !rootNode.has("months")
          || !rootNode.has("hours")
          || !rootNode.has("micros")) {
        LOG.warn("Invalid interval format for column {}, value: {}", columnName, jsonValue);
        return getNullValueSql();
      }

      int months = rootNode.get("months").asInt();
      int hours = rootNode.get("hours").asInt();
      double seconds = rootNode.get("micros").asLong() / 1_000_000.0;

      // Build the ISO 8601 string
      String intervalStr = String.format("P%dMT%dH%.6fS", months, hours, seconds);

      return "'" + intervalStr + "'";

    } catch (JsonProcessingException e) {
      LOG.error("Error parsing JSON interval: {}", jsonValue, e);
      return getNullValueSql();
    }
  }

  private String convertJsonToPostgresArray(String jsonValue, String dataType, String columnName) {
    if (jsonValue == null || jsonValue.equals("''") || jsonValue.equals("")) {
      return getNullValueSql();
    }

    try {
      ObjectMapper mapper = new ObjectMapper();
      JsonNode rootNode = mapper.readTree(jsonValue);
      if (!(rootNode.isObject() && rootNode.has("nestedArray"))) {
        LOG.warn("Null array for column {}, value {}", columnName, jsonValue);
>>>>>>> dae14d77
        return getNullValueSql();
      }

      JsonNode arrayNode = rootNode.get("nestedArray");

      // Handle nested structure with elementValue
      List<String> elements = new ArrayList<>();
      if (arrayNode.isArray()) {
        for (JsonNode element : arrayNode) {
          if (element.has("elementValue")) {
            JsonNode elementValue = element.get("elementValue");
            if (!elementValue.isNull()) {
              elements.add(formatArrayElement(elementValue));
            } else {
              elements.add(getNullValueSql());
            }
          } else if (!element.isNull()) {
            elements.add(formatArrayElement(element));
          }
        }
      }
<<<<<<< HEAD
      return "ARRAY[" + String.join(",", elements) + "]";
=======
      if (elements.isEmpty()) {
        // Use array literal for empty arrays otherwise type inferencing fails.
        return "'{}'";
      }
      String arrayStatement = "ARRAY[" + String.join(",", elements) + "]";
      if (dataType.equals("_JSON")) {
        // Cast string array to json array.
        return arrayStatement + "::json[]";
      }
      if (dataType.equals("_JSONB")) {
        // Cast string array to jsonb array.
        return arrayStatement + "::jsonb[]";
      }
      return arrayStatement;
>>>>>>> dae14d77
    } catch (JsonProcessingException e) {
      LOG.error("Error parsing JSON array: {}", jsonValue);
      return getNullValueSql();
    }
  }

  private String formatArrayElement(JsonNode element) {
    if (element.isTextual()) {
      return "\'" + cleanSql(element.textValue()) + "\'";
    }
    return element.toString();
  }
}<|MERGE_RESOLUTION|>--- conflicted
+++ resolved
@@ -121,11 +121,7 @@
     return columnValue;
   }
 
-<<<<<<< HEAD
-  private String convertJsonToPostgresArray(String jsonValue) {
-=======
   public String convertJsonToPostgresInterval(String jsonValue, String columnName) {
->>>>>>> dae14d77
     if (jsonValue == null || jsonValue.equals("''") || jsonValue.equals("")) {
       return getNullValueSql();
     }
@@ -133,11 +129,7 @@
     try {
       ObjectMapper mapper = new ObjectMapper();
       JsonNode rootNode = mapper.readTree(jsonValue);
-
-<<<<<<< HEAD
-      if (!(rootNode.isObject() && rootNode.has("nestedArray"))) {
-        LOG.warn("Empty array: {}", jsonValue);
-=======
+      
       if (!rootNode.isObject()
           || !rootNode.has("months")
           || !rootNode.has("hours")
@@ -171,7 +163,6 @@
       JsonNode rootNode = mapper.readTree(jsonValue);
       if (!(rootNode.isObject() && rootNode.has("nestedArray"))) {
         LOG.warn("Null array for column {}, value {}", columnName, jsonValue);
->>>>>>> dae14d77
         return getNullValueSql();
       }
 
@@ -193,9 +184,7 @@
           }
         }
       }
-<<<<<<< HEAD
-      return "ARRAY[" + String.join(",", elements) + "]";
-=======
+
       if (elements.isEmpty()) {
         // Use array literal for empty arrays otherwise type inferencing fails.
         return "'{}'";
@@ -210,7 +199,7 @@
         return arrayStatement + "::jsonb[]";
       }
       return arrayStatement;
->>>>>>> dae14d77
+
     } catch (JsonProcessingException e) {
       LOG.error("Error parsing JSON array: {}", jsonValue);
       return getNullValueSql();
