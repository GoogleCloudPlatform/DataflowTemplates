
Kafka to Kafka template
---
A pipeline that writes data to a kafka destination from another kafka source.



:bulb: This is a generated documentation based
on [Metadata Annotations](https://github.com/GoogleCloudPlatform/DataflowTemplates#metadata-annotations)
. Do not change this file directly.

## Parameters

### Required parameters

<<<<<<< HEAD
* **readBootstrapServerAndTopic** : Kafka Bootstrap server and topic to read the input from. (Example: localhost:9092;topic1,topic2).
* **kafkaReadAuthenticationMode** : The mode of authentication to use with the Kafka cluster. Use NONE for no authentication, SASL_PLAIN for SASL/PLAIN username and password, TLSfor certificate-based authentication. APPLICATION_DEFAULT_CREDENTIALS should be used only for Google Cloud Apache Kafka for BigQuery cluster since This allow you to authenticate with Google Cloud Apache Kafka for BigQuery using application default credentials.
* **writeBootstrapServerAndTopic** : Kafka topic to write the output to.
* **kafkaWriteAuthenticationMethod** : The mode of authentication to use with the Kafka cluster. Use NONE for no authentication, SASL_PLAIN for SASL/PLAIN username and password, and TLS for certificate-based authentication. Defaults to: APPLICATION_DEFAULT_CREDENTIALS.
=======
* **readBootstrapServerAndTopic**: Kafka Bootstrap server and topic to read the input from. For example, `localhost:9092;topic1,topic2`.
* **kafkaReadAuthenticationMode**: The mode of authentication to use with the Kafka cluster. Use `NONE` for no authentication, `SASL_PLAIN` for SASL/PLAIN username and password, and `TLS` for certificate-based authentication. Apache Kafka for BigQuery only supports the `SASL_PLAIN` authentication mode. Defaults to: SASL_PLAIN.
* **writeBootstrapServerAndTopic**: Kafka topic to write the output to.
* **kafkaWriteAuthenticationMethod**: The mode of authentication to use with the Kafka cluster. Use NONE for no authentication, SASL_PLAIN for SASL/PLAIN username and password, and TLS for certificate-based authentication. Defaults to: APPLICATION_DEFAULT_CREDENTIALS.
>>>>>>> 1697ac70

### Optional parameters

* **enableCommitOffsets**: Commit offsets of processed messages to Kafka. If enabled, this will minimize the gaps or duplicate processing of messages when restarting the pipeline. Requires specifying the Consumer Group ID. Defaults to: false.
* **consumerGroupId**: The unique identifier for the consumer group that this pipeline belongs to. Required if Commit Offsets to Kafka is enabled. Defaults to empty.
* **kafkaReadOffset**: The starting point for reading messages when no committed offsets exist. The earliest starts from the beginning, the latest from the newest message. Defaults to: latest.
* **kafkaReadUsernameSecretId**: The Google Cloud Secret Manager secret ID that contains the Kafka username to use with `SASL_PLAIN` authentication. For example, `projects/<PROJECT_ID>/secrets/<SECRET_ID>/versions/<SECRET_VERSION>`. Defaults to empty.
* **kafkaReadPasswordSecretId**: The Google Cloud Secret Manager secret ID that contains the Kafka password to use with `SASL_PLAIN` authentication. For example, `projects/<PROJECT_ID>/secrets/<SECRET_ID>/versions/<SECRET_VERSION>`. Defaults to empty.
* **kafkaReadKeystoreLocation**: The Google Cloud Storage path to the Java KeyStore (JKS) file that contains the TLS certificate and private key to use when authenticating with the Kafka cluster. For example, `gs://your-bucket/keystore.jks`.
* **kafkaReadTruststoreLocation**: The Google Cloud Storage path to the Java TrustStore (JKS) file that contains the trusted certificates to use to verify the identity of the Kafka broker.
* **kafkaReadTruststorePasswordSecretId**: The Google Cloud Secret Manager secret ID that contains the password to use to access the Java TrustStore (JKS) file for Kafka TLS authentication For example, `projects/<PROJECT_ID>/secrets/<SECRET_ID>/versions/<SECRET_VERSION>`.
* **kafkaReadKeystorePasswordSecretId**: The Google Cloud Secret Manager secret ID that contains the password to use to access the Java KeyStore (JKS) file for Kafka TLS authentication. For example, `projects/<PROJECT_ID>/secrets/<SECRET_ID>/versions/<SECRET_VERSION>`.
* **kafkaReadKeyPasswordSecretId**: The Google Cloud Secret Manager secret ID that contains the password to use to access the private key within the Java KeyStore (JKS) file for Kafka TLS authentication. For example, `projects/<PROJECT_ID>/secrets/<SECRET_ID>/versions/<SECRET_VERSION>`.
* **kafkaWriteUsernameSecretId**: The Google Cloud Secret Manager secret ID that contains the Kafka username  for SASL_PLAIN authentication with the destination Kafka cluster. For example, `projects/<PROJECT_ID>/secrets/<SECRET_ID>/versions/<SECRET_VERSION>`. Defaults to empty.
* **kafkaWritePasswordSecretId**: The Google Cloud Secret Manager secret ID that contains the Kafka password to use for SASL_PLAIN authentication with the destination Kafka cluster. For example, `projects/<PROJECT_ID>/secrets/<SECRET_ID>/versions/<SECRET_VERSION>`. Defaults to empty.
* **kafkaWriteKeystoreLocation**: The Google Cloud Storage path to the Java KeyStore (JKS) file that contains the TLS certificate and private key for authenticating with the destination Kafka cluster. For example, `gs://<BUCKET>/<KEYSTORE>.jks`.
* **kafkaWriteTruststoreLocation**: The Google Cloud Storage path to the Java TrustStore (JKS) file that contains the trusted certificates to use to verify the identity of the destination Kafka broker.
* **kafkaWriteTruststorePasswordSecretId**: The Google Cloud Secret Manager secret ID that contains the password to use to access the Java TrustStore (JKS) file for TLS authentication with the destination Kafka cluster. For example, `projects/<PROJECT_ID>/secrets/<SECRET_ID>/versions/<SECRET_VERSION>`.
* **kafkaWriteKeystorePasswordSecretId**: The Google Cloud Secret Manager secret ID that contains the password to access the Java KeyStore (JKS) file to use for TLS authentication with the destination Kafka cluster. For example, `projects/<PROJECT_ID>/secrets/<SECRET_ID>/versions/<SECRET_VERSION>`.
* **kafkaWriteKeyPasswordSecretId**: The Google Cloud Secret Manager secret ID that contains the password to use to access the private key within the Java KeyStore (JKS) file for TLS authentication with the destination Kafka cluster. For example, `projects/<PROJECT_ID>/secrets/<SECRET_ID>/versions/<SECRET_VERSION>`.



## Getting Started

### Requirements

* Java 11
* Maven
* [gcloud CLI](https://cloud.google.com/sdk/gcloud), and execution of the
  following commands:
  * `gcloud auth login`
  * `gcloud auth application-default login`

:star2: Those dependencies are pre-installed if you use Google Cloud Shell!

[![Open in Cloud Shell](http://gstatic.com/cloudssh/images/open-btn.svg)](https://console.cloud.google.com/cloudshell/editor?cloudshell_git_repo=https%3A%2F%2Fgithub.com%2FGoogleCloudPlatform%2FDataflowTemplates.git&cloudshell_open_in_editor=v2/kafka-to-kafka/src/main/java/com/google/cloud/teleport/v2/templates/KafkaToKafka.java)

### Templates Plugin

This README provides instructions using
the [Templates Plugin](https://github.com/GoogleCloudPlatform/DataflowTemplates#templates-plugin).

### Building Template

This template is a Flex Template, meaning that the pipeline code will be
containerized and the container will be executed on Dataflow. Please
check [Use Flex Templates](https://cloud.google.com/dataflow/docs/guides/templates/using-flex-templates)
and [Configure Flex Templates](https://cloud.google.com/dataflow/docs/guides/templates/configuring-flex-templates)
for more information.

#### Staging the Template

If the plan is to just stage the template (i.e., make it available to use) by
the `gcloud` command or Dataflow "Create job from template" UI,
the `-PtemplatesStage` profile should be used:

```shell
export PROJECT=<my-project>
export BUCKET_NAME=<bucket-name>

mvn clean package -PtemplatesStage  \
-DskipTests \
-DprojectId="$PROJECT" \
-DbucketName="$BUCKET_NAME" \
-DstagePrefix="templates" \
-DtemplateName="Kafka_to_Kafka" \
-f v2/kafka-to-kafka
```


The command should build and save the template to Google Cloud, and then print
the complete location on Cloud Storage:

```
Flex Template was staged! gs://<bucket-name>/templates/flex/Kafka_to_Kafka
```

The specific path should be copied as it will be used in the following steps.

#### Running the Template

**Using the staged template**:

You can use the path above run the template (or share with others for execution).

To start a job with the template at any time using `gcloud`, you are going to
need valid resources for the required parameters.

Provided that, the following command line can be used:

```shell
export PROJECT=<my-project>
export BUCKET_NAME=<bucket-name>
export REGION=us-central1
export TEMPLATE_SPEC_GCSPATH="gs://$BUCKET_NAME/templates/flex/Kafka_to_Kafka"

### Required
export READ_BOOTSTRAP_SERVER_AND_TOPIC=<readBootstrapServerAndTopic>
export KAFKA_READ_AUTHENTICATION_MODE=APPLICATION_DEFAULT_CREDENTIALS
export WRITE_BOOTSTRAP_SERVER_AND_TOPIC=<writeBootstrapServerAndTopic>
export KAFKA_WRITE_AUTHENTICATION_METHOD=APPLICATION_DEFAULT_CREDENTIALS

### Optional
export ENABLE_COMMIT_OFFSETS=false
export CONSUMER_GROUP_ID=""
export KAFKA_READ_OFFSET=latest
export KAFKA_READ_USERNAME_SECRET_ID=""
export KAFKA_READ_PASSWORD_SECRET_ID=""
export KAFKA_READ_KEYSTORE_LOCATION=<kafkaReadKeystoreLocation>
export KAFKA_READ_TRUSTSTORE_LOCATION=<kafkaReadTruststoreLocation>
export KAFKA_READ_TRUSTSTORE_PASSWORD_SECRET_ID=<kafkaReadTruststorePasswordSecretId>
export KAFKA_READ_KEYSTORE_PASSWORD_SECRET_ID=<kafkaReadKeystorePasswordSecretId>
export KAFKA_READ_KEY_PASSWORD_SECRET_ID=<kafkaReadKeyPasswordSecretId>
export KAFKA_WRITE_USERNAME_SECRET_ID=""
export KAFKA_WRITE_PASSWORD_SECRET_ID=""
export KAFKA_WRITE_KEYSTORE_LOCATION=<kafkaWriteKeystoreLocation>
export KAFKA_WRITE_TRUSTSTORE_LOCATION=<kafkaWriteTruststoreLocation>
export KAFKA_WRITE_TRUSTSTORE_PASSWORD_SECRET_ID=<kafkaWriteTruststorePasswordSecretId>
export KAFKA_WRITE_KEYSTORE_PASSWORD_SECRET_ID=<kafkaWriteKeystorePasswordSecretId>
export KAFKA_WRITE_KEY_PASSWORD_SECRET_ID=<kafkaWriteKeyPasswordSecretId>

gcloud dataflow flex-template run "kafka-to-kafka-job" \
  --project "$PROJECT" \
  --region "$REGION" \
  --template-file-gcs-location "$TEMPLATE_SPEC_GCSPATH" \
  --parameters "readBootstrapServerAndTopic=$READ_BOOTSTRAP_SERVER_AND_TOPIC" \
  --parameters "enableCommitOffsets=$ENABLE_COMMIT_OFFSETS" \
  --parameters "consumerGroupId=$CONSUMER_GROUP_ID" \
  --parameters "kafkaReadOffset=$KAFKA_READ_OFFSET" \
  --parameters "kafkaReadAuthenticationMode=$KAFKA_READ_AUTHENTICATION_MODE" \
  --parameters "kafkaReadUsernameSecretId=$KAFKA_READ_USERNAME_SECRET_ID" \
  --parameters "kafkaReadPasswordSecretId=$KAFKA_READ_PASSWORD_SECRET_ID" \
  --parameters "kafkaReadKeystoreLocation=$KAFKA_READ_KEYSTORE_LOCATION" \
  --parameters "kafkaReadTruststoreLocation=$KAFKA_READ_TRUSTSTORE_LOCATION" \
  --parameters "kafkaReadTruststorePasswordSecretId=$KAFKA_READ_TRUSTSTORE_PASSWORD_SECRET_ID" \
  --parameters "kafkaReadKeystorePasswordSecretId=$KAFKA_READ_KEYSTORE_PASSWORD_SECRET_ID" \
  --parameters "kafkaReadKeyPasswordSecretId=$KAFKA_READ_KEY_PASSWORD_SECRET_ID" \
  --parameters "writeBootstrapServerAndTopic=$WRITE_BOOTSTRAP_SERVER_AND_TOPIC" \
  --parameters "kafkaWriteAuthenticationMethod=$KAFKA_WRITE_AUTHENTICATION_METHOD" \
  --parameters "kafkaWriteUsernameSecretId=$KAFKA_WRITE_USERNAME_SECRET_ID" \
  --parameters "kafkaWritePasswordSecretId=$KAFKA_WRITE_PASSWORD_SECRET_ID" \
  --parameters "kafkaWriteKeystoreLocation=$KAFKA_WRITE_KEYSTORE_LOCATION" \
  --parameters "kafkaWriteTruststoreLocation=$KAFKA_WRITE_TRUSTSTORE_LOCATION" \
  --parameters "kafkaWriteTruststorePasswordSecretId=$KAFKA_WRITE_TRUSTSTORE_PASSWORD_SECRET_ID" \
  --parameters "kafkaWriteKeystorePasswordSecretId=$KAFKA_WRITE_KEYSTORE_PASSWORD_SECRET_ID" \
  --parameters "kafkaWriteKeyPasswordSecretId=$KAFKA_WRITE_KEY_PASSWORD_SECRET_ID"
```

For more information about the command, please check:
https://cloud.google.com/sdk/gcloud/reference/dataflow/flex-template/run


**Using the plugin**:

Instead of just generating the template in the folder, it is possible to stage
and run the template in a single command. This may be useful for testing when
changing the templates.

```shell
export PROJECT=<my-project>
export BUCKET_NAME=<bucket-name>
export REGION=us-central1

### Required
export READ_BOOTSTRAP_SERVER_AND_TOPIC=<readBootstrapServerAndTopic>
export KAFKA_READ_AUTHENTICATION_MODE=APPLICATION_DEFAULT_CREDENTIALS
export WRITE_BOOTSTRAP_SERVER_AND_TOPIC=<writeBootstrapServerAndTopic>
export KAFKA_WRITE_AUTHENTICATION_METHOD=APPLICATION_DEFAULT_CREDENTIALS

### Optional
export ENABLE_COMMIT_OFFSETS=false
export CONSUMER_GROUP_ID=""
export KAFKA_READ_OFFSET=latest
export KAFKA_READ_USERNAME_SECRET_ID=""
export KAFKA_READ_PASSWORD_SECRET_ID=""
export KAFKA_READ_KEYSTORE_LOCATION=<kafkaReadKeystoreLocation>
export KAFKA_READ_TRUSTSTORE_LOCATION=<kafkaReadTruststoreLocation>
export KAFKA_READ_TRUSTSTORE_PASSWORD_SECRET_ID=<kafkaReadTruststorePasswordSecretId>
export KAFKA_READ_KEYSTORE_PASSWORD_SECRET_ID=<kafkaReadKeystorePasswordSecretId>
export KAFKA_READ_KEY_PASSWORD_SECRET_ID=<kafkaReadKeyPasswordSecretId>
export KAFKA_WRITE_USERNAME_SECRET_ID=""
export KAFKA_WRITE_PASSWORD_SECRET_ID=""
export KAFKA_WRITE_KEYSTORE_LOCATION=<kafkaWriteKeystoreLocation>
export KAFKA_WRITE_TRUSTSTORE_LOCATION=<kafkaWriteTruststoreLocation>
export KAFKA_WRITE_TRUSTSTORE_PASSWORD_SECRET_ID=<kafkaWriteTruststorePasswordSecretId>
export KAFKA_WRITE_KEYSTORE_PASSWORD_SECRET_ID=<kafkaWriteKeystorePasswordSecretId>
export KAFKA_WRITE_KEY_PASSWORD_SECRET_ID=<kafkaWriteKeyPasswordSecretId>

mvn clean package -PtemplatesRun \
-DskipTests \
-DprojectId="$PROJECT" \
-DbucketName="$BUCKET_NAME" \
-Dregion="$REGION" \
-DjobName="kafka-to-kafka-job" \
-DtemplateName="Kafka_to_Kafka" \
-Dparameters="readBootstrapServerAndTopic=$READ_BOOTSTRAP_SERVER_AND_TOPIC,enableCommitOffsets=$ENABLE_COMMIT_OFFSETS,consumerGroupId=$CONSUMER_GROUP_ID,kafkaReadOffset=$KAFKA_READ_OFFSET,kafkaReadAuthenticationMode=$KAFKA_READ_AUTHENTICATION_MODE,kafkaReadUsernameSecretId=$KAFKA_READ_USERNAME_SECRET_ID,kafkaReadPasswordSecretId=$KAFKA_READ_PASSWORD_SECRET_ID,kafkaReadKeystoreLocation=$KAFKA_READ_KEYSTORE_LOCATION,kafkaReadTruststoreLocation=$KAFKA_READ_TRUSTSTORE_LOCATION,kafkaReadTruststorePasswordSecretId=$KAFKA_READ_TRUSTSTORE_PASSWORD_SECRET_ID,kafkaReadKeystorePasswordSecretId=$KAFKA_READ_KEYSTORE_PASSWORD_SECRET_ID,kafkaReadKeyPasswordSecretId=$KAFKA_READ_KEY_PASSWORD_SECRET_ID,writeBootstrapServerAndTopic=$WRITE_BOOTSTRAP_SERVER_AND_TOPIC,kafkaWriteAuthenticationMethod=$KAFKA_WRITE_AUTHENTICATION_METHOD,kafkaWriteUsernameSecretId=$KAFKA_WRITE_USERNAME_SECRET_ID,kafkaWritePasswordSecretId=$KAFKA_WRITE_PASSWORD_SECRET_ID,kafkaWriteKeystoreLocation=$KAFKA_WRITE_KEYSTORE_LOCATION,kafkaWriteTruststoreLocation=$KAFKA_WRITE_TRUSTSTORE_LOCATION,kafkaWriteTruststorePasswordSecretId=$KAFKA_WRITE_TRUSTSTORE_PASSWORD_SECRET_ID,kafkaWriteKeystorePasswordSecretId=$KAFKA_WRITE_KEYSTORE_PASSWORD_SECRET_ID,kafkaWriteKeyPasswordSecretId=$KAFKA_WRITE_KEY_PASSWORD_SECRET_ID" \
-f v2/kafka-to-kafka
```

## Terraform

Dataflow supports the utilization of Terraform to manage template jobs,
see [dataflow_flex_template_job](https://registry.terraform.io/providers/hashicorp/google/latest/docs/resources/dataflow_flex_template_job).

Terraform modules have been generated for most templates in this repository. This includes the relevant parameters
specific to the template. If available, they may be used instead of
[dataflow_flex_template_job](https://registry.terraform.io/providers/hashicorp/google/latest/docs/resources/dataflow_flex_template_job)
directly.

To use the autogenerated module, execute the standard
[terraform workflow](https://developer.hashicorp.com/terraform/intro/core-workflow):

```shell
cd v2/kafka-to-kafka/terraform/Kafka_to_Kafka
terraform init
terraform apply
```

To use
[dataflow_flex_template_job](https://registry.terraform.io/providers/hashicorp/google/latest/docs/resources/dataflow_flex_template_job)
directly:

```terraform
provider "google-beta" {
  project = var.project
}
variable "project" {
  default = "<my-project>"
}
variable "region" {
  default = "us-central1"
}

resource "google_dataflow_flex_template_job" "kafka_to_kafka" {

  provider          = google-beta
  container_spec_gcs_path = "gs://dataflow-templates-${var.region}/latest/flex/Kafka_to_Kafka"
  name              = "kafka-to-kafka"
  region            = var.region
  parameters        = {
    readBootstrapServerAndTopic = "localhost:9092;topic1,topic2"
    kafkaReadAuthenticationMode = "APPLICATION_DEFAULT_CREDENTIALS"
    writeBootstrapServerAndTopic = "<writeBootstrapServerAndTopic>"
    kafkaWriteAuthenticationMethod = "APPLICATION_DEFAULT_CREDENTIALS"
    # enableCommitOffsets = "false"
    # consumerGroupId = ""
    # kafkaReadOffset = "latest"
    # kafkaReadUsernameSecretId = ""
    # kafkaReadPasswordSecretId = ""
    # kafkaReadKeystoreLocation = "<kafkaReadKeystoreLocation>"
    # kafkaReadTruststoreLocation = "<kafkaReadTruststoreLocation>"
    # kafkaReadTruststorePasswordSecretId = "<kafkaReadTruststorePasswordSecretId>"
    # kafkaReadKeystorePasswordSecretId = "<kafkaReadKeystorePasswordSecretId>"
    # kafkaReadKeyPasswordSecretId = "<kafkaReadKeyPasswordSecretId>"
    # kafkaWriteUsernameSecretId = ""
    # kafkaWritePasswordSecretId = ""
    # kafkaWriteKeystoreLocation = "<kafkaWriteKeystoreLocation>"
    # kafkaWriteTruststoreLocation = "<kafkaWriteTruststoreLocation>"
    # kafkaWriteTruststorePasswordSecretId = "<kafkaWriteTruststorePasswordSecretId>"
    # kafkaWriteKeystorePasswordSecretId = "<kafkaWriteKeystorePasswordSecretId>"
    # kafkaWriteKeyPasswordSecretId = "<kafkaWriteKeyPasswordSecretId>"
  }
}
```<|MERGE_RESOLUTION|>--- conflicted
+++ resolved
@@ -13,17 +13,10 @@
 
 ### Required parameters
 
-<<<<<<< HEAD
-* **readBootstrapServerAndTopic** : Kafka Bootstrap server and topic to read the input from. (Example: localhost:9092;topic1,topic2).
-* **kafkaReadAuthenticationMode** : The mode of authentication to use with the Kafka cluster. Use NONE for no authentication, SASL_PLAIN for SASL/PLAIN username and password, TLSfor certificate-based authentication. APPLICATION_DEFAULT_CREDENTIALS should be used only for Google Cloud Apache Kafka for BigQuery cluster since This allow you to authenticate with Google Cloud Apache Kafka for BigQuery using application default credentials.
-* **writeBootstrapServerAndTopic** : Kafka topic to write the output to.
-* **kafkaWriteAuthenticationMethod** : The mode of authentication to use with the Kafka cluster. Use NONE for no authentication, SASL_PLAIN for SASL/PLAIN username and password, and TLS for certificate-based authentication. Defaults to: APPLICATION_DEFAULT_CREDENTIALS.
-=======
 * **readBootstrapServerAndTopic**: Kafka Bootstrap server and topic to read the input from. For example, `localhost:9092;topic1,topic2`.
 * **kafkaReadAuthenticationMode**: The mode of authentication to use with the Kafka cluster. Use `NONE` for no authentication, `SASL_PLAIN` for SASL/PLAIN username and password, and `TLS` for certificate-based authentication. Apache Kafka for BigQuery only supports the `SASL_PLAIN` authentication mode. Defaults to: SASL_PLAIN.
 * **writeBootstrapServerAndTopic**: Kafka topic to write the output to.
 * **kafkaWriteAuthenticationMethod**: The mode of authentication to use with the Kafka cluster. Use NONE for no authentication, SASL_PLAIN for SASL/PLAIN username and password, and TLS for certificate-based authentication. Defaults to: APPLICATION_DEFAULT_CREDENTIALS.
->>>>>>> 1697ac70
 
 ### Optional parameters
 
