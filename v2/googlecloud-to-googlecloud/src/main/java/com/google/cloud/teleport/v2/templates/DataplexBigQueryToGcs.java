--- conflicted
+++ resolved
@@ -17,7 +17,6 @@
 
 import static com.google.common.base.Preconditions.checkArgument;
 import static com.google.common.base.Preconditions.checkNotNull;
-import static java.util.stream.Collectors.toList;
 
 import com.google.api.services.dataplex.v1.model.GoogleCloudDataplexV1Asset;
 import com.google.cloud.bigquery.BigQuery;
@@ -35,10 +34,7 @@
 import com.google.cloud.teleport.v2.utils.BigQueryMetadataLoader;
 import com.google.cloud.teleport.v2.utils.BigQueryUtils;
 import com.google.cloud.teleport.v2.utils.DataplexBigQueryToGcsFilter;
-<<<<<<< HEAD
-=======
 import com.google.cloud.teleport.v2.utils.StorageUtils;
->>>>>>> 466acc99
 import com.google.cloud.teleport.v2.values.BigQueryTable;
 import com.google.cloud.teleport.v2.values.BigQueryTablePartition;
 import com.google.cloud.teleport.v2.values.DataplexAssetResourceSpec;
@@ -48,13 +44,6 @@
 import java.util.List;
 import java.util.concurrent.ExecutionException;
 import org.apache.beam.sdk.Pipeline;
-<<<<<<< HEAD
-import org.apache.beam.sdk.io.FileSystems;
-import org.apache.beam.sdk.io.fs.EmptyMatchTreatment;
-import org.apache.beam.sdk.io.fs.MatchResult;
-import org.apache.beam.sdk.io.fs.ResourceId;
-=======
->>>>>>> 466acc99
 import org.apache.beam.sdk.io.gcp.bigquery.BigQueryServices;
 import org.apache.beam.sdk.options.PipelineOptionsFactory;
 import org.apache.beam.sdk.transforms.Flatten;
@@ -68,10 +57,6 @@
 import org.apache.beam.sdk.values.PCollectionList;
 import org.apache.beam.sdk.values.TypeDescriptor;
 import org.apache.beam.sdk.values.TypeDescriptors;
-<<<<<<< HEAD
-import org.apache.commons.lang3.StringUtils;
-=======
->>>>>>> 466acc99
 import org.slf4j.Logger;
 import org.slf4j.LoggerFactory;
 
@@ -180,11 +165,7 @@
       throws ExecutionException, InterruptedException {
 
     Pipeline pipeline = Pipeline.create(options);
-<<<<<<< HEAD
-    List<String> existingTargetFiles = getFilesInDirectory(targetRootPath);
-=======
     List<String> existingTargetFiles = StorageUtils.getFilesInDirectory(targetRootPath);
->>>>>>> 466acc99
 
     LOG.info("Loading BigQuery metadata...");
     List<BigQueryTable> tables =
@@ -278,25 +259,4 @@
     LOG.info("Resolved resource name: {}", resourceName);
     return resourceName;
   }
-<<<<<<< HEAD
-
-  @VisibleForTesting
-  static List<String> getFilesInDirectory(String path) {
-    try {
-      String pathPrefix = path + "/";
-      MatchResult result = FileSystems.match(pathPrefix + "**", EmptyMatchTreatment.ALLOW);
-      List<String> fileNames =
-          result.metadata().stream()
-              .map(MatchResult.Metadata::resourceId)
-              .map(ResourceId::toString)
-              .map(s -> StringUtils.removeStart(s, pathPrefix))
-              .collect(toList());
-      LOG.info("{} file(s) found in directory {}", fileNames.size(), path);
-      return fileNames;
-    } catch (Exception e) {
-      throw new RuntimeException(e);
-    }
-  }
-=======
->>>>>>> 466acc99
 }