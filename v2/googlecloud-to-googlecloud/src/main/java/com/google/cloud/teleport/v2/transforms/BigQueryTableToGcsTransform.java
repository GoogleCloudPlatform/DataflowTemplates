/*
 * Copyright (C) 2021 Google LLC
 *
 * Licensed under the Apache License, Version 2.0 (the "License"); you may not
 * use this file except in compliance with the License. You may obtain a copy of
 * the License at
 *
 *   http://www.apache.org/licenses/LICENSE-2.0
 *
 * Unless required by applicable law or agreed to in writing, software
 * distributed under the License is distributed on an "AS IS" BASIS, WITHOUT
 * WARRANTIES OR CONDITIONS OF ANY KIND, either express or implied. See the
 * License for the specific language governing permissions and limitations under
 * the License.
 */
package com.google.cloud.teleport.v2.transforms;

import com.google.cloud.teleport.v2.utils.BigQueryToGcsDirectoryNaming;
import com.google.cloud.teleport.v2.utils.BigQueryToGcsFileNaming;
<<<<<<< HEAD
=======
import com.google.cloud.teleport.v2.utils.FileFormat.FileFormatOptions;
>>>>>>> 466acc99
import com.google.cloud.teleport.v2.utils.Schemas;
import com.google.cloud.teleport.v2.values.BigQueryTable;
import com.google.cloud.teleport.v2.values.BigQueryTablePartition;
import com.google.cloud.teleport.v2.values.DataplexCompression;
import com.google.common.annotations.VisibleForTesting;
import java.time.LocalDate;
import java.util.ArrayList;
import java.util.List;
import org.apache.avro.LogicalTypes;
import org.apache.avro.Schema;
import org.apache.avro.Schema.Field;
import org.apache.avro.generic.GenericData;
import org.apache.avro.generic.GenericRecord;
import org.apache.beam.sdk.coders.AvroCoder;
import org.apache.beam.sdk.io.AvroIO;
import org.apache.beam.sdk.io.FileIO;
import org.apache.beam.sdk.io.FileIO.Sink;
import org.apache.beam.sdk.io.FileIO.Write;
import org.apache.beam.sdk.io.gcp.bigquery.BigQueryIO;
import org.apache.beam.sdk.io.gcp.bigquery.BigQueryIO.TypedRead;
import org.apache.beam.sdk.io.gcp.bigquery.BigQueryServices;
import org.apache.beam.sdk.io.gcp.bigquery.SchemaAndRecord;
import org.apache.beam.sdk.io.parquet.ParquetIO;
import org.apache.beam.sdk.transforms.Flatten;
import org.apache.beam.sdk.transforms.MapElements;
import org.apache.beam.sdk.transforms.PTransform;
import org.apache.beam.sdk.transforms.SerializableFunction;
import org.apache.beam.sdk.transforms.WithKeys;
import org.apache.beam.sdk.values.KV;
import org.apache.beam.sdk.values.PBegin;
import org.apache.beam.sdk.values.PCollection;
import org.apache.beam.sdk.values.PCollectionList;
import org.apache.beam.sdk.values.TypeDescriptor;
import org.apache.beam.sdk.values.TypeDescriptors;

/**
 * Reads data from a BigQuery table, writes it to Cloud Storage, and outputs {@code
 * <BigQueryTablePartition, String>} pairs where the key is the exported BigQuery partition and the
 * value is the path of the corresponding file in Storage.
 *
 * <p>If the table is not partitioned, the partition key in the output will be @{@code null}.
 *
 * <p>See {@link FileFormatOptions} for the list of supported output formats.
 */
public class BigQueryTableToGcsTransform
    extends PTransform<PBegin, PCollection<KV<BigQueryTablePartition, String>>> {

  private static final String PARTITION_COLUMN_RENAME_SUFFIX = "_pkey";

  private final BigQueryTable table;
  private final FileFormatOptions outputFileFormat;
  private final DataplexCompression outputFileCompression;
  private final String targetRootPath;
  private final boolean enforceSamePartitionKey;
  private transient BigQueryServices testServices;

  public BigQueryTableToGcsTransform(
      BigQueryTable table,
      String targetRootPath,
<<<<<<< HEAD
      FileFormat outputFileFormat,
=======
      FileFormatOptions outputFileFormat,
>>>>>>> 466acc99
      DataplexCompression outputFileCompression,
      boolean enforceSamePartitionKey) {
    this.table = table;
    this.targetRootPath = targetRootPath;
    this.outputFileFormat = outputFileFormat;
    this.outputFileCompression = outputFileCompression;
    this.enforceSamePartitionKey = enforceSamePartitionKey;
  }

  @Override
  public PCollection<KV<BigQueryTablePartition, String>> expand(PBegin begin) {
    Schema targetFileSchema = table.getSchema();
    if (table.isPartitioned() && enforceSamePartitionKey) {
      // Apart from renaming the field in the schema we don't need to anything else (e.g. replace
      // the field in the actual GenericRecord being processed) because writers write fields
      // to the file based on their numeric position, not their name.
      targetFileSchema =
          Schemas.renameAvroField(
              targetFileSchema,
              table.getPartitioningColumn(),
              table.getPartitioningColumn() + PARTITION_COLUMN_RENAME_SUFFIX);
    }

    Sink<GenericRecord> sink;
    switch (outputFileFormat) {
      case PARQUET:
        sink =
            ParquetIO.sink(targetFileSchema)
                .withCompressionCodec(outputFileCompression.getParquetCodec());
        break;
      case AVRO:
        sink =
            AvroIO.<GenericRecord>sink(targetFileSchema)
                .withCodec(outputFileCompression.getAvroCodec());
        break;
      default:
        throw new UnsupportedOperationException(
            "Output format is not implemented: " + outputFileFormat);
    }

    BigQueryToGcsDirectoryNaming dn = new BigQueryToGcsDirectoryNaming(enforceSamePartitionKey);

    if (!table.isPartitioned()) {
      return transformTable(begin, sink, dn);
    }
    if (table.getPartitions() == null || table.getPartitions().isEmpty()) {
      throw new IllegalStateException(
          String.format(
              "Expected at least 1 partition for a partitioned table %s, but got none.",
              table.getTableName()));
    }

    List<PCollection<KV<BigQueryTablePartition, String>>> collections = new ArrayList<>();
    table.getPartitions().forEach(p -> collections.add(transformPartition(begin, sink, p, dn)));
    return PCollectionList.of(collections)
        .apply(tableNodeName("FlattenPartitionResults"), Flatten.pCollections());
  }

  private PCollection<KV<BigQueryTablePartition, String>> transformTable(
      PBegin begin, Sink<GenericRecord> sink, BigQueryToGcsDirectoryNaming directoryNaming) {
    String targetPath =
        String.format(
            "%s/%s", targetRootPath, directoryNaming.getTableDirectory(table.getTableName()));

    return begin
        .apply(tableNodeName("Read"), getDefaultRead().from(table.toTableReference()))
        .apply(
            tableNodeName("Write"),
            getDefaultWrite()
                .via(sink)
                .withNaming(
<<<<<<< HEAD
                    new BigQueryToGcsFileNaming(outputFileFormat.fileSuffix, table.getTableName()))
=======
                    new BigQueryToGcsFileNaming(
                        outputFileFormat.getFileSuffix(), table.getTableName()))
>>>>>>> 466acc99
                .to(targetPath))
        .getPerDestinationOutputFilenames()
        .apply(
            tableNodeName("MapFileNames"),
            MapElements.into(TypeDescriptors.strings())
                .via((SerializableFunction<KV<Void, String>, String>) KV::getValue))
        .apply(
            tableNodeName("AttachPartitionKeys"),
            WithKeys.<BigQueryTablePartition, String>of((BigQueryTablePartition) null)
                .withKeyType(TypeDescriptor.of(BigQueryTablePartition.class)));
  }

  private PCollection<KV<BigQueryTablePartition, String>> transformPartition(
      PBegin begin,
      Sink<GenericRecord> sink,
      BigQueryTablePartition partition,
      BigQueryToGcsDirectoryNaming directoryNaming) {

    String sql =
        String.format(
            "select * from [%s.%s.%s$%s]",
            table.getProject(),
            table.getDataset(),
            table.getTableName(),
            partition.getPartitionName());

    String targetPath =
        String.format(
            "%s/%s",
            targetRootPath,
            directoryNaming.getPartitionDirectory(
                table.getTableName(), partition.getPartitionName(), table.getPartitioningColumn()));

    return begin
        .apply(partitionNodeName("Read", partition), getDefaultRead().fromQuery(sql))
        .apply(
            partitionNodeName("Write", partition),
            getDefaultWrite()
                .via(sink)
                .withNaming(
                    new BigQueryToGcsFileNaming(
<<<<<<< HEAD
                        outputFileFormat.fileSuffix,
=======
                        outputFileFormat.getFileSuffix(),
>>>>>>> 466acc99
                        table.getTableName(),
                        partition.getPartitionName()))
                .to(targetPath))
        .getPerDestinationOutputFilenames()
        .apply(
            partitionNodeName("MapFileNames", partition),
            MapElements.into(TypeDescriptors.strings())
                .via((SerializableFunction<KV<Void, String>, String>) KV::getValue))
        .apply(partitionNodeName("AttachPartitionKeys", partition), WithKeys.of(partition));
  }

  private TypedRead<GenericRecord> getDefaultRead() {
    TypedRead<GenericRecord> read =
        BigQueryIO.read(this::genericRecordWithFixedDates)
            .withTemplateCompatibility()
            // Performance hit due to validation is too big. When exporting a table with thousands
            // of partitions launching the job takes more than 12 minutes (Flex template timeout).
            .withoutValidation()
            // TODO: Switch to DIRECT_READ when the BigQueryIO bug is fixed.
            // There is probably a bug in BigQueryIO that causes "IllegalMutationException:
            // PTransform BigQueryIO.TypedRead/ParDo(Anonymous)/ParMultiDo(Anonymous) mutated
            // value ... after it was output" when using read() + DIRECT_READ + other conditions.
            .withMethod(TypedRead.Method.EXPORT)
            .withCoder(AvroCoder.of(table.getSchema()));

    return testServices == null ? read : read.withTestServices(testServices);
  }

  /**
   * When Beam's BigQueryIO reads from BQ it derives the Avro schema by itself, where it maps BQ's
   * `DATE` type to Avro's `string` type, so the GenericRecords outputed by the BigQueryIO contain
   * `string` fields for the `DATE` columns. The Avro schema obtained from the BQ directly -- {@code
   * table.getSchema()} has the `DATE` columns mapped to type Avro's `int` with logical type `date`.
   * To fix this mismatch this cmethod converts the `string` dates fields to `int` with logical type
   * `date` fields.
   *
   * <p>Note that for the TIMESTAMP type both Beam's BigQueryIO and BQ API map it to `long` so there
   * is no mismatch.
   */
  private GenericRecord genericRecordWithFixedDates(SchemaAndRecord schemaAndRecord) {
    GenericRecord input = schemaAndRecord.getRecord();
    GenericRecord output = new GenericData.Record(table.getSchema());
    List<Field> fields = table.getSchema().getFields();
    for (int i = 0; i < fields.size(); i++) {
      if (Schemas.isSchemaOfTypeOrNullableType(
          fields.get(i).schema(), Schema.Type.INT, LogicalTypes.date())) {
        Object value = input.get(i);
        if (!(value instanceof CharSequence)) {
          throw new IllegalStateException(
              "The class of input value of type DATE is " + value.getClass());
        }
        output.put(i, (int) LocalDate.parse((CharSequence) value).toEpochDay());
      } else {
        output.put(i, input.get(i));
      }
    }
    return output;
  }

  private Write<Void, GenericRecord> getDefaultWrite() {
    return FileIO.<GenericRecord>write()
        .withNumShards(1); // Must be 1 as we can only have 1 file per partition.
  }

  private String tableNodeName(String prefix) {
    return String.format("%s-T%s", prefix, table.getTableName());
  }

  private String partitionNodeName(String prefix, BigQueryTablePartition partition) {
    return String.format("%s-P%s", prefix, partition.getPartitionName());
  }

  @VisibleForTesting
  public BigQueryTableToGcsTransform withTestServices(BigQueryServices services) {
    this.testServices = services;
    return this;
  }
<<<<<<< HEAD

  /** Possible output file formats supported by {@link BigQueryTableToGcsTransform}. */
  public enum FileFormat {
    PARQUET(".parquet"),
    AVRO(".avro"),
    ORC(".orc");

    private final String fileSuffix;

    FileFormat(String fileSuffix) {
      this.fileSuffix = fileSuffix;
    }

    public String getFileSuffix() {
      return fileSuffix;
    }
  }

  /** Possible write disposition supported by {@link BigQueryTableToGcsTransform}. */
  public enum WriteDisposition {
    OVERWRITE("OVERWRITE"),
    SKIP("SKIP"),
    FAIL("FAIL");

    private final String writeDisposition;

    WriteDisposition(String writeDisposition) {
      this.writeDisposition = writeDisposition;
    }

    public String getWriteDisposition() {
      return writeDisposition;
    }
  }
=======
>>>>>>> 466acc99
}<|MERGE_RESOLUTION|>--- conflicted
+++ resolved
@@ -17,10 +17,7 @@
 
 import com.google.cloud.teleport.v2.utils.BigQueryToGcsDirectoryNaming;
 import com.google.cloud.teleport.v2.utils.BigQueryToGcsFileNaming;
-<<<<<<< HEAD
-=======
 import com.google.cloud.teleport.v2.utils.FileFormat.FileFormatOptions;
->>>>>>> 466acc99
 import com.google.cloud.teleport.v2.utils.Schemas;
 import com.google.cloud.teleport.v2.values.BigQueryTable;
 import com.google.cloud.teleport.v2.values.BigQueryTablePartition;
@@ -80,11 +77,7 @@
   public BigQueryTableToGcsTransform(
       BigQueryTable table,
       String targetRootPath,
-<<<<<<< HEAD
-      FileFormat outputFileFormat,
-=======
       FileFormatOptions outputFileFormat,
->>>>>>> 466acc99
       DataplexCompression outputFileCompression,
       boolean enforceSamePartitionKey) {
     this.table = table;
@@ -156,12 +149,8 @@
             getDefaultWrite()
                 .via(sink)
                 .withNaming(
-<<<<<<< HEAD
-                    new BigQueryToGcsFileNaming(outputFileFormat.fileSuffix, table.getTableName()))
-=======
                     new BigQueryToGcsFileNaming(
                         outputFileFormat.getFileSuffix(), table.getTableName()))
->>>>>>> 466acc99
                 .to(targetPath))
         .getPerDestinationOutputFilenames()
         .apply(
@@ -203,11 +192,7 @@
                 .via(sink)
                 .withNaming(
                     new BigQueryToGcsFileNaming(
-<<<<<<< HEAD
-                        outputFileFormat.fileSuffix,
-=======
                         outputFileFormat.getFileSuffix(),
->>>>>>> 466acc99
                         table.getTableName(),
                         partition.getPartitionName()))
                 .to(targetPath))
@@ -285,41 +270,4 @@
     this.testServices = services;
     return this;
   }
-<<<<<<< HEAD
-
-  /** Possible output file formats supported by {@link BigQueryTableToGcsTransform}. */
-  public enum FileFormat {
-    PARQUET(".parquet"),
-    AVRO(".avro"),
-    ORC(".orc");
-
-    private final String fileSuffix;
-
-    FileFormat(String fileSuffix) {
-      this.fileSuffix = fileSuffix;
-    }
-
-    public String getFileSuffix() {
-      return fileSuffix;
-    }
-  }
-
-  /** Possible write disposition supported by {@link BigQueryTableToGcsTransform}. */
-  public enum WriteDisposition {
-    OVERWRITE("OVERWRITE"),
-    SKIP("SKIP"),
-    FAIL("FAIL");
-
-    private final String writeDisposition;
-
-    WriteDisposition(String writeDisposition) {
-      this.writeDisposition = writeDisposition;
-    }
-
-    public String getWriteDisposition() {
-      return writeDisposition;
-    }
-  }
-=======
->>>>>>> 466acc99
 }