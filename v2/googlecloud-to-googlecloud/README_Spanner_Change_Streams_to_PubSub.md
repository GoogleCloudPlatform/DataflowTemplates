
Cloud Spanner change streams to Pub/Sub template
---
The Cloud Spanner change streams to the Pub/Sub template is a streaming pipeline
that streams Cloud Spanner data change records and writes them into Pub/Sub
topics using Dataflow Runner V2.

To output your data to a new Pub/Sub topic, you need to first create the topic.
After creation, Pub/Sub automatically generates and attaches a subscription to
the new topic. If you try to output data to a Pub/Sub topic that doesn't exist,
the dataflow pipeline throws an exception, and the pipeline gets stuck as it
continuously tries to make a connection.

If the necessary Pub/Sub topic already exists, you can output data to that topic.

Learn more about <a
href="https://cloud.google.com/spanner/docs/change-streams">change streams</a>,
<a href="https://cloud.google.com/spanner/docs/change-streams/use-dataflow">how
to build change streams Dataflow pipelines</a>, and <a
href="https://cloud.google.com/spanner/docs/change-streams/use-dataflow#best_practices">best
practices</a>.


:memo: This is a Google-provided template! Please
check [Provided templates documentation](https://cloud.google.com/dataflow/docs/guides/templates/provided/cloud-spanner-change-streams-to-pubsub)
on how to use it without having to build from sources using [Create job from template](https://console.cloud.google.com/dataflow/createjob?template=Spanner_Change_Streams_to_PubSub).

:bulb: This is a generated documentation based
on [Metadata Annotations](https://github.com/GoogleCloudPlatform/DataflowTemplates#metadata-annotations)
. Do not change this file directly.

## Parameters

### Required parameters

* **spannerInstanceId**: The Spanner instance to read change streams from.
* **spannerDatabase**: The Spanner database to read change streams from.
* **spannerMetadataInstanceId**: The Spanner instance to use for the change streams connector metadata table.
* **spannerMetadataDatabase**: The Spanner database to use for the change streams connector metadata table.
* **spannerChangeStreamName**: The name of the Spanner change stream to read from.
* **pubsubTopic**: The Pub/Sub topic for change streams output.

### Optional parameters

<<<<<<< HEAD
* **spannerProjectId** : The project to read change streams from. This project is also where the change streams connector metadata table is created. The default for this parameter is the project where the Dataflow pipeline is running.
* **spannerDatabaseRole** : The Spanner database role to use when running the template. This parameter is required only when the IAM principal who is running the template is a fine-grained access control user. The database role must have the `SELECT` privilege on the change stream and the `EXECUTE` privilege on the change stream's read function. For more information, see Fine-grained access control for change streams (https://cloud.google.com/spanner/docs/fgac-change-streams).
* **spannerMetadataTableName** : The Spanner change streams connector metadata table name to use. If not provided, Spanner automatically creates the streams connector metadata table during the pipeline flow change. You must provide this parameter when updating an existing pipeline. Don't use this parameter for other cases.
* **startTimestamp** : The starting DateTime (https://tools.ietf.org/html/rfc3339), inclusive, to use for reading change streams. For example, ex- 2021-10-12T07:20:50.52Z. Defaults to the timestamp when the pipeline starts, that is, the current time.
* **endTimestamp** : The ending DateTime (https://tools.ietf.org/html/rfc3339), inclusive, to use for reading change streams. For example, ex- 2021-10-12T07:20:50.52Z. Defaults to an infinite time in the future.
* **spannerHost** : The Cloud Spanner endpoint to call in the template. Only used for testing. (Example: https://spanner.googleapis.com). Defaults to: https://spanner.googleapis.com.
* **outputDataFormat** : The format of the output. Output is wrapped in many PubsubMessages and sent to a Pub/Sub topic. Allowed formats are JSON and AVRO. Default is JSON.
* **pubsubAPI** : The Pub/Sub API used to implement the pipeline. Allowed APIs are `pubsubio` and `native_client`. For a small number of queries per second (QPS), `native_client` has less latency. For a large number of QPS, `pubsubio` provides better and more stable performance. The default is `pubsubio`.
* **pubsubProjectId** : Project of Pub/Sub topic. The default for this parameter is the project where the Dataflow pipeline is running.
* **rpcPriority** : The request priority for Spanner calls. Allowed values are HIGH, MEDIUM, and LOW. Defaults to: HIGH).
* **includeSpannerSource** : Whether or not to include the spanner database id and instance id to read the change stream from in the output message data. Defaults to: false.
* **outputMessageMetadata** : The string value for the custom field outputMessageMetadata in output pub/sub message. Defaults to empty and the field outputMessageMetadata is only populated if this value is non-empty. Please escape any special characters when entering the value here(ie: double quotes).
=======
* **spannerProjectId**: The project to read change streams from. This project is also where the change streams connector metadata table is created. The default for this parameter is the project where the Dataflow pipeline is running.
* **spannerDatabaseRole**: The Spanner database role to use when running the template. This parameter is required only when the IAM principal who is running the template is a fine-grained access control user. The database role must have the `SELECT` privilege on the change stream and the `EXECUTE` privilege on the change stream's read function. For more information, see Fine-grained access control for change streams (https://cloud.google.com/spanner/docs/fgac-change-streams).
* **spannerMetadataTableName**: The Spanner change streams connector metadata table name to use. If not provided, Spanner automatically creates the streams connector metadata table during the pipeline flow change. You must provide this parameter when updating an existing pipeline. Don't use this parameter for other cases.
* **startTimestamp**: The starting DateTime (https://tools.ietf.org/html/rfc3339), inclusive, to use for reading change streams. For example, ex- 2021-10-12T07:20:50.52Z. Defaults to the timestamp when the pipeline starts, that is, the current time.
* **endTimestamp**: The ending DateTime (https://tools.ietf.org/html/rfc3339), inclusive, to use for reading change streams. For example, ex- 2021-10-12T07:20:50.52Z. Defaults to an infinite time in the future.
* **spannerHost**: The Cloud Spanner endpoint to call in the template. Only used for testing. For example, `https://spanner.googleapis.com`. Defaults to: https://spanner.googleapis.com.
* **outputDataFormat**: The format of the output. Output is wrapped in many PubsubMessages and sent to a Pub/Sub topic. Allowed formats are JSON and AVRO. Default is JSON.
* **pubsubAPI**: The Pub/Sub API used to implement the pipeline. Allowed APIs are `pubsubio` and `native_client`. For a small number of queries per second (QPS), `native_client` has less latency. For a large number of QPS, `pubsubio` provides better and more stable performance. The default is `pubsubio`.
* **pubsubProjectId**: Project of Pub/Sub topic. The default for this parameter is the project where the Dataflow pipeline is running.
* **rpcPriority**: The request priority for Spanner calls. Allowed values are HIGH, MEDIUM, and LOW. Defaults to: HIGH).
* **includeSpannerSource**: Whether or not to include the spanner database id and instance id to read the change stream from in the output message data. Defaults to: false.
* **outputMessageMetadata**: The string value for the custom field outputMessageMetadata in output pub/sub message. Defaults to empty and the field outputMessageMetadata is only populated if this value is non-empty. Please escape any special characters when entering the value here(ie: double quotes).
>>>>>>> 1697ac70



## Getting Started

### Requirements

* Java 11
* Maven
* [gcloud CLI](https://cloud.google.com/sdk/gcloud), and execution of the
  following commands:
  * `gcloud auth login`
  * `gcloud auth application-default login`

:star2: Those dependencies are pre-installed if you use Google Cloud Shell!

[![Open in Cloud Shell](http://gstatic.com/cloudssh/images/open-btn.svg)](https://console.cloud.google.com/cloudshell/editor?cloudshell_git_repo=https%3A%2F%2Fgithub.com%2FGoogleCloudPlatform%2FDataflowTemplates.git&cloudshell_open_in_editor=v2/googlecloud-to-googlecloud/src/main/java/com/google/cloud/teleport/v2/templates/SpannerChangeStreamsToPubSub.java)

### Templates Plugin

This README provides instructions using
the [Templates Plugin](https://github.com/GoogleCloudPlatform/DataflowTemplates#templates-plugin).

### Building Template

This template is a Flex Template, meaning that the pipeline code will be
containerized and the container will be executed on Dataflow. Please
check [Use Flex Templates](https://cloud.google.com/dataflow/docs/guides/templates/using-flex-templates)
and [Configure Flex Templates](https://cloud.google.com/dataflow/docs/guides/templates/configuring-flex-templates)
for more information.

#### Staging the Template

If the plan is to just stage the template (i.e., make it available to use) by
the `gcloud` command or Dataflow "Create job from template" UI,
the `-PtemplatesStage` profile should be used:

```shell
export PROJECT=<my-project>
export BUCKET_NAME=<bucket-name>

mvn clean package -PtemplatesStage  \
-DskipTests \
-DprojectId="$PROJECT" \
-DbucketName="$BUCKET_NAME" \
-DstagePrefix="templates" \
-DtemplateName="Spanner_Change_Streams_to_PubSub" \
-f v2/googlecloud-to-googlecloud
```


The command should build and save the template to Google Cloud, and then print
the complete location on Cloud Storage:

```
Flex Template was staged! gs://<bucket-name>/templates/flex/Spanner_Change_Streams_to_PubSub
```

The specific path should be copied as it will be used in the following steps.

#### Running the Template

**Using the staged template**:

You can use the path above run the template (or share with others for execution).

To start a job with the template at any time using `gcloud`, you are going to
need valid resources for the required parameters.

Provided that, the following command line can be used:

```shell
export PROJECT=<my-project>
export BUCKET_NAME=<bucket-name>
export REGION=us-central1
export TEMPLATE_SPEC_GCSPATH="gs://$BUCKET_NAME/templates/flex/Spanner_Change_Streams_to_PubSub"

### Required
export SPANNER_INSTANCE_ID=<spannerInstanceId>
export SPANNER_DATABASE=<spannerDatabase>
export SPANNER_METADATA_INSTANCE_ID=<spannerMetadataInstanceId>
export SPANNER_METADATA_DATABASE=<spannerMetadataDatabase>
export SPANNER_CHANGE_STREAM_NAME=<spannerChangeStreamName>
export PUBSUB_TOPIC=<pubsubTopic>

### Optional
export SPANNER_PROJECT_ID=""
export SPANNER_DATABASE_ROLE=<spannerDatabaseRole>
export SPANNER_METADATA_TABLE_NAME=<spannerMetadataTableName>
export START_TIMESTAMP=""
export END_TIMESTAMP=""
export SPANNER_HOST=https://spanner.googleapis.com
export OUTPUT_DATA_FORMAT=JSON
export PUBSUB_API=pubsubio
export PUBSUB_PROJECT_ID=""
export RPC_PRIORITY=HIGH
export INCLUDE_SPANNER_SOURCE=false
export OUTPUT_MESSAGE_METADATA=""

gcloud dataflow flex-template run "spanner-change-streams-to-pubsub-job" \
  --project "$PROJECT" \
  --region "$REGION" \
  --template-file-gcs-location "$TEMPLATE_SPEC_GCSPATH" \
  --parameters "spannerProjectId=$SPANNER_PROJECT_ID" \
  --parameters "spannerInstanceId=$SPANNER_INSTANCE_ID" \
  --parameters "spannerDatabase=$SPANNER_DATABASE" \
  --parameters "spannerDatabaseRole=$SPANNER_DATABASE_ROLE" \
  --parameters "spannerMetadataInstanceId=$SPANNER_METADATA_INSTANCE_ID" \
  --parameters "spannerMetadataDatabase=$SPANNER_METADATA_DATABASE" \
  --parameters "spannerMetadataTableName=$SPANNER_METADATA_TABLE_NAME" \
  --parameters "spannerChangeStreamName=$SPANNER_CHANGE_STREAM_NAME" \
  --parameters "startTimestamp=$START_TIMESTAMP" \
  --parameters "endTimestamp=$END_TIMESTAMP" \
  --parameters "spannerHost=$SPANNER_HOST" \
  --parameters "outputDataFormat=$OUTPUT_DATA_FORMAT" \
  --parameters "pubsubAPI=$PUBSUB_API" \
  --parameters "pubsubProjectId=$PUBSUB_PROJECT_ID" \
  --parameters "pubsubTopic=$PUBSUB_TOPIC" \
  --parameters "rpcPriority=$RPC_PRIORITY" \
  --parameters "includeSpannerSource=$INCLUDE_SPANNER_SOURCE" \
  --parameters "outputMessageMetadata=$OUTPUT_MESSAGE_METADATA"
```

For more information about the command, please check:
https://cloud.google.com/sdk/gcloud/reference/dataflow/flex-template/run


**Using the plugin**:

Instead of just generating the template in the folder, it is possible to stage
and run the template in a single command. This may be useful for testing when
changing the templates.

```shell
export PROJECT=<my-project>
export BUCKET_NAME=<bucket-name>
export REGION=us-central1

### Required
export SPANNER_INSTANCE_ID=<spannerInstanceId>
export SPANNER_DATABASE=<spannerDatabase>
export SPANNER_METADATA_INSTANCE_ID=<spannerMetadataInstanceId>
export SPANNER_METADATA_DATABASE=<spannerMetadataDatabase>
export SPANNER_CHANGE_STREAM_NAME=<spannerChangeStreamName>
export PUBSUB_TOPIC=<pubsubTopic>

### Optional
export SPANNER_PROJECT_ID=""
export SPANNER_DATABASE_ROLE=<spannerDatabaseRole>
export SPANNER_METADATA_TABLE_NAME=<spannerMetadataTableName>
export START_TIMESTAMP=""
export END_TIMESTAMP=""
export SPANNER_HOST=https://spanner.googleapis.com
export OUTPUT_DATA_FORMAT=JSON
export PUBSUB_API=pubsubio
export PUBSUB_PROJECT_ID=""
export RPC_PRIORITY=HIGH
export INCLUDE_SPANNER_SOURCE=false
export OUTPUT_MESSAGE_METADATA=""

mvn clean package -PtemplatesRun \
-DskipTests \
-DprojectId="$PROJECT" \
-DbucketName="$BUCKET_NAME" \
-Dregion="$REGION" \
-DjobName="spanner-change-streams-to-pubsub-job" \
-DtemplateName="Spanner_Change_Streams_to_PubSub" \
-Dparameters="spannerProjectId=$SPANNER_PROJECT_ID,spannerInstanceId=$SPANNER_INSTANCE_ID,spannerDatabase=$SPANNER_DATABASE,spannerDatabaseRole=$SPANNER_DATABASE_ROLE,spannerMetadataInstanceId=$SPANNER_METADATA_INSTANCE_ID,spannerMetadataDatabase=$SPANNER_METADATA_DATABASE,spannerMetadataTableName=$SPANNER_METADATA_TABLE_NAME,spannerChangeStreamName=$SPANNER_CHANGE_STREAM_NAME,startTimestamp=$START_TIMESTAMP,endTimestamp=$END_TIMESTAMP,spannerHost=$SPANNER_HOST,outputDataFormat=$OUTPUT_DATA_FORMAT,pubsubAPI=$PUBSUB_API,pubsubProjectId=$PUBSUB_PROJECT_ID,pubsubTopic=$PUBSUB_TOPIC,rpcPriority=$RPC_PRIORITY,includeSpannerSource=$INCLUDE_SPANNER_SOURCE,outputMessageMetadata=$OUTPUT_MESSAGE_METADATA" \
-f v2/googlecloud-to-googlecloud
```

## Terraform

Dataflow supports the utilization of Terraform to manage template jobs,
see [dataflow_flex_template_job](https://registry.terraform.io/providers/hashicorp/google/latest/docs/resources/dataflow_flex_template_job).

Terraform modules have been generated for most templates in this repository. This includes the relevant parameters
specific to the template. If available, they may be used instead of
[dataflow_flex_template_job](https://registry.terraform.io/providers/hashicorp/google/latest/docs/resources/dataflow_flex_template_job)
directly.

To use the autogenerated module, execute the standard
[terraform workflow](https://developer.hashicorp.com/terraform/intro/core-workflow):

```shell
cd v2/googlecloud-to-googlecloud/terraform/Spanner_Change_Streams_to_PubSub
terraform init
terraform apply
```

To use
[dataflow_flex_template_job](https://registry.terraform.io/providers/hashicorp/google/latest/docs/resources/dataflow_flex_template_job)
directly:

```terraform
provider "google-beta" {
  project = var.project
}
variable "project" {
  default = "<my-project>"
}
variable "region" {
  default = "us-central1"
}

resource "google_dataflow_flex_template_job" "spanner_change_streams_to_pubsub" {

  provider          = google-beta
  container_spec_gcs_path = "gs://dataflow-templates-${var.region}/latest/flex/Spanner_Change_Streams_to_PubSub"
  name              = "spanner-change-streams-to-pubsub"
  region            = var.region
  parameters        = {
    spannerInstanceId = "<spannerInstanceId>"
    spannerDatabase = "<spannerDatabase>"
    spannerMetadataInstanceId = "<spannerMetadataInstanceId>"
    spannerMetadataDatabase = "<spannerMetadataDatabase>"
    spannerChangeStreamName = "<spannerChangeStreamName>"
    pubsubTopic = "<pubsubTopic>"
    # spannerProjectId = ""
    # spannerDatabaseRole = "<spannerDatabaseRole>"
    # spannerMetadataTableName = "<spannerMetadataTableName>"
    # startTimestamp = ""
    # endTimestamp = ""
    # spannerHost = "https://spanner.googleapis.com"
    # outputDataFormat = "JSON"
    # pubsubAPI = "pubsubio"
    # pubsubProjectId = ""
    # rpcPriority = "HIGH"
    # includeSpannerSource = "false"
    # outputMessageMetadata = ""
  }
}
```<|MERGE_RESOLUTION|>--- conflicted
+++ resolved
@@ -42,20 +42,6 @@
 
 ### Optional parameters
 
-<<<<<<< HEAD
-* **spannerProjectId** : The project to read change streams from. This project is also where the change streams connector metadata table is created. The default for this parameter is the project where the Dataflow pipeline is running.
-* **spannerDatabaseRole** : The Spanner database role to use when running the template. This parameter is required only when the IAM principal who is running the template is a fine-grained access control user. The database role must have the `SELECT` privilege on the change stream and the `EXECUTE` privilege on the change stream's read function. For more information, see Fine-grained access control for change streams (https://cloud.google.com/spanner/docs/fgac-change-streams).
-* **spannerMetadataTableName** : The Spanner change streams connector metadata table name to use. If not provided, Spanner automatically creates the streams connector metadata table during the pipeline flow change. You must provide this parameter when updating an existing pipeline. Don't use this parameter for other cases.
-* **startTimestamp** : The starting DateTime (https://tools.ietf.org/html/rfc3339), inclusive, to use for reading change streams. For example, ex- 2021-10-12T07:20:50.52Z. Defaults to the timestamp when the pipeline starts, that is, the current time.
-* **endTimestamp** : The ending DateTime (https://tools.ietf.org/html/rfc3339), inclusive, to use for reading change streams. For example, ex- 2021-10-12T07:20:50.52Z. Defaults to an infinite time in the future.
-* **spannerHost** : The Cloud Spanner endpoint to call in the template. Only used for testing. (Example: https://spanner.googleapis.com). Defaults to: https://spanner.googleapis.com.
-* **outputDataFormat** : The format of the output. Output is wrapped in many PubsubMessages and sent to a Pub/Sub topic. Allowed formats are JSON and AVRO. Default is JSON.
-* **pubsubAPI** : The Pub/Sub API used to implement the pipeline. Allowed APIs are `pubsubio` and `native_client`. For a small number of queries per second (QPS), `native_client` has less latency. For a large number of QPS, `pubsubio` provides better and more stable performance. The default is `pubsubio`.
-* **pubsubProjectId** : Project of Pub/Sub topic. The default for this parameter is the project where the Dataflow pipeline is running.
-* **rpcPriority** : The request priority for Spanner calls. Allowed values are HIGH, MEDIUM, and LOW. Defaults to: HIGH).
-* **includeSpannerSource** : Whether or not to include the spanner database id and instance id to read the change stream from in the output message data. Defaults to: false.
-* **outputMessageMetadata** : The string value for the custom field outputMessageMetadata in output pub/sub message. Defaults to empty and the field outputMessageMetadata is only populated if this value is non-empty. Please escape any special characters when entering the value here(ie: double quotes).
-=======
 * **spannerProjectId**: The project to read change streams from. This project is also where the change streams connector metadata table is created. The default for this parameter is the project where the Dataflow pipeline is running.
 * **spannerDatabaseRole**: The Spanner database role to use when running the template. This parameter is required only when the IAM principal who is running the template is a fine-grained access control user. The database role must have the `SELECT` privilege on the change stream and the `EXECUTE` privilege on the change stream's read function. For more information, see Fine-grained access control for change streams (https://cloud.google.com/spanner/docs/fgac-change-streams).
 * **spannerMetadataTableName**: The Spanner change streams connector metadata table name to use. If not provided, Spanner automatically creates the streams connector metadata table during the pipeline flow change. You must provide this parameter when updating an existing pipeline. Don't use this parameter for other cases.
@@ -68,7 +54,6 @@
 * **rpcPriority**: The request priority for Spanner calls. Allowed values are HIGH, MEDIUM, and LOW. Defaults to: HIGH).
 * **includeSpannerSource**: Whether or not to include the spanner database id and instance id to read the change stream from in the output message data. Defaults to: false.
 * **outputMessageMetadata**: The string value for the custom field outputMessageMetadata in output pub/sub message. Defaults to empty and the field outputMessageMetadata is only populated if this value is non-empty. Please escape any special characters when entering the value here(ie: double quotes).
->>>>>>> 1697ac70
 
 
 
